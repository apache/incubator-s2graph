package s2.counter.core.v2

import com.kakao.s2graph.core.GraphUtil
import com.kakao.s2graph.core.mysqls.Label
import com.typesafe.config.Config
import org.apache.commons.httpclient.HttpStatus
import org.slf4j.LoggerFactory
import play.api.libs.json.{JsObject, JsString, JsValue, Json}
import s2.config.S2CounterConfig
import s2.counter.core.RankingCounter.RankingValueMap
import s2.counter.core.{RankingKey, RankingResult, RankingStorage}
import s2.models.{Counter, CounterModel}
import s2.util.{CollectionCache, CollectionCacheConfig}

import scala.concurrent.duration._
import scala.concurrent.{Await, Future}
import scala.util.{Failure, Success, Try}
import scala.util.hashing.MurmurHash3

/**
 * Created by shon on 7/28/15.
 */
object RankingStorageGraph {
  // using play-ws without play app
  private val builder = new com.ning.http.client.AsyncHttpClientConfig.Builder()
  private val wsClient = new play.api.libs.ws.ning.NingWSClient(builder.build)
}

class RankingStorageGraph(config: Config) extends RankingStorage {
  import RankingStorageGraph._

  private[counter] val log = LoggerFactory.getLogger(this.getClass)
  private val s2config = new S2CounterConfig(config)

  private val BUCKET_SHARD_COUNT = 1
  private val SERVICE_NAME = "s2counter"
  private val BUCKET_COLUMN_NAME = "bucket"
  private val counterModel = new CounterModel(config)
  private val labelPostfix = "_topK"

  val s2graphUrl = s2config.GRAPH_URL
  val s2graphReadOnlyUrl = s2config.GRAPH_READONLY_URL

  val prepareCache = new CollectionCache[Option[Boolean]](CollectionCacheConfig(10000, 600))
  val graphOp = new GraphOperation(config)
  import scala.concurrent.ExecutionContext.Implicits.global

  private def makeBucketKey(rankingKey: RankingKey): String = {
    val eq = rankingKey.eq
    val tq = eq.tq
    s"${tq.q}.${tq.ts}.${eq.dimension}"
  }

  // "", "age.32", "age.gender.32.M"
  private def makeBucketShardKey(shardIdx: Int, rankingKey: RankingKey): String = {
    s"$shardIdx.${makeBucketKey(rankingKey)}"
  }

  /**
   * indexProps: ["time_unit", "time_value", "score"]
   */
  override def getTopK(key: RankingKey, k: Int): Option[RankingResult] = {
    getTopK(Seq(key), k).headOption.map(_._2)
  }

  override def getTopK(keys: Seq[RankingKey], k: Int): Seq[(RankingKey, RankingResult)] = {
    val futures = for {
      key <- keys
    } yield {
      getEdges(key).map { edges =>
        key -> RankingResult(0d, toWithScoreLs(edges).take(k))
      }
    }

    Await.result(Future.sequence(futures), 10 seconds)
  }

  override def update(key: RankingKey, value: RankingValueMap, k: Int): Unit = {
    update(Seq((key, value)), k)
  }

  override def update(values: Seq[(RankingKey, RankingValueMap)], k: Int): Unit = {
    val futures = {
      for {
        (key, value) <- values
      } yield {
        // prepare dimension bucket edge
        if (checkAndPrepareDimensionBucket(key)) {
          val future = getEdges(key, "raw").flatMap { edges =>
            val prevRankingSeq = toWithScoreLs(edges)
            val prevRankingMap: Map[String, Double] = prevRankingSeq.groupBy(_._1).map(_._2.sortBy(-_._2).head)
            val currentRankingMap: Map[String, Double] = value.mapValues(_.score)
            val mergedRankingSeq = (prevRankingMap ++ currentRankingMap).toSeq.sortBy(-_._2).take(k)
            val mergedRankingMap = mergedRankingSeq.toMap

            val bucketRankingSeq = mergedRankingSeq.groupBy { case (itemId, score) =>
              // 0-index
              GraphUtil.transformHash(MurmurHash3.stringHash(itemId)) % BUCKET_SHARD_COUNT
            }.map { case (shardIdx, groupedRanking) =>
              shardIdx -> groupedRanking.filter { case (itemId, _) => currentRankingMap.contains(itemId) }
            }.toSeq

            insertBulk(key, bucketRankingSeq).flatMap { _ =>
              val duplicatedItems = prevRankingMap.filterKeys(s => currentRankingMap.contains(s))
              val cutoffItems = prevRankingMap.filterKeys(s => !mergedRankingMap.contains(s))
              val deleteItems = duplicatedItems ++ cutoffItems

              val keyWithEdgesLs = prevRankingSeq.map(_._1).zip(edges)
              val deleteEdges = keyWithEdgesLs.filter{ case (s, _) => deleteItems.contains(s) }.map(_._2)

              deleteAll(deleteEdges)
            }
          }

          future
        }
        else {
          // do nothing
          Future.successful(false)
        }
      }
    }

    Await.result(Future.sequence(futures), 10 seconds)
  }

  private def toWithScoreLs(edges: List[JsValue]): List[(String, Double)] = {
    for {
      edgeJson <- edges
      to = (edgeJson \ "to").as[JsValue]
      score = (edgeJson \ "score").as[JsValue].toString().toDouble
    } yield {
      val toValue = to match {
        case s: JsString => s.as[String]
        case _ => to.toString()
      }
      toValue -> score
    }
  }

  private def insertBulk(key: RankingKey, newRankingSeq: Seq[(Int, Seq[(String, Double)])]): Future[Boolean] = {
    val labelName = counterModel.findById(key.policyId).get.action + labelPostfix
    val timestamp: Long = System.currentTimeMillis
    val payload = Json.toJson {
      for {
        (shardIdx, rankingSeq) <- newRankingSeq
        (itemId, score) <- rankingSeq
      } yield {
        val srcId = makeBucketShardKey(shardIdx, key)
        Json.obj(
          "timestamp" -> timestamp,
          "from" -> srcId,
          "to" -> itemId,
          "label" -> labelName,
          "props" -> Json.obj(
            "time_unit" -> key.eq.tq.q.toString,
            "time_value" -> key.eq.tq.ts,
            "date_time" -> key.eq.tq.dateTime,
            "dimension" -> key.eq.dimension,
            "score" -> score
          )
        )
      }
    }

    wsClient.url(s"$s2graphUrl/graphs/edges/insertBulk").post(payload).map { resp =>
      resp.status match {
        case HttpStatus.SC_OK =>
          true
        case _ =>
          throw new RuntimeException(s"failed insertBulk. errCode: ${resp.status}, body: ${resp.body}, query: $payload")
      }
    }
  }

  private def deleteAll(edges: List[JsValue]): Future[Boolean] = {
    // /graphs/edges/delete
    val futures = {
      for {
        groupedEdges <- edges.grouped(50)
      } yield {
        val payload = Json.toJson(groupedEdges)
        wsClient.url(s"$s2graphUrl/graphs/edges/delete").post(payload).map { resp =>
          resp.status match {
            case HttpStatus.SC_OK =>
              true
            case _ =>
              log.error(s"failed delete. errCode: ${resp.status}, body: ${resp.body}, query: $payload")
              false
          }
        }
      }
    }.toSeq

    Future.sequence(futures).map { seq =>
      seq.forall(x => x)
    }
  }

  /** select and delete */
  override def delete(key: RankingKey): Unit = {
    val future = getEdges(key).flatMap { edges =>
      deleteAll(edges)
    }
    Await.result(future, 10 second)
  }

  private def getEdges(key: RankingKey, duplicate: String="first"): Future[List[JsValue]] = {
    val labelName = counterModel.findById(key.policyId).get.action + labelPostfix

//    val ids = (0 until BUCKET_SHARD_COUNT).map { idx =>
//      s"${makeBucketShardKey(idx, key)}"
//    }
//
//    val payload = Json.obj(
//      "srcVertices" -> Json.arr(
//        Json.obj(
//          "serviceName" -> SERVICE_NAME,
//          "columnName" -> BUCKET_COLUMN_NAME,
//          "ids" -> ids
//        )
//      ),
//      "steps" -> Json.arr(
//        Json.obj(
//          "step" -> Json.arr(
//            Json.obj(
//              "label" -> labelName,
//              "duplicate" -> duplicate,
//              "direction" -> "out",
//              "offset" -> 0,
//              "limit" -> -1,
//              "interval" -> Json.obj(
//                "from" -> Json.obj(
//                  "time_unit" -> key.eq.tq.q.toString,
//                  "time_value" -> key.eq.tq.ts
//                ),
//                "to" -> Json.obj(
//                  "time_unit" -> key.eq.tq.q.toString,
//                  "time_value" -> key.eq.tq.ts
//                ),
//                "scoring" -> Json.obj(
//                  "score" -> 1
//                )
//              )
//            )
//          )
//        )
//      )
//    )

    val ids = {
      (0 until BUCKET_SHARD_COUNT).map { shardIdx =>
        s""""${makeBucketShardKey(shardIdx, key)}""""
      }
    }.mkString(",")

    val strJs =
      s"""
         |{
         |    "srcVertices": [
         |        {
         |            "serviceName": "$SERVICE_NAME",
         |            "columnName": "$BUCKET_COLUMN_NAME",
         |            "ids": [$ids]
         |        }
         |    ],
         |    "steps": [
         |        {
         |            "step": [
         |                {
         |                    "label": "$labelName",
         |                    "duplicate": "$duplicate",
         |                    "direction": "out",
         |                    "offset": 0,
         |                    "limit": -1,
         |                    "interval": {
         |                      "from": {"time_unit": "${key.eq.tq.q.toString}", "time_value": ${key.eq.tq.ts}},
         |                      "to": {"time_unit": "${key.eq.tq.q.toString}", "time_value": ${key.eq.tq.ts}}
         |                    },
         |                    "scoring": {"score": 1}
         |                }
         |            ]
         |        }
         |    ]
         |}
       """.stripMargin
    log.debug(strJs)

<<<<<<< HEAD

    Try {
      Json.parse(strJs)
    } match {
      case Success(payload) =>
        wsClient.url(s"$s2graphReadOnlyUrl/graphs/getEdges").post(payload).map { resp =>
          resp.status match {
            case HttpStatus.SC_OK =>
              (resp.json \ "results").asOpt[List[JsValue]].getOrElse(Nil)
            case _ =>
              throw new RuntimeException(s"failed getEdges. errCode: ${resp.status}, body: ${resp.body}, query: $payload")
          }
        }
      case Failure(ex) =>
        log.error(s"$ex")
        Future.successful(Nil)
=======
    val payload = Json.parse(strJs)
    wsClient.url(s"$s2graphReadOnlyUrl/graphs/getEdges").post(payload).map { resp =>
      resp.status match {
        case HttpStatus.SC_OK =>
          (resp.json \ "results").asOpt[List[JsValue]].getOrElse(Nil)
        case _ =>
          throw new RuntimeException(s"failed getEdges. errCode: ${resp.status}, body: ${resp.body}, query: $payload")
      }
>>>>>>> d9a7860b
    }
  }

  private def existsLabel(policy: Counter, useCache: Boolean = true): Boolean = {
    val action = policy.action
    val counterLabelName = action + labelPostfix

    Label.findByName(counterLabelName, useCache).nonEmpty
  }

  private def checkAndPrepareDimensionBucket(rankingKey: RankingKey): Boolean = {
    val dimension = rankingKey.eq.dimension
    val bucketKey = makeBucketKey(rankingKey)
    val labelName = "s2counter_topK_bucket"

    val prepared = prepareCache.withCache(s"$dimension:$bucketKey") {
      val checkReqJs = Json.arr(
        Json.obj(
          "label" -> labelName,
          "direction" -> "out",
          "from" -> dimension,
          "to" -> makeBucketShardKey(BUCKET_SHARD_COUNT - 1, rankingKey)
        )
      )

      val future = wsClient.url(s"$s2graphReadOnlyUrl/graphs/checkEdges").post(checkReqJs).map { resp =>
        resp.status match {
          case HttpStatus.SC_OK =>
            val checkRespJs = resp.json
            if (checkRespJs.as[Seq[JsValue]].nonEmpty) {
              true
            } else {
              false
            }
          case _ =>
            // throw exception
            throw new Exception(s"failed checkEdges. ${resp.body} ${resp.status}")
        }
      }.flatMap {
        case true => Future.successful(Some(true))
        case false =>
          val insertReqJsLs = {
            for {
              i <- 0 until BUCKET_SHARD_COUNT
            } yield {
              Json.obj(
                "timestamp" -> rankingKey.eq.tq.ts,
                "from" -> dimension,
                "to" -> makeBucketShardKey(i, rankingKey),
                "label" -> labelName,
                "props" -> Json.obj(
                  "time_unit" -> rankingKey.eq.tq.q.toString,
                  "date_time" -> rankingKey.eq.tq.dateTime
                )
              )
            }
          }
          wsClient.url(s"$s2graphUrl/graphs/edges/insert").post(Json.toJson(insertReqJsLs)).map { resp =>
            resp.status match {
              case HttpStatus.SC_OK =>
                Some(true)
              case _ =>
                // throw exception
                throw new Exception(s"failed insertEdges. ${resp.body} ${resp.status}")
            }
          }
      }.recover {
        case e: Exception =>
          log.error(s"$e")
          None
      }

      Await.result(future, 10 second)
    }
    prepared.getOrElse(false)
  }

  override def prepare(policy: Counter): Unit = {
    val service = policy.service
    val action = policy.action

    val graphLabel = {
      policy.rateActionId match {
        case Some(rateId) =>
          counterModel.findById(rateId, useCache = false).flatMap { ratePolicy =>
            Label.findByName(ratePolicy.action)
          }
        case None =>
          Label.findByName(action)
      }
    }
    if (graphLabel.isEmpty) {
      throw new Exception(s"label not found. $service.$action")
    }

    if (!existsLabel(policy, useCache = false)) {
      // find input label to specify target column
      val label = graphLabel.get

      val counterLabelName = action + labelPostfix
      val defaultJson =
        s"""
           |{
           |  "label": "$counterLabelName",
           |  "srcServiceName": "$SERVICE_NAME",
           |  "srcColumnName": "$BUCKET_COLUMN_NAME",
           |  "srcColumnType": "string",
           |  "tgtServiceName": "$service",
           |  "tgtColumnName": "${label.tgtColumnName}",
           |  "tgtColumnType": "${label.tgtColumnType}",
           |  "indices": [
           |    {"name": "time", "propNames": ["time_unit", "time_value", "score"]}
           |  ],
           |  "props": [
           |    {"name": "time_unit", "dataType": "string", "defaultValue": ""},
           |    {"name": "time_value", "dataType": "long", "defaultValue": 0},
           |    {"name": "date_time", "dataType": "long", "defaultValue": 0},
           |    {"name": "score", "dataType": "float", "defaultValue": 0.0}
           |  ],
           |  "hTableName": "${policy.hbaseTable.get}",
           |  "schemaVersion": "${label.schemaVersion}"
           |}
         """.stripMargin
      val json = policy.dailyTtl.map(ttl => ttl * 24 * 60 * 60) match {
        case Some(ttl) =>
          Json.parse(defaultJson).as[JsObject] + ("hTableTTL" -> Json.toJson(ttl))
        case None =>
          Json.parse(defaultJson)
      }

      graphOp.createLabel(json)
    }
  }

  override def destroy(policy: Counter): Unit = {
    val action = policy.action

    if (existsLabel(policy, useCache = false)) {
      val counterLabelName = action + labelPostfix

      graphOp.deleteLabel(counterLabelName)
    }
  }

  override def ready(policy: Counter): Boolean = {
    existsLabel(policy)
  }
}<|MERGE_RESOLUTION|>--- conflicted
+++ resolved
@@ -286,24 +286,6 @@
        """.stripMargin
     log.debug(strJs)
 
-<<<<<<< HEAD
-
-    Try {
-      Json.parse(strJs)
-    } match {
-      case Success(payload) =>
-        wsClient.url(s"$s2graphReadOnlyUrl/graphs/getEdges").post(payload).map { resp =>
-          resp.status match {
-            case HttpStatus.SC_OK =>
-              (resp.json \ "results").asOpt[List[JsValue]].getOrElse(Nil)
-            case _ =>
-              throw new RuntimeException(s"failed getEdges. errCode: ${resp.status}, body: ${resp.body}, query: $payload")
-          }
-        }
-      case Failure(ex) =>
-        log.error(s"$ex")
-        Future.successful(Nil)
-=======
     val payload = Json.parse(strJs)
     wsClient.url(s"$s2graphReadOnlyUrl/graphs/getEdges").post(payload).map { resp =>
       resp.status match {
@@ -312,7 +294,6 @@
         case _ =>
           throw new RuntimeException(s"failed getEdges. errCode: ${resp.status}, body: ${resp.body}, query: $payload")
       }
->>>>>>> d9a7860b
     }
   }
 
