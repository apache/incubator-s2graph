--- conflicted
+++ resolved
@@ -43,11 +43,6 @@
 lazy val s2counter_loader = project.dependsOn(s2counter_core, spark)
   .settings(commonSettings: _*)
 
-<<<<<<< HEAD
-lazy val s2ml = project.settings(commonSettings: _*)
-
-=======
->>>>>>> d9a7860b
 lazy val root = (project in file("."))
   .aggregate(s2core, s2rest_play)
   .settings(commonSettings: _*)
@@ -56,8 +51,4 @@
 
 runRatTask := {
   "sh bin/run-rat.sh" !
-<<<<<<< HEAD
-}
-=======
-}
->>>>>>> d9a7860b
+}