--- conflicted
+++ resolved
@@ -1,5 +1,3 @@
-import com.typesafe.sbt.packager.docker._
-
 name := "s2graph"
 
 lazy val commonSettings = Seq(
@@ -42,24 +40,4 @@
 lazy val s2counter_loader = project.dependsOn(s2counter_core, spark)
   .settings(commonSettings: _*)
 
-<<<<<<< HEAD
-lazy val s2ml = project.settings(commonSettings: _*)
-
-libraryDependencies ++= Seq(
-  ws,
-  filters,
-  "xalan" % "serializer" % "2.7.2", // Download in Intelli J(Download Source/Document)
-  "com.github.danielwegener" % "logback-kafka-appender" % "0.0.3",
-  "org.json4s" %% "json4s-native" % "3.2.11" % Test
-)
-
-enablePlugins(JavaServerAppPackaging)
-
-enablePlugins(DockerPlugin)
-
-dockerBaseImage := "isuper/java-oracle"
-
-dockerExposedPorts := Seq(9000)
-=======
-lazy val s2ml = project.settings(commonSettings: _*)
->>>>>>> 53a22ce3
+lazy val s2ml = project.settings(commonSettings: _*)