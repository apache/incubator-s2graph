--- conflicted
+++ resolved
@@ -1,19 +1,4 @@
 object Common {
-<<<<<<< HEAD
-  lazy val resolvers = Seq(
-    Resolver.mavenLocal,
-    "Typesafe Repository" at "http://repo.typesafe.com/typesafe/releases/",
-    "Cloudera" at "https://repository.cloudera.com/artifactory/cloudera-repos",
-    "Twitter Maven" at "http://maven.twttr.com",
-    "sonatype-snapshots" at "https://oss.sonatype.org/content/repositories/snapshots"
-  )
-
-//  lazy val scalaVersion = "2.11.7"
-  lazy val scalaVersion = "2.10.5"
-  lazy val version = "0.1.0-SNAPSHOT"
-  lazy val organization = "com.daumkakao.s2graph"
-=======
->>>>>>> 6358b0ab
   lazy val sparkVersion = "1.4.1"
   lazy val playVersion = "2.3.10"
 
