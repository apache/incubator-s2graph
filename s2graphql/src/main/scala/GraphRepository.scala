--- conflicted
+++ resolved
@@ -37,7 +37,7 @@
   *
   * @param graph
   */
-class GraphRepository(val graph: S2GraphLike) {
+class GraphRepository(graph: S2GraphLike) {
 
   val management = graph.management
   val parser = new RequestParser(graph)
@@ -110,17 +110,6 @@
     }
 
     graph.mutateEdges(edges, withWait = true).map(_.headOption)
-<<<<<<< HEAD
-  }
-
-  def getVertex(vertex: S2VertexLike): Future[Seq[S2VertexLike]] = {
-    val f = graph.getVertices(Seq(vertex))
-    f.foreach{ a =>
-      println(a)
-    }
-    f
-=======
->>>>>>> ddfd10da
   }
 
 
