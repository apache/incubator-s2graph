--- conflicted
+++ resolved
@@ -116,7 +116,7 @@
     newSchema
   }
 
-  val transformMiddleWare = new org.apache.s2graph.graphql.middleware.Transform()
+  val TransformMiddleWare = List(org.apache.s2graph.graphql.middleware.Transform())
 
   private def executeGraphQLQuery(query: Document, op: Option[String], vars: JsObject)(implicit e: ExecutionContext) = {
     val cacheKey = className + "s2Schema"
@@ -127,9 +127,9 @@
 
     val includeGrpaph = vars.fields.get("includeGraph").contains(spray.json.JsBoolean(true))
     val middleWares = if (includeGrpaph) {
-      GraphFormatted :: Nil
+      GraphFormatted :: TransformMiddleWare
     } else {
-      Nil
+      TransformMiddleWare
     }
 
     Executor.execute(
@@ -139,11 +139,7 @@
       variables = vars,
       operationName = op,
       deferredResolver = resolver,
-<<<<<<< HEAD
       middleware = middleWares
-=======
-      middleware = List(transformMiddleWare)
->>>>>>> 70a7c71a
     )
       .map((res: spray.json.JsValue) => OK -> res)
       .recover {
