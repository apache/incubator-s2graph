/*
 * Licensed to the Apache Software Foundation (ASF) under one
 * or more contributor license agreements.  See the NOTICE file
 * distributed with this work for additional information
 * regarding copyright ownership.  The ASF licenses this file
 * to you under the Apache License, Version 2.0 (the
 * "License"); you may not use this file except in compliance
 * with the License.  You may obtain a copy of the License at
 *
 *   http://www.apache.org/licenses/LICENSE-2.0
 *
 * Unless required by applicable law or agreed to in writing,
 * software distributed under the License is distributed on an
 * "AS IS" BASIS, WITHOUT WARRANTIES OR CONDITIONS OF ANY
 * KIND, either express or implied.  See the License for the
 * specific language governing permissions and limitations
 * under the License.
 */

 Change Log

Release Notes - S2Graph - Version 0.2.0

** Sub-task
    * [S2GRAPH-129] - Restrict direct access on Edge's properties from other classes.
    * [S2GRAPH-130] - Edge.propsWithTs data type should be changed into mutable to support setter interface exist in tp3.
    * [S2GRAPH-131] - Add actual implementation on interfaces from TinkerPop3 structure package.
    * [S2GRAPH-148] - Provide Gremlin Plugin
    * [S2GRAPH-152] - Add IndexType on Management's createIndex
    * [S2GRAPH-153] - Implement IndexProvider(for Mixed IndexType) class
    * [S2GRAPH-157] - Check proper apache license header on all files for release 0.2.0
    * [S2GRAPH-158] - Bug fix on String type InnerVal encoding to use UTF-8 charsetName.
    * [S2GRAPH-160] - Remove warning while package
    * [S2GRAPH-161] - Update CHANGES file with correct release version
    * [S2GRAPH-163] - Update version.sbt after release

** Bug
    * [S2GRAPH-159] - Wrong syntax at a bash script under Linux
    * [S2GRAPH-168] - Fix args order mismatch when use addServiceColumnProp

** Improvement
    * [S2GRAPH-72] - Support Apache TinkerPop and Gremlin
    * [S2GRAPH-121] - Create `Result` class to hold traverse result edges.
    * [S2GRAPH-122] - Change data types of Edge/IndexEdge/SnapshotEdge.
    * [S2GRAPH-132] - Support buffering for 'Increment RPC'
    * [S2GRAPH-133] - Deprecating Vagrant environment.
    * [S2GRAPH-135] - Change the way LabelIndexOption is implemented and improve it
    * [S2GRAPH-165] - Add TinkerPop support documentation on README
    * [S2GRAPH-167] - Provide Vertex CSV File BulkLoad
    * [S2GRAPH-169] - Separate multiple functionalities on Storage class into multiple Interface.
    * [S2GRAPH-170] - Create Interface for S2Edge/S2Vertex/S2Graph.

** New Feature
    * [S2GRAPH-123] - Support different index on out/in direction.
    * [S2GRAPH-125] - Add options field on Label model for controlling advanced options.
    * [S2GRAPH-166] - Provide embeddable storage backend using RocksDB.
    * [S2GRAPH-175] - Provide Elastic Search Index Provider.
<<<<<<< HEAD
=======
    * [S2GRAPH-172] - Suggest to implement GraphQL as standard web interface for S2Graph. 
>>>>>>> 1f1dee3d

** Task
    * [S2GRAPH-162] - Update year in the NOTICE file.

Release 0.1.0 - Released

  NEW FEATURES

    S2GRAPH-34: Provide option to select which field in edge's properties to run timeDecay function (Committed by DOYUNG YOON).

    S2GRAPH-35: Provide normalize option on query (Committed by DOYUNG YOON).

    S2GRAPH-36: Provide Blocking API for Edge/Vertex operations (Committed by DOYUNG YOON).

    S2GRAPH-32: Support variable such as now, day, hour on query (Committed by DOYUNG YOON).

    S2GRAPH-45: Provide way to call specific bucket on experiment (Committed by DOYUNG YOON).

    S2GRAPH-33: Support weighted sum of multiple query results (Committed by DOYUNG YOON).

    S2GRAPH-50: Provide new HBase Storage Schema (Committed by DOYUNG YOON).

    S2GRAPH-60: Add divide operation to scorePropagateOp.
        	(Contributed by Junki Kim<wishoping@gmail.com>, committed by DOYUNG YOON).

    S2GRAPH-12: Add Label Name Swap Feature.
        	(Contributed by Hyunsung Jo<hyunsung.jo@gmail.com>, committed by DOYUNG YOON).

  IMPROVEMENT

    S2GRAPH-14: Abstract HBase specific methods in Management and Label (Committed by DOYUNG YOON).

    S2GRAPH-24: Add counter config for readonly graph (Committed by Jaesang Kim).

    S2GRAPH-11: Performance tuning on sort by scoreSum on PostProcess (Committed by DOYUNG YOON).

    S2GRAPH-16: Performance tunning on where parser (Committed by DOYUNG YOON).

    S2GRAPH-37: Extract LockExpireDuration as configuration (Committed by DOYUNG YOON).

    S2GRAPH-39: Better exception message on converting between Json and InnerVal (Committed by DOYUNG YOON).

    S2GRAPH-40: PostProcess.toHashKey gives different hash key with same value when edge's label schema version is different
                (Committed by DOYUNG YOON).

    S2GRAPH-41: Refactor PostProcess's toSimpleVertexArrJson (Committed by DOYUNG YOON).

    S2GRAPH-44: Provide cache for WhereParser on query (Committed by DOYUNG YOON).

    S2GRAPH-53: Refactor Storage to decide which serializer/deserializer for IndexEdge/SnapshotEdge/Vertex
        	(Committed by DOYUNG YOON).

    S2GRAPH-55: Add param to enable epoll event loop in experimental netty http server (Committed by daewon).

    S2GRAPH-66: Optimize toEdge, IndexEdgeDeserializable using mutable Map. (Committed by DOYUN GYOON).

    S2GRAPH-22: Add missing shebang line to file.
        	(Contributed by Injun Song<ijsong@gmail.com>, committed by DOYUNG YOON)

    S2GRAPH-70: Automate the process of building a distribution package
        	(Contributed by Jong Wook Kim<jongwook@nyu.edu>, committed by DOYUNG YOON)

    S2GRAPH-82: Merge DeferCache and FutureCache (Committed by Daewon Jeong).

    S2GRAPH-116: using ASM and ByteBuddy to add a proxy to Asynchbase's Scanner.
        	(Contributed by Jong Wook Kim<jongwook@nyu.edu>, committed by DOYUNG YOON)

    S2GRAPH-117: Cleaner logging library usage.
        	(Contributed by Jong Wook Kim<jongwook@nyu.edu>, committed by DOYUNG YOON)

    S2GRAPH-115: Release binary artifacts to Maven Central.
        	(Contributed by Jong Wook Kim<jongwook@nyu.edu>, committed by DOYUNG YOON)

    S2GRAPH-124: Change JSONParser from Trait to Object (Committed by DOYUNG YOON).

    S2GRAPH-127: Refactor ExceptionHander Object into Class (Committed by DOYUNG YOON).

  BUG FIXES

    S2GRAPH-18: Query Option "interval" is Broken.
                (Contributed by Hyunsung Jo<hyunsung.jo@gmail.com>, committed by daewon)

    S2GRAPH-20: bug fix in query option "sample".
                (Contributed by Hyunsung Jo<hyunsung.jo@gmail.com>, committed by DOYUNG YOON)

    S2GRAPH-28: _to option gives wrong result on query.
                (Contributed by Hyunsung Jo<hyunsung.jo@gmail.com>, committed by DOYUNG YOON)

    S2GRAPH-38: Transform option gives wrong result since it transform degree edge too (Committed by DOYUNG YOON).

    S2GRAPH-42: Bug on EdgeTransformer with specific cases (Committed by DOYUNG YOON).

    S2GRAPH-43: Bug on offset when Interval is given on query (Committed by DOYUNG YOON).

    S2GRAPH-19: When query with duration error (Committed by DOYUNG YOON).

    S2GRAPH-63: Condition on partition strong edges and weak edges on mutateEdges is wrong (Committed by DOYUNG YOON).

    S2GRAPH-65: Deferred produce exception (Committed by DOYUNG YOON).

    S2GRAPH-64: incrementCounts yield type case exception (Committed by DOYUNG YOON).

    S2GRAPH-118: Fix compile error on test cases on loader project (Committed by DOYUNG YOON).

    S2GRAPH-120: Netty version is conflict with play 2.5.9 (Committed by DOYUNG YOON).

    S2GRAPH-126: SBT error when there is no ~/.m2/settings.xml
                 (Contributed by Jong Wook Kim<jongwook@nyu.edu>, committed by DOYUNG YOON)

    S2GRAPH-138: Fixed logging in Play! development mode
                 (Contributed by Jong Wook Kim<jongwook@nyu.edu>, committed by DOYUNG YOON)

  TASKS

    S2GRAPH-2: Update document and quick start environment to have recent set-up command changes.
               (Contributed by Hyunsung Jo<hyunsung.jo@gmail.com>, committed by daewon)

    S2GRAPH-5: Add Apache RAT to valid LICENSE errors. (Committed by DOYUNG YOON).

    S2GRAPH-17: Remove unnecessary abstraction layer, Storage. (Committed by DOYUNG YOON).

    S2GRAPH-57: Change package names into org.apahce.s2graph. (Committed by DOYUNG YOON).

    S2GRAPH-4: Update license headers in source codes. (Committed by DOYUNG YOON).

    S2GRAPH-61: Update README.md to have Apache mailing list.
        	(Contributed by Hyunsung Jo<hyunsung.jo@gmail.com>, committed by DOYUNG YOON)

    S2GRAPH-71: Missing resolver in plugin settings.
                (Contributed by Injun Song<ijsong@gmail.com>, committed by DOYUNG YOON)

    S2GRAPH-30: Typo in README. (Contributed by Hyunsung Jo<hyunsung.jo@gmail.com>, committed by DOYUNG YOON).

    S2GRAPH-105: remove the full path on packaged tarball (Committed by Sergio Fernández).

  SUB TASKS

    S2GRAPH-9: Provide rest server using netty. (Committed by daewon).

    S2GRAPH-7: Abstract common codes for rest project into s2core. (Committed by daewon).

    S2GRAPH-31: Remove playframework dependencies on s2core/build.sbt. (Committed by DOYUNG YOON).

    S2GRAPH-69: Change IndexEdge's props data type. (Committed by DOYUNG YOON).

    S2GRAPH-87: LICENSE file should be changed. (Committed by Sergio Fernández).

    S2GRAPH-73: Add an SBT task and relevant scripts to construct a package for distribution.
        	(Contributed by Jong Wook Kim<jongwook@nyu.edu>, committed by DOYUNG YOON)

    S2GRAPH-74: Add a script that starts/stops a local hbase server.
        	(Contributed by Jong Wook Kim<jongwook@nyu.edu>, committed by DOYUNG YOON)

    S2GRAPH-75: Use an embedded database as the default metadata storage.
        	(Contributed by Jong Wook Kim<jongwook@nyu.edu>, committed by DOYUNG YOON)

    S2GRAPH-81: Separate Serializable's toKeyValues into 3, toRowKey, toQualifier, toValue. (Committed by DOYUNG YOON).

    S2GRAPH-88: Add DISCLAIMER, LICENSE, NOTICE on packaging process.
        	(Contributed by Jong Wook Kim<jongwook@nyu.edu>, committed by DOYUNG YOON)

    S2GRAPH-89: Change version number on project. (Committed by DOYUNG YOON).

    S2GRAPH-91: Remove custom repository on project's build.sbt (Committed by DOYUNG YOON).

    S2GRAPH-93: Remove MySQL JDBC driver (Committed by DOYUNG YOON).

    S2GRAPH-98: Make test cases on multiple projects run sequentially (Committed by DOYUNG YOON).

    S2GRAPH-99: Reduce number of test run on test cases on org.apache.s2graph.rest.play.benchmark (Committed by DOYUNG YOON).

    S2GRAPH-96: Remove unmanaged dependencies(asynchbase) and speficy it on build.sbt. (Committed by DOYUNG YOON).

    S2GRAPH-97: Add KEYS file (Committed by DOYUNG YOON).

    S2GRAPH-95: Add sbt-pgp plugin on plugins.sbt (Committed by DOYUNG YOON).

    S2GRAPH-92: Add proper license headers on files with unknown licenses (Committed by DOYUNG YOON).

    S2GRAPH-100: Add BUILD.md to explain how to package from source, then add it into REAME.md (Committed by DOYUNG YOON).

    S2GRAPH-94: Add description for project layout on REAME.
        	(Contributed by Jong Wook Kim<jongwook@nyu.edu>, committed by DOYUNG YOON).

    S2GRAPH-103: Remove dependencies on custom fork of asynchbase (Committed by DOYUNG YOON).

    S2GRAPH-102: Add more configuration optoins in application.conf (Committed by DOYUNG YOON).

    S2GRAPH-84: Test-case compilation error on `s2counter_loader` project (Committed by Jaesang Kim).

    S2GRAPH-104: force scalaz-stream, netty-http-pipelining dependencies version which is available on maven central (Committed by DOYUNG YOON).

    S2GRAPH-109: Merge duplicate test.sh into one same as `Your First Graph` on README.md (Committed by DOYUNG YOON).

    S2GRAPH-106: Remove warnings while package (Committed by DOYUNG YOON).

    S2GRAPH-112: Additional refinements in README.md
        	(Contributed by Jong Wook Kim<jongwook@nyu.edu>, committed by DOYUNG YOON).

    S2GRAPH-111: typo fix: getServiceLable -> getServiceLabel
        	(Contributed by Jong Wook Kim<jongwook@nyu.edu>, committed by DOYUNG YOON).

    S2GRAPH-110: Add more committer's public key to KEYS file (Committed by DOYUNG YOON).

    S2GRAPH-113: Add license header on `bin/example.sh` (Committed by DOYUNG YOON).

    S2GRAPH-114: `MethodNotSupportedException` class in s2counter_core project miss license header (Committed by DOYUNG YOON).

    S2GRAPH-136: Validate TinkerPop3 interface with gremlin-test suite. (Committed by DOYUNG YOON).

  TEST

    S2GRAPH-21: Change PostProcessBenchmarkSpec not to store and fetch test data from storage. (Committed by DOYUNG YOON).

    S2GRAPH-108: Support continuous integration test.
    (Contributed by Injun Song<ijsong@gmail.com>, committed by DOYUNG YOON)

    S2GRAPH-144: [S2GRAPH-144] Travis icon in README is not proper link
    (Contributed by Injun Song<ijsong@gmail.com>, committed by Daewon Jeong)

    S2GRAPH-145: [S2GRAPH-145] Improve travis to cache maven directory
    (Contributed by Injun Song<ijsong@gmail.com>, committed by Daewon Jeong)<|MERGE_RESOLUTION|>--- conflicted
+++ resolved
@@ -55,10 +55,7 @@
     * [S2GRAPH-125] - Add options field on Label model for controlling advanced options.
     * [S2GRAPH-166] - Provide embeddable storage backend using RocksDB.
     * [S2GRAPH-175] - Provide Elastic Search Index Provider.
-<<<<<<< HEAD
-=======
-    * [S2GRAPH-172] - Suggest to implement GraphQL as standard web interface for S2Graph. 
->>>>>>> 1f1dee3d
+    * [S2GRAPH-172] - Suggest to implement GraphQL as standard web interface for S2Graph.
 
 ** Task
     * [S2GRAPH-162] - Update year in the NOTICE file.
