/*
 * Licensed to the Apache Software Foundation (ASF) under one
 * or more contributor license agreements.  See the NOTICE file
 * distributed with this work for additional information
 * regarding copyright ownership.  The ASF licenses this file
 * to you under the Apache License, Version 2.0 (the
 * "License"); you may not use this file except in compliance
 * with the License.  You may obtain a copy of the License at
 * 
 *   http://www.apache.org/licenses/LICENSE-2.0
 * 
 * Unless required by applicable law or agreed to in writing,
 * software distributed under the License is distributed on an
 * "AS IS" BASIS, WITHOUT WARRANTIES OR CONDITIONS OF ANY
 * KIND, either express or implied.  See the License for the
 * specific language governing permissions and limitations
 * under the License.
 */

package org.apache.s2graph.s2jobs.task

import com.typesafe.config.{Config, ConfigFactory, ConfigRenderOptions}
import org.apache.hadoop.hbase.HBaseConfiguration
import org.apache.hadoop.hbase.mapreduce.LoadIncrementalHFiles
import org.apache.hadoop.util.ToolRunner
import org.apache.s2graph.core.Management
import org.apache.s2graph.s2jobs.S2GraphHelper
import org.apache.s2graph.s2jobs.loader.{GraphFileOptions, HFileGenerator, SparkBulkLoaderTransformer}
import org.apache.s2graph.s2jobs.serde.reader.RowBulkFormatReader
import org.apache.s2graph.s2jobs.serde.writer.KeyValueWriter
import org.apache.s2graph.spark.sql.streaming.S2SinkContext
import org.apache.spark.sql._
import org.apache.spark.sql.streaming.{DataStreamWriter, OutputMode, Trigger}
import org.elasticsearch.spark.sql.EsSparkSQL

import scala.collection.mutable.ListBuffer
import scala.concurrent.Await
import scala.concurrent.duration.Duration

/**
  * Sink
  *
  * @param queryName
  * @param conf
  */
abstract class Sink(queryName: String, override val conf: TaskConf) extends Task {
  val DEFAULT_CHECKPOINT_LOCATION = s"/tmp/streamingjob/${queryName}/${conf.name}"
  val DEFAULT_TRIGGER_INTERVAL = "10 seconds"

  val FORMAT: String

  def preprocess(df: DataFrame): DataFrame = df

  def write(inputDF: DataFrame): Unit = {
    val df = repartition(preprocess(inputDF), inputDF.sparkSession.sparkContext.defaultParallelism)

    if (inputDF.isStreaming) writeStream(df.writeStream)
    else writeBatch(df.write)
  }

  protected def writeStream(writer: DataStreamWriter[Row]): Unit = {
    val partitionsOpt = conf.options.get("partitions")
    val mode = conf.options.getOrElse("mode", "append") match {
      case "append" => OutputMode.Append()
      case "update" => OutputMode.Update()
      case "complete" => OutputMode.Complete()
      case _ => logger.warn(s"${LOG_PREFIX} unsupported output mode. use default output mode 'append'")
        OutputMode.Append()
    }
    val interval = conf.options.getOrElse("interval", DEFAULT_TRIGGER_INTERVAL)
    val checkpointLocation = conf.options.getOrElse("checkpointLocation", DEFAULT_CHECKPOINT_LOCATION)

    val cfg = conf.options ++ Map("checkpointLocation" -> checkpointLocation)

    val partitionedWriter = if (partitionsOpt.isDefined) writer.partitionBy(partitionsOpt.get.split(","): _*) else writer

    partitionedWriter
      .queryName(s"${queryName}_${conf.name}")
      .format(FORMAT)
      .options(cfg)
      .trigger(Trigger.ProcessingTime(interval))
      .outputMode(mode)
      .start()
  }

  protected def writeBatch(writer: DataFrameWriter[Row]): Unit = {
    val partitionsOpt = conf.options.get("partitions")
    val mode = conf.options.getOrElse("mode", "overwrite") match {
      case "overwrite" => SaveMode.Overwrite
      case "append" => SaveMode.Append
      case "errorIfExists" => SaveMode.ErrorIfExists
      case "ignore" => SaveMode.Ignore
      case _ => SaveMode.Overwrite
    }

    val partitionedWriter = if (partitionsOpt.isDefined) writer.partitionBy(partitionsOpt.get) else writer

    writeBatchInner(partitionedWriter.format(FORMAT).mode(mode))
  }

  protected def writeBatchInner(writer: DataFrameWriter[Row]): Unit = {
    val outputPath = conf.options("path")
    writer.save(outputPath)
  }

  protected def repartition(df: DataFrame, defaultParallelism: Int) = {
    conf.options.get("numPartitions").map(n => Integer.parseInt(n)) match {
      case Some(numOfPartitions: Int) =>
        if (numOfPartitions > defaultParallelism) df.repartition(numOfPartitions)
        else df.coalesce(numOfPartitions)
      case None => df
    }
  }
}

/**
  * KafkaSink
  *
  * @param queryName
  * @param conf
  */
class KafkaSink(queryName: String, conf: TaskConf) extends Sink(queryName, conf) {
  override def mandatoryOptions: Set[String] = Set("kafka.bootstrap.servers", "topic")

  override val FORMAT: String = "kafka"

  override def preprocess(df: DataFrame): DataFrame = {
    import org.apache.spark.sql.functions._

    logger.debug(s"${LOG_PREFIX} schema: ${df.schema}")

    conf.options.getOrElse("format", "json") match {
      case "tsv" =>
        val delimiter = conf.options.getOrElse("delimiter", "\t")

        val columns = df.columns
        df.select(concat_ws(delimiter, columns.map(c => col(c)): _*).alias("value"))
      case format: String =>
        if (format != "json") logger.warn(s"${LOG_PREFIX} unsupported format '$format'. use default json format")
        df.selectExpr("to_json(struct(*)) AS value")
    }
  }

  override protected def writeBatch(writer: DataFrameWriter[Row]): Unit =
    throw new RuntimeException(s"unsupported source type for ${this.getClass.getSimpleName} : ${conf.name}")
}

/**
  * FileSink
  *
  * @param queryName
  * @param conf
  */
class FileSink(queryName: String, conf: TaskConf) extends Sink(queryName, conf) {
  override def mandatoryOptions: Set[String] = Set("path", "format")

  override val FORMAT: String = conf.options.getOrElse("format", "parquet")
}

/**
  * HiveSink
  *
  * @param queryName
  * @param conf
  */
class HiveSink(queryName: String, conf: TaskConf) extends Sink(queryName, conf) {
  override def mandatoryOptions: Set[String] = Set("database", "table")

  override val FORMAT: String = "hive"

  override protected def writeBatchInner(writer: DataFrameWriter[Row]): Unit = {
    val database = conf.options("database")
    val table = conf.options("table")

    writer.insertInto(s"${database}.${table}")
  }

  override protected def writeStream(writer: DataStreamWriter[Row]): Unit =
    throw new RuntimeException(s"unsupported source type for ${this.getClass.getSimpleName} : ${conf.name}")

}

/**
  * ESSink
  *
  * @param queryName
  * @param conf
  */
class ESSink(queryName: String, conf: TaskConf) extends Sink(queryName, conf) {
  override def mandatoryOptions: Set[String] = Set("es.nodes", "path", "es.port")

  override val FORMAT: String = "es"

  override def write(inputDF: DataFrame): Unit = {
    val df = repartition(inputDF, inputDF.sparkSession.sparkContext.defaultParallelism)

    if (inputDF.isStreaming) writeStream(df.writeStream)
    else {

      val resource = conf.options("path")
      EsSparkSQL.saveToEs(df, resource, conf.options)
    }
  }
}

/**
  * S2graphSink
  *
  * @param queryName
  * @param conf
  */
class S2graphSink(queryName: String, conf: TaskConf) extends Sink(queryName, conf) {
  override def mandatoryOptions: Set[String] = Set()

  override val FORMAT: String = "org.apache.s2graph.spark.sql.streaming.S2SinkProvider"

  private def bulkload(df: DataFrame): Unit = {
    val options = TaskConf.toGraphFileOptions(conf)
    val config = Management.toConfig(options.toConfigParams)
    val input = df.rdd

<<<<<<< HEAD
    if (inputDF.isStreaming) writeStream(df.writeStream)
    else {
      conf.options.getOrElse("writeMethod", "mutate") match {
        case "bulk" => writeBatchWithBulkload(df)
        case "mutate" => writeBatchWithMutate(df)
      }

    }
  }

  private def writeBatchWithBulkload(df:DataFrame):Unit = {
    val options = S2GraphHelper.toGraphFileOptions(conf)
    val config = Management.toConfig(options.toConfigParams)
    val input = df.rdd

=======
>>>>>>> c129ed01
    val transformer = new SparkBulkLoaderTransformer(config, options)

    implicit val reader = new RowBulkFormatReader
    implicit val writer = new KeyValueWriter
<<<<<<< HEAD

    val kvs = transformer.transform(input)

    HFileGenerator.generateHFile(df.sparkSession.sparkContext, config, kvs.flatMap(ls => ls), options)

    // finish bulk load by execute LoadIncrementHFile.
    HFileGenerator.loadIncrementHFile(options)
  }

  private def writeBatchWithMutate(df:DataFrame):Unit = {
    import scala.collection.JavaConversions._
    import org.apache.s2graph.spark.sql.streaming.S2SinkConfigs._

    val graphConfig:Config = ConfigFactory.parseMap(conf.options).withFallback(ConfigFactory.load())
    val serializedConfig = graphConfig.root().render(ConfigRenderOptions.concise())

    val reader = new RowBulkFormatReader

    val groupedSize = getConfigString(graphConfig, S2_SINK_GROUPED_SIZE, DEFAULT_GROUPED_SIZE).toInt
    val waitTime = getConfigString(graphConfig, S2_SINK_WAIT_TIME, DEFAULT_WAIT_TIME_SECONDS).toInt

    df.foreachPartition{ iters =>
      val config = ConfigFactory.parseString(serializedConfig)
      val s2Graph = S2GraphHelper.initS2Graph(config)

      val responses = iters.grouped(groupedSize).flatMap { rows =>
        val elements = rows.flatMap(row => reader.read(s2Graph)(row))

        val mutateF = s2Graph.mutateElements(elements, true)
        Await.result(mutateF, Duration(waitTime, "seconds"))
      }

      val (success, fail) = responses.toSeq.partition(r => r.isSuccess)
      logger.info(s"success : ${success.size}, fail : ${fail.size}")
=======

    val kvs = transformer.transform(input)

    HFileGenerator.generateHFile(df.sparkSession.sparkContext, config, kvs.flatMap(ls => ls), options)

    // finish bulk load by execute LoadIncrementHFile.
    HFileGenerator.loadIncrementHFile(options)
  }

  override def write(inputDF: DataFrame): Unit = {
    val df = repartition(preprocess(inputDF), inputDF.sparkSession.sparkContext.defaultParallelism)

    if (inputDF.isStreaming) writeStream(df.writeStream)
    else {
      bulkload(df)
>>>>>>> c129ed01
    }
  }
}
<|MERGE_RESOLUTION|>--- conflicted
+++ resolved
@@ -214,85 +214,63 @@
 
   override val FORMAT: String = "org.apache.s2graph.spark.sql.streaming.S2SinkProvider"
 
-  private def bulkload(df: DataFrame): Unit = {
+  private def writeBatchBulkload(df: DataFrame): Unit = {
     val options = TaskConf.toGraphFileOptions(conf)
     val config = Management.toConfig(options.toConfigParams)
     val input = df.rdd
 
-<<<<<<< HEAD
+    val transformer = new SparkBulkLoaderTransformer(config, options)
+
+    implicit val reader = new RowBulkFormatReader
+    implicit val writer = new KeyValueWriter
+
+    val kvs = transformer.transform(input)
+
+    HFileGenerator.generateHFile(df.sparkSession.sparkContext, config, kvs.flatMap(ls => ls), options)
+
+    // finish bulk load by execute LoadIncrementHFile.
+    HFileGenerator.loadIncrementHFile(options)
+  }
+
+  private def writeBatchWithMutate(df:DataFrame):Unit = {
+    import scala.collection.JavaConversions._
+    import org.apache.s2graph.spark.sql.streaming.S2SinkConfigs._
+
+    val graphConfig: Config = ConfigFactory.parseMap(conf.options).withFallback(ConfigFactory.load())
+    val serializedConfig = graphConfig.root().render(ConfigRenderOptions.concise())
+
+    val reader = new RowBulkFormatReader
+
+    val groupedSize = getConfigString(graphConfig, S2_SINK_GROUPED_SIZE, DEFAULT_GROUPED_SIZE).toInt
+    val waitTime = getConfigString(graphConfig, S2_SINK_WAIT_TIME, DEFAULT_WAIT_TIME_SECONDS).toInt
+
+    df.foreachPartition { iters =>
+      val config = ConfigFactory.parseString(serializedConfig)
+      val s2Graph = S2GraphHelper.initS2Graph(config)
+
+      val responses = iters.grouped(groupedSize).flatMap { rows =>
+        val elements = rows.flatMap(row => reader.read(s2Graph)(row))
+
+        val mutateF = s2Graph.mutateElements(elements, true)
+        Await.result(mutateF, Duration(waitTime, "seconds"))
+      }
+
+      val (success, fail) = responses.toSeq.partition(r => r.isSuccess)
+      logger.info(s"success : ${success.size}, fail : ${fail.size}")
+    }
+  }
+
+  override def write(inputDF: DataFrame): Unit = {
+    val df = repartition(preprocess(inputDF), inputDF.sparkSession.sparkContext.defaultParallelism)
+
     if (inputDF.isStreaming) writeStream(df.writeStream)
     else {
       conf.options.getOrElse("writeMethod", "mutate") match {
-        case "bulk" => writeBatchWithBulkload(df)
         case "mutate" => writeBatchWithMutate(df)
+        case "bulk" => writeBatchBulkload(df)
+        case writeMethod:String => throw new IllegalArgumentException(s"unsupported write method '$writeMethod' (valid method: mutate, bulk)")
+
       }
-
-    }
-  }
-
-  private def writeBatchWithBulkload(df:DataFrame):Unit = {
-    val options = S2GraphHelper.toGraphFileOptions(conf)
-    val config = Management.toConfig(options.toConfigParams)
-    val input = df.rdd
-
-=======
->>>>>>> c129ed01
-    val transformer = new SparkBulkLoaderTransformer(config, options)
-
-    implicit val reader = new RowBulkFormatReader
-    implicit val writer = new KeyValueWriter
-<<<<<<< HEAD
-
-    val kvs = transformer.transform(input)
-
-    HFileGenerator.generateHFile(df.sparkSession.sparkContext, config, kvs.flatMap(ls => ls), options)
-
-    // finish bulk load by execute LoadIncrementHFile.
-    HFileGenerator.loadIncrementHFile(options)
-  }
-
-  private def writeBatchWithMutate(df:DataFrame):Unit = {
-    import scala.collection.JavaConversions._
-    import org.apache.s2graph.spark.sql.streaming.S2SinkConfigs._
-
-    val graphConfig:Config = ConfigFactory.parseMap(conf.options).withFallback(ConfigFactory.load())
-    val serializedConfig = graphConfig.root().render(ConfigRenderOptions.concise())
-
-    val reader = new RowBulkFormatReader
-
-    val groupedSize = getConfigString(graphConfig, S2_SINK_GROUPED_SIZE, DEFAULT_GROUPED_SIZE).toInt
-    val waitTime = getConfigString(graphConfig, S2_SINK_WAIT_TIME, DEFAULT_WAIT_TIME_SECONDS).toInt
-
-    df.foreachPartition{ iters =>
-      val config = ConfigFactory.parseString(serializedConfig)
-      val s2Graph = S2GraphHelper.initS2Graph(config)
-
-      val responses = iters.grouped(groupedSize).flatMap { rows =>
-        val elements = rows.flatMap(row => reader.read(s2Graph)(row))
-
-        val mutateF = s2Graph.mutateElements(elements, true)
-        Await.result(mutateF, Duration(waitTime, "seconds"))
-      }
-
-      val (success, fail) = responses.toSeq.partition(r => r.isSuccess)
-      logger.info(s"success : ${success.size}, fail : ${fail.size}")
-=======
-
-    val kvs = transformer.transform(input)
-
-    HFileGenerator.generateHFile(df.sparkSession.sparkContext, config, kvs.flatMap(ls => ls), options)
-
-    // finish bulk load by execute LoadIncrementHFile.
-    HFileGenerator.loadIncrementHFile(options)
-  }
-
-  override def write(inputDF: DataFrame): Unit = {
-    val df = repartition(preprocess(inputDF), inputDF.sparkSession.sparkContext.defaultParallelism)
-
-    if (inputDF.isStreaming) writeStream(df.writeStream)
-    else {
-      bulkload(df)
->>>>>>> c129ed01
-    }
-  }
-}
+    }
+  }
+}
