/*
 * Licensed to the Apache Software Foundation (ASF) under one
 * or more contributor license agreements.  See the NOTICE file
 * distributed with this work for additional information
 * regarding copyright ownership.  The ASF licenses this file
 * to you under the Apache License, Version 2.0 (the
 * "License"); you may not use this file except in compliance
 * with the License.  You may obtain a copy of the License at
 * 
 *   http://www.apache.org/licenses/LICENSE-2.0
 * 
 * Unless required by applicable law or agreed to in writing,
 * software distributed under the License is distributed on an
 * "AS IS" BASIS, WITHOUT WARRANTIES OR CONDITIONS OF ANY
 * KIND, either express or implied.  See the License for the
 * specific language governing permissions and limitations
 * under the License.
 */

package org.apache.s2graph.s2jobs

import org.apache.spark.sql.{DataFrame, SparkSession}
import org.apache.s2graph.s2jobs.task._

import scala.collection.mutable

class Job(ss:SparkSession, jobDesc:JobDescription) extends Serializable with Logger {
  private val dfMap = mutable.Map[String, DataFrame]()

  def run() = {
    // source
    jobDesc.sources.foreach{ source =>
      val df = source.toDF(ss)
      if (source.conf.cache.getOrElse(false) && !df.isStreaming) df.cache()

      dfMap.put(source.conf.name, df)
    }
    logger.info(s"valid source DF set : ${dfMap.keySet}")

    // process
    var processRst:Seq[(String, DataFrame)] = Nil
    do {
      processRst = getValidProcess(jobDesc.processes)
      processRst.foreach { case (name, df) => dfMap.put(name, df)}

    } while(processRst.nonEmpty)

    logger.info(s"valid named DF set : ${dfMap.keySet}")

    // sinks
    jobDesc.sinks.foreach { s =>
      val inputDFs = s.conf.inputs.flatMap{ input => dfMap.get(input)}
      if (inputDFs.isEmpty) throw new IllegalArgumentException(s"sink has not valid inputs (${s.conf.name})")

      // use only first input
      s.write(inputDFs.head)
    }
    // if stream query exist
    if (ss.streams.active.length > 0) ss.streams.awaitAnyTermination()
  }

  private def getValidProcess(processes:Seq[Process]):Seq[(String, DataFrame)] = {
    val dfKeys = dfMap.keySet

    processes.filter{ p =>
<<<<<<< HEAD
        val existAllInput = p.conf.inputs.forall { input => dfKeys(input) }
=======
        val existAllInput = p.conf.inputs.forall{ input => dfKeys(input) }
>>>>>>> 5c42b1cf
        !dfKeys(p.conf.name) && existAllInput
    }
    .map { p =>
      val inputMap = p.conf.inputs.map{ input => (input,  dfMap(input)) }.toMap
      val df = p.execute(ss, inputMap)
      if (p.conf.cache.getOrElse(false) && !df.isStreaming) df.cache()
      p.conf.name -> df
    }
  }
}<|MERGE_RESOLUTION|>--- conflicted
+++ resolved
@@ -63,11 +63,7 @@
     val dfKeys = dfMap.keySet
 
     processes.filter{ p =>
-<<<<<<< HEAD
-        val existAllInput = p.conf.inputs.forall { input => dfKeys(input) }
-=======
         val existAllInput = p.conf.inputs.forall{ input => dfKeys(input) }
->>>>>>> 5c42b1cf
         !dfKeys(p.conf.name) && existAllInput
     }
     .map { p =>
