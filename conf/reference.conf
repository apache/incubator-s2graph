# This is the main configuration file for the application.
# ~~~~~

# Secret key
# ~~~~~
# The secret key is used to secure cryptographics functions.
#
# This must be changed for production, but we recommend not changing it in this file.
#
# See http://www.playframework.com/documentation/latest/ApplicationSecret for more details.
application.secret="/`==g^yr2DNnZGK_L^rguLZeR`60uLOVgY@OhyTv:maatl:Tl>9or/d1xME3b/Pi"

# The application languages
# ~~~~~
application.langs="en"

# Global object class
# ~~~~~
# Define the Global object class for this application.
# Default to Global in the root package.
# application.global=Global

# Router
# ~~~~~
# Define the Router object to use for this application.
# This router will be looked up first when the application is starting up,
# so make sure this is the entry point.
# Furthermore, it's assumed your route file is named properly.
# So for an application router like `my.application.Router`,
# you may need to define a router file `conf/my.application.routes`.
# Default to Routes in the root package (and conf/routes)
# application.router=my.application.Routes

# Database configuration
# ~~~~~
# You can declare as many datasources as you want.
# By convention, the default datasource is named `default`
#
# db.default.driver=org.h2.Driver
# db.default.url="jdbc:h2:mem:play"
# db.default.user=sa
# db.default.password=""

# Evolutions
# ~~~~~
# You can disable evolutions if needed
# evolutionplugin=disabled

# Logger
# ~~~~~
# You can also configure logback (http://logback.qos.ch/),
# by providing an application-logger.xml file in the conf directory.

# Root logger:
logger.root=ERROR

# Logger used by the framework:
logger.play=INFO

# Logger provided to your application:
logger.application=DEBUG

# APP PHASE
phase=dev
host=localhost

# DB
s2graph.models.table.name="models-dev"
hbase.zookeeper.quorum=${host}
db.default.url="jdbc:mysql://"${host}":3306/graph_dev"
# Query server
is.query.server=true
is.write.server=true
query.hard.limit=100000

# Local Cache
cache.ttl.seconds=60
cache.max.size=100000

# HBASE
#hbase.client.operation.timeout=1000
#async.hbase.client.flush.interval=100
hbase.table.compression.algorithm="gz"

# Asynchbase
hbase.client.retries.number=1000
hbase.rpcs.buffered_flush_interval=100
hbase.rpc.timeout=0
#hbase.nsre.high_watermark=1000000
#hbase.timer.tick=5
#hbase.timer.ticks_per_wheel=5

# Kafka
kafka.metadata.broker.list=${host}
kafka.producer.pool.size=0

# HTTP
parsers.text.maxLength=512K
parsers.json.maxLength=512K
trustxforwarded=false

# Local Queue Actor
local.queue.actor.max.queue.size=100000
local.queue.actor.rate.limit=1000000

# local retry number
<<<<<<< HEAD
max.retry.number=200

# Counter
redis.instances = ["localhost"]
=======
max.retry.number=10000

# set global obejct package, TODO: remove global
application.global=com.kakao.s2graph.rest.Global
>>>>>>> 24a0885f
<|MERGE_RESOLUTION|>--- conflicted
+++ resolved
@@ -104,14 +104,10 @@
 local.queue.actor.rate.limit=1000000
 
 # local retry number
-<<<<<<< HEAD
-max.retry.number=200
-
-# Counter
-redis.instances = ["localhost"]
-=======
 max.retry.number=10000
 
 # set global obejct package, TODO: remove global
 application.global=com.kakao.s2graph.rest.Global
->>>>>>> 24a0885f
+
+# Counter
+redis.instances = ["localhost"]
