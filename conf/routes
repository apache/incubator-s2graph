# Routes
# This file defines all application routes (Higher priority routes first)
# ~~~~


# publish
#POST   /publish/:topic                                                        controllers.PublishController.publish(topic)
POST        /publish/:topic                                               controllers.PublishController.mutateBulk(topic)
POST        /publishOnly/:topic                                           controllers.PublishController.publishOnly(topic)

#### Health Check
#GET    /health_check.html                                                     controllers.Assets.at(path="/public", file="health_check.html")
GET         /health_check.html                                            controllers.ApplicationController.healthCheck()
PUT         /health_check/:isHealthy                                      controllers.ApplicationController.updateHealthCheck(isHealthy: Boolean)

## Edge
POST        /graphs/edges/insert                                          controllers.EdgeController.inserts()
POST        /graphs/edges/insertWithWait                                  controllers.EdgeController.insertsWithWait()
POST        /graphs/edges/insertBulk                                      controllers.EdgeController.insertsBulk()
POST        /graphs/edges/delete                                          controllers.EdgeController.deletes()
POST        /graphs/edges/deleteWithWait                                  controllers.EdgeController.deletesWithWait()
POST        /graphs/edges/deleteAll                                       controllers.EdgeController.deleteAll()
POST        /graphs/edges/update                                          controllers.EdgeController.updates()
POST        /graphs/edges/updateWithWait                                  controllers.EdgeController.updatesWithWait()
POST        /graphs/edges/increment                                       controllers.EdgeController.increments()
POST        /graphs/edges/incrementCount                                  controllers.EdgeController.incrementCounts()
POST        /graphs/edges/bulk                                            controllers.EdgeController.mutateBulk()

## Vertex
POST        /graphs/vertices/insert                                       controllers.VertexController.inserts()
POST        /graphs/vertices/insertWithWait                               controllers.VertexController.insertsWithWait()
POST        /graphs/vertices/insert/:serviceName/:columnName              controllers.VertexController.insertsSimple(serviceName, columnName)
POST        /graphs/vertices/delete                                       controllers.VertexController.deletes()
POST        /graphs/vertices/deleteWithWait                               controllers.VertexController.deletesWithWait()
POST        /graphs/vertices/delete/:serviceName/:columnName              controllers.VertexController.deletesSimple(serviceName, columnName)
POST        /graphs/vertices/deleteAll                                    controllers.VertexController.deletesAll()
POST        /graphs/vertices/deleteAll/:serviceName/:columnName           controllers.VertexController.deletesAllSimple(serviceName, columnName)


### SELECT Edges
POST        /graphs/getEdges                                              controllers.QueryController.getEdges()
POST        /graphs/getEdges/grouped                                      controllers.QueryController.getEdgesWithGrouping()
POST        /graphs/getEdgesExcluded                                      controllers.QueryController.getEdgesExcluded()
POST        /graphs/getEdgesExcluded/grouped                              controllers.QueryController.getEdgesExcludedWithGrouping()
POST        /graphs/checkEdges                                            controllers.QueryController.checkEdges()

### this will be deprecated
POST        /graphs/getEdgesGrouped                                       controllers.QueryController.getEdgesGrouped()
POST        /graphs/getEdgesGroupedExcluded                               controllers.QueryController.getEdgesGroupedExcluded()
POST        /graphs/getEdgesGroupedExcludedFormatted                      controllers.QueryController.getEdgesGroupedExcludedFormatted()
GET         /graphs/getEdge/:srcId/:tgtId/:labelName/:direction           controllers.QueryController.getEdge(srcId, tgtId, labelName, direction)


### SELECT Vertices
#POST   /graphs/getVertex                                                      controllers.QueryController.getVertex()
POST        /graphs/getVertices                                           controllers.QueryController.getVertices()


#### ADMIN
POST        /graphs/createService                                         controllers.AdminController.createService()
GET         /graphs/getService/:serviceName                               controllers.AdminController.getService(serviceName)
GET         /graphs/getLabels/:serviceName                                controllers.AdminController.getLabels(serviceName)
POST        /graphs/createLabel                                           controllers.AdminController.createLabel()
POST        /graphs/addIndex                                              controllers.AdminController.addIndex()
GET         /graphs/getLabel/:labelName                                   controllers.AdminController.getLabel(labelName)
PUT         /graphs/deleteLabel/:labelName                                controllers.AdminController.deleteLabel(labelName)

POST        /graphs/addProp/:labelName                                    controllers.AdminController.addProp(labelName)
POST        /graphs/createServiceColumn                                   controllers.AdminController.createServiceColumn()
PUT         /graphs/deleteServiceColumn/:serviceName/:columnName          controllers.AdminController.deleteServiceColumn(serviceName, columnName)
POST        /graphs/addServiceColumnProp/:serviceName/:columnName         controllers.AdminController.addServiceColumnProp(serviceName, columnName)
POST        /graphs/addServiceColumnProps/:serviceName/:columnName        controllers.AdminController.addServiceColumnProps(serviceName, columnName)
GET         /graphs/getServiceColumn/:serviceName/:columnName             controllers.AdminController.getServiceColumn(serviceName, columnName)


#### TEST
#GET    /graphs/testGetEdges/:label/:limit/:friendCntStep                       controllers.QueryController.testGetEdges(label, limit: Int, friendCntStep: Int)
#GET    /graphs/testGetEdges2/:label1/:limit1/:label2/:limit2                   controllers.QueryController.testGetEdges2(label1, limit1: Int, label2, limit2: Int)
#GET    /graphs/testGetEdges3/:label1/:limit1/:label2/:limit2/:label3/:limit3   controllers.QueryController.testGetEdges3(label1, limit1: Int, label2, limit2: Int, label3, limit3: Int)
POST        /ping                                                         controllers.TestController.ping()
POST        /pingAsync                                                    controllers.TestController.pingAsync()
GET         /graphs/testId                                                controllers.TestController.getRandomId()

# Map static resources from the /public folder to the /assets URL path
GET         /images/*file                                                 controllers.Assets.at(path="/public/images", file)
GET         /javascripts/*file                                            controllers.Assets.at(path="/public/javascripts", file)
GET         /stylesheets/*file                                            controllers.Assets.at(path="/public/stylesheets", file)
GET         /font-awesome-4.1.0/*file                                     controllers.Assets.at(path="/public/font-awesome-4.1.0", file)
GET         /swagger/*file                                                controllers.Assets.at(path="/public/swagger-ui", file)


# AdminController API
#GET    /admin/services                                                         controllers.AdminController.allServices
GET         /admin/labels/:serviceName                                    controllers.AdminController.getLabels(serviceName)
#POST   /admin/labels/delete/:zkAddr/:tableName/:labelIds/:minTs/:maxTs         controllers.AdminController.deleteEdges(zkAddr, tableName, labelIds, minTs: Long, maxTs: Long)
#POST   /admin/labels/deleteAll/:zkAddr/:tableName/:minTs/:maxTs                controllers.AdminController.deleteAllEdges(zkAddr, tableName, minTs: Long, maxTs: Long)
#POST   /admin/swapLabel/:oldLabelName/:newLabelName                            controllers.AdminController.swapLabel(oldLabelName, newLabelName)
#GET    /admin/reloadLabel/:labelName                                           controllers.AdminController.reloadLabel(labelName)
#POST        /admin/getEdges                                                              controllers.AdminController.getEdges()
<<<<<<< HEAD
POST   /graphs/copyLabel/:oldLabelName/:newLabelName                           controllers.AdminController.copyLabel(oldLabelName, newLabelName)
POST   /graphs/renameLabel/:oldLabelName/:newLabelName                         controllers.AdminController.renameLabel(oldLabelName, newLabelName)
PUT    /graphs/loadCache                                                       controllers.AdminController.loadCache()
=======
POST        /graphs/copyLabel/:oldLabelName/:newLabelName                 controllers.AdminController.copyLabel(oldLabelName, newLabelName)
POST        /graphs/renameLabel/:oldLabelName/:newLabelName               controllers.AdminController.renameLabel(oldLabelName, newLabelName)
POST        /graphs/updateHTable/:labelName/:newHTableName                controllers.AdminController.updateHTable(labelName, newHTableName)
PUT         /graphs/loadCache                                             controllers.AdminController.loadCache()
>>>>>>> cfbbce84


# Counter API
POST   /counter/v1/:service/:action                                            controllers.CounterController.createAction(service, action)
GET    /counter/v1/:service/:action                                            controllers.CounterController.getAction(service, action)
PUT    /counter/v1/:service/:action                                            controllers.CounterController.updateAction(service, action)
DELETE /counter/v1/:service/:action                                            controllers.CounterController.deleteAction(service, action)
GET    /counter/v1/:service/:action/ranking                                    controllers.CounterController.getRankingCountAsync(service, action)
DELETE /counter/v1/:service/:action/ranking                                    controllers.CounterController.deleteRankingCount(service, action)
GET    /counter/v1/:service/:action/:item                                      controllers.CounterController.getExactCountAsync(service, action, item)
PUT    /counter/v1/:service/:action/:item                                      controllers.CounterController.incrementCount(service, action, item)
POST   /counter/v1/mget                                                        controllers.CounterController.getExactCountAsyncMulti()

# Experiment API
<<<<<<< HEAD
POST   /graphs/experiment/:accessToken/:experimentName/:uuid                   controllers.ExperimentController.experiment(accessToken, experimentName, uuid)
=======
POST        /graphs/experiment/:accessToken/:experimentName/:uuid         controllers.ExperimentController.experiment(accessToken, experimentName, uuid)
>>>>>>> cfbbce84
<|MERGE_RESOLUTION|>--- conflicted
+++ resolved
@@ -97,16 +97,10 @@
 #POST   /admin/swapLabel/:oldLabelName/:newLabelName                            controllers.AdminController.swapLabel(oldLabelName, newLabelName)
 #GET    /admin/reloadLabel/:labelName                                           controllers.AdminController.reloadLabel(labelName)
 #POST        /admin/getEdges                                                              controllers.AdminController.getEdges()
-<<<<<<< HEAD
-POST   /graphs/copyLabel/:oldLabelName/:newLabelName                           controllers.AdminController.copyLabel(oldLabelName, newLabelName)
-POST   /graphs/renameLabel/:oldLabelName/:newLabelName                         controllers.AdminController.renameLabel(oldLabelName, newLabelName)
-PUT    /graphs/loadCache                                                       controllers.AdminController.loadCache()
-=======
 POST        /graphs/copyLabel/:oldLabelName/:newLabelName                 controllers.AdminController.copyLabel(oldLabelName, newLabelName)
 POST        /graphs/renameLabel/:oldLabelName/:newLabelName               controllers.AdminController.renameLabel(oldLabelName, newLabelName)
 POST        /graphs/updateHTable/:labelName/:newHTableName                controllers.AdminController.updateHTable(labelName, newHTableName)
 PUT         /graphs/loadCache                                             controllers.AdminController.loadCache()
->>>>>>> cfbbce84
 
 
 # Counter API
@@ -121,8 +115,4 @@
 POST   /counter/v1/mget                                                        controllers.CounterController.getExactCountAsyncMulti()
 
 # Experiment API
-<<<<<<< HEAD
-POST   /graphs/experiment/:accessToken/:experimentName/:uuid                   controllers.ExperimentController.experiment(accessToken, experimentName, uuid)
-=======
-POST        /graphs/experiment/:accessToken/:experimentName/:uuid         controllers.ExperimentController.experiment(accessToken, experimentName, uuid)
->>>>>>> cfbbce84
+POST        /graphs/experiment/:accessToken/:experimentName/:uuid         controllers.ExperimentController.experiment(accessToken, experimentName, uuid)