package controllers


import com.daumkakao.s2graph.core.mysqls._
import play.api.Play.current
import play.api.libs.ws.WS
import play.api.mvc._

import scala.concurrent.ExecutionContext.Implicits.global

/**
 * Created by shon on 8/5/15.
 */
object ExperimentController extends Controller {
  val impressionKey = "S2-Impression-Id"

  def experiment(serviceName: String, experimentKey: String, uuid: String) = Action.async { request =>
    Experiment.find(serviceName, experimentKey) match {
      case None => throw new RuntimeException("not found experiment")
      case Some(experiment) =>
        experiment.findBucket(uuid) match {
          case None => throw new RuntimeException("bucket is not found")
<<<<<<< HEAD
          case Some(bucket) => buildRequest(request, uuid, bucket).map { response =>
            val headers = response.allHeaders map { h =>
              (h._1, h._2.head)
            }
            Result(ResponseHeader(response.status, headers ++ Map(impressionKey -> bucket.impressionId)),
              Enumerator(response.body.getBytes)).as (QueryController.applicationJsonHeader)
          }
=======
          case Some(bucket) => buildRequest(request, uuid, bucket)
>>>>>>> 703d9efd
        }
    }
  }

  private def buildRequest(request: Request[AnyContent], uuid: String, bucket: Bucket) = {
    val url = bucket.apiPath
    val headers = request.headers.toSimpleMap.toSeq
    val body = bucket.requestBody.replace(bucket.uuidPlaceHolder, uuid)
    val verb = bucket.httpVerb.toUpperCase
    val qs = Bucket.toSimpleMap(request.queryString).toSeq

    val ws = WS.url(url)
      .withMethod(verb)
      .withBody(body)
      .withHeaders(headers: _*)
      .withQueryString(qs: _*)

    ws.stream().map {
      case (proxyResponse, proxyBody) =>
        Result(ResponseHeader(proxyResponse.status, proxyResponse.headers.mapValues(_.toList.head)), proxyBody)
    }
  }
}<|MERGE_RESOLUTION|>--- conflicted
+++ resolved
@@ -1,41 +1,53 @@
 package controllers
 
 
+import java.net.URL
 import com.daumkakao.s2graph.core.mysqls._
 import play.api.Play.current
+import play.api.libs.json.Json
 import play.api.libs.ws.WS
 import play.api.mvc._
 
 import scala.concurrent.ExecutionContext.Implicits.global
+import scala.concurrent.Future
 
 /**
  * Created by shon on 8/5/15.
  */
-object ExperimentController extends Controller {
+object ExperimentController extends Controller with RequestParser {
   val impressionKey = "S2-Impression-Id"
 
-  def experiment(serviceName: String, experimentKey: String, uuid: String) = Action.async { request =>
-    Experiment.find(serviceName, experimentKey) match {
-      case None => throw new RuntimeException("not found experiment")
-      case Some(experiment) =>
-        experiment.findBucket(uuid) match {
-          case None => throw new RuntimeException("bucket is not found")
-<<<<<<< HEAD
-          case Some(bucket) => buildRequest(request, uuid, bucket).map { response =>
-            val headers = response.allHeaders map { h =>
-              (h._1, h._2.head)
-            }
-            Result(ResponseHeader(response.status, headers ++ Map(impressionKey -> bucket.impressionId)),
-              Enumerator(response.body.getBytes)).as (QueryController.applicationJsonHeader)
-          }
-=======
-          case Some(bucket) => buildRequest(request, uuid, bucket)
->>>>>>> 703d9efd
-        }
+  def experiment(accessToken: String, experimentName: String, uuid: String) = Action.async { request =>
+    val bucketOpt = for {
+      service <- Service.findByAccessToken(accessToken)
+      experiment <- Experiment.findBy(service.id.get, experimentName)
+      bucket <- experiment.findBucket(uuid)
+    } yield bucket
+    bucketOpt match {
+      case None => Future.successful(NotFound("bucket is not found."))
+      case Some(bucket) =>
+        if (bucket.isGraphQuery) buildRequestInner(request, uuid, bucket)
+        else buildRequest(request, uuid, bucket)
     }
   }
 
-  private def buildRequest(request: Request[AnyContent], uuid: String, bucket: Bucket) = {
+  private def buildRequestInner(request: Request[AnyContent], uuid: String, bucket: Bucket): Future[Result] = {
+    val jsonBody = Json.parse(bucket.requestBody.replace(bucket.uuidPlaceHolder, uuid))
+    val url = new URL(bucket.apiPath)
+
+    val future = url.getPath() match {
+      case "/graphs/getEdges" => controllers.QueryController.getEdgesInner(jsonBody)
+      case "/graphs/getEdges/grouped" => controllers.QueryController.getEdgesWithGroupingInner(jsonBody)
+      case "/graphs/getEdgesExcluded" => controllers.QueryController.getEdgesExcludedInner(jsonBody)
+      case "/graphs/getEdgesExcluded/grouped" => controllers.QueryController.getEdgesExcludedWithGroupingInner(jsonBody)
+      case "/graphs/checkEdges" =>  controllers.QueryController.checkEdgesInner(jsonBody)
+      case "/graphs/getEdgesGrouped" => controllers.QueryController.getEdgesGroupedInner(jsonBody)
+      case "/graphs/getEdgesGroupedExcluded" => controllers.QueryController.getEdgesGroupedExcludedInner(jsonBody)
+      case "/graphs/getEdgesGroupedExcludedFormatted" => controllers.QueryController.getEdgesGroupedExcludedFormattedInner(jsonBody)
+    }
+    future.map { r => r.withHeaders(impressionKey -> bucket.impressionId) }
+  }
+  private def buildRequest(request: Request[AnyContent], uuid: String, bucket: Bucket): Future[Result] = {
     val url = bucket.apiPath
     val headers = request.headers.toSimpleMap.toSeq
     val body = bucket.requestBody.replace(bucket.uuidPlaceHolder, uuid)
@@ -50,7 +62,7 @@
 
     ws.stream().map {
       case (proxyResponse, proxyBody) =>
-        Result(ResponseHeader(proxyResponse.status, proxyResponse.headers.mapValues(_.toList.head)), proxyBody)
+        Result(ResponseHeader(proxyResponse.status, proxyResponse.headers.mapValues(_.toList.head)), proxyBody).withHeaders(impressionKey -> bucket.impressionId)
     }
   }
 }