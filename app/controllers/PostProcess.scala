package controllers

import com.kakao.s2graph.core._
import com.kakao.s2graph.core.mysqls._
import com.kakao.s2graph.core.types.{InnerVal, InnerValLike}
import play.api.libs.json.{Json, _}

import scala.collection.mutable.ListBuffer

object PostProcess extends JSONParser {
  /**
   * Result Entity score field name
   */
  val SCORE_FIELD_NAME = "scoreSum"
  val timeoutResults = Json.obj("size" -> 0, "results" -> Json.arr(), "isTimeout" -> true)
  val reservedColumns = Set("cacheRemain", "from", "to", "label", "direction", "_timestamp", "timestamp", "score", "props")

  def groupEdgeResult(queryResultLs: Seq[QueryResult], exclude: Seq[QueryResult]) = {
    val excludeIds = resultInnerIds(exclude).map(innerId => innerId -> true).toMap
    //    filterNot {case (edge, score) => edge.props.contains(LabelMeta.degreeSeq)}
    val groupedEdgesWithRank = (for {
      queryResult <- queryResultLs
      edgeWithScore <- queryResult.edgeWithScoreLs
      (edge, score) = EdgeWithScore.unapply(edgeWithScore).get
      if !excludeIds.contains(toHashKey(edge, queryResult.queryParam, queryResult.query.filterOutFields))
    } yield {
        (queryResult.queryParam, edge, score)
      }).groupBy {
      case (queryParam, edge, rank) if edge.labelWithDir.dir == GraphUtil.directions("in") =>
        (queryParam.label.srcColumn, queryParam.label.label, queryParam.label.tgtColumn, edge.tgtVertex.innerId, edge.propsWithTs.contains(LabelMeta.degreeSeq))
      case (queryParam, edge, rank) =>
        (queryParam.label.tgtColumn, queryParam.label.label, queryParam.label.srcColumn, edge.tgtVertex.innerId, edge.propsWithTs.contains(LabelMeta.degreeSeq))
    }

    val ret = for {
      ((tgtColumn, labelName, srcColumn, target, isDegreeEdge), edgesAndRanks) <- groupedEdgesWithRank if !isDegreeEdge
      edgesWithRanks = edgesAndRanks.groupBy(x => x._2.srcVertex).map(_._2.head)
      id <- innerValToJsValue(target, tgtColumn.columnType)
    } yield {
        Json.obj("name" -> tgtColumn.columnName, "id" -> id,
          SCORE_FIELD_NAME -> edgesWithRanks.map(_._3).sum,
          "label" -> labelName,
          "aggr" -> Json.obj(
            "name" -> srcColumn.columnName,
            "ids" -> edgesWithRanks.flatMap { case (queryParam, edge, rank) =>
              innerValToJsValue(edge.srcVertex.innerId, srcColumn.columnType)
            },
            "edges" -> edgesWithRanks.map { case (queryParam, edge, rank) =>
              Json.obj("id" -> innerValToJsValue(edge.srcVertex.innerId, srcColumn.columnType),
                "props" -> propsToJson(edge),
                "score" -> rank
              )
            }
          )
        )
      }

    ret.toList
  }

  def sortWithFormatted(jsons: Seq[JsObject], scoreField: String = "scoreSum", queryResultLs: Seq[QueryResult], decrease: Boolean = true): JsObject = {
    val ordering = if (decrease) -1 else 1
    val sortedJsons = jsons.sortBy { jsObject => (jsObject \ scoreField).as[Double] * ordering }

    if (queryResultLs.isEmpty) Json.obj("size" -> sortedJsons.size, "results" -> sortedJsons)
    else Json.obj(
      "size" -> sortedJsons.size,
      "results" -> sortedJsons,
      "impressionId" -> queryResultLs.head.query.impressionId()
    )
  }

  private def toHashKey(edge: Edge, queryParam: QueryParam, fields: Seq[String], delimiter: String = ","): Int = {
    val ls = for {
      field <- fields
    } yield {
        field match {
          case "from" | "_from" => edge.srcVertex.innerId
          case "to" | "_to" => edge.tgtVertex.innerId
          case "label" => edge.labelWithDir.labelId
          case "direction" => JsString(GraphUtil.fromDirection(edge.labelWithDir.dir))
          case "_timestamp" | "timestamp" => edge.ts
          case _ =>
            queryParam.label.metaPropsInvMap.get(field) match {
              case None => throw new RuntimeException(s"unknow column: $field")
              case Some(labelMeta) => edge.propsWithTs.get(labelMeta.seq) match {
                case None => labelMeta.defaultValue
                case Some(propVal) => propVal
              }
            }
        }
      }
    val ret = ls.hashCode()
    ret
  }

  def resultInnerIds(queryResultLs: Seq[QueryResult], isSrcVertex: Boolean = false): Seq[Int] = {
    for {
      queryResult <- queryResultLs
      q = queryResult.query
      edgeWithScore <- queryResult.edgeWithScoreLs
      (edge, score) = EdgeWithScore.unapply(edgeWithScore).get
    } yield toHashKey(edge, queryResult.queryParam, q.filterOutFields)
  }

  def summarizeWithListExcludeFormatted(queryResultLs: Seq[QueryResult], exclude: Seq[QueryResult]) = {
    val jsons = groupEdgeResult(queryResultLs, exclude)
    sortWithFormatted(jsons, queryResultLs = queryResultLs, decrease = true)
  }

  def summarizeWithList(queryResultLs: Seq[QueryResult], exclude: Seq[QueryResult]) = {
    val jsons = groupEdgeResult(queryResultLs, exclude)
    sortWithFormatted(jsons, queryResultLs = queryResultLs)
  }

  def summarizeWithListFormatted(queryResultLs: Seq[QueryResult], exclude: Seq[QueryResult]) = {
    val jsons = groupEdgeResult(queryResultLs, exclude)
    sortWithFormatted(jsons, queryResultLs = queryResultLs)
  }

  def toSimpleVertexArrJson(queryResultLs: Seq[QueryResult]): JsValue = {
    toSimpleVertexArrJson(queryResultLs, Seq.empty[QueryResult])
  }

  private def orderBy(q: Query,
                      orderByColumns: Seq[(String, Boolean)],
                      rawEdges: ListBuffer[(Map[String, JsValue], Double, (Any, Any, Any, Any))])
  : ListBuffer[(Map[String, JsValue], Double, (Any, Any, Any, Any))] = {
    import com.kakao.s2graph.core.OrderingUtil._

    if (q.withScore && orderByColumns.nonEmpty) {
      val ascendingLs = orderByColumns.map(_._2)
      rawEdges.sortBy(_._3)(new TupleMultiOrdering[Any](ascendingLs))
    } else {
      rawEdges
    }
  }

  private def getColumnValue(keyWithJs: Map[String, JsValue], score: Double, edge: Edge, column: String): Any = {
    column match {
      case "score" => score
      case "timestamp" | "_timestamp" => edge.ts
      case _ =>
        keyWithJs.get(column) match {
          case None => keyWithJs.get("props").map { js => (js \ column).as[JsValue] }.get
          case Some(x) => x
        }
    }
  }

  def toSimpleVertexArrJson(queryResultLs: Seq[QueryResult], exclude: Seq[QueryResult]): JsValue = {
    val excludeIds = resultInnerIds(exclude).map(innerId => innerId -> true).toMap

    val degrees = ListBuffer[JsValue]()
    val rawEdges = ListBuffer[(Map[String, JsValue], Double, (Any, Any, Any, Any))]()

    if (queryResultLs.isEmpty) {
      Json.obj("size" -> 0, "degrees" -> Json.arr(), "results" -> Json.arr())
    } else {
      val queryResult = queryResultLs.head
      val query = queryResultLs.head.query
      val queryParam = queryResult.queryParam

      val orderByColumns = query.orderByColumns.filter { case (column, _) =>
        column match {
          case "from" | "to" | "label" | "score" | "timestamp" | "_timestamp" => true
          case _ =>
            queryParam.label.metaPropNames.contains(column)
        }
      }

      /** build result jsons */
      for {
        queryResult <- queryResultLs
        queryParam = queryResult.queryParam
<<<<<<< HEAD

        (edge, score) <- queryResult.edgeWithScoreLs if !excludeIds.contains(toHashKey(edge, queryResult.queryParam, query.filterOutFields))
=======
        edgeWithScore <- queryResult.edgeWithScoreLs
        (edge, score) = EdgeWithScore.unapply(edgeWithScore).get
        if !excludeIds.contains(toHashKey(edge, queryResult.queryParam, q.filterOutFields))
>>>>>>> 13a9dcbc
      } {
        // edge to json
        val (srcColumn, _) = queryParam.label.srcTgtColumn(edge.labelWithDir.dir)
        val fromOpt = innerValToJsValue(edge.srcVertex.id.innerId, srcColumn.columnType)
        if (edge.propsWithTs.contains(LabelMeta.degreeSeq) && fromOpt.isDefined) {
          degrees += Json.obj(
            "from" -> fromOpt.get,
            "label" -> queryResult.queryParam.label.label,
            "direction" -> GraphUtil.fromDirection(edge.labelWithDir.dir),
            LabelMeta.degree.name -> innerValToJsValue(edge.propsWithTs(LabelMeta.degreeSeq).innerVal, InnerVal.LONG)
          )
        } else {
          val keyWithJs = edgeToJson(edge, score, queryResult.query, queryResult.queryParam)
          val orderByValues: (Any, Any, Any, Any) = orderByColumns.length match {
            case 0 =>
              (None, None, None, None)
            case 1 =>
              val it = orderByColumns.iterator
              val v1 = getColumnValue(keyWithJs, score, edge, it.next()._1)
              (v1, None, None, None)
            case 2 =>
              val it = orderByColumns.iterator
              val v1 = getColumnValue(keyWithJs, score, edge, it.next()._1)
              val v2 = getColumnValue(keyWithJs, score, edge, it.next()._1)
              (v1, v2, None, None)
            case 3 =>
              val it = orderByColumns.iterator
              val v1 = getColumnValue(keyWithJs, score, edge, it.next()._1)
              val v2 = getColumnValue(keyWithJs, score, edge, it.next()._1)
              val v3 = getColumnValue(keyWithJs, score, edge, it.next()._1)
              (v1, v2, v3, None)
            case _ =>
              val it = orderByColumns.iterator
              val v1 = getColumnValue(keyWithJs, score, edge, it.next()._1)
              val v2 = getColumnValue(keyWithJs, score, edge, it.next()._1)
              val v3 = getColumnValue(keyWithJs, score, edge, it.next()._1)
              val v4 = getColumnValue(keyWithJs, score, edge, it.next()._1)
              (v1, v2, v3, v4)
          }

          val currentEdge = (keyWithJs, score, orderByValues)
          rawEdges += currentEdge
        }
      }

      if (query.groupByColumns.isEmpty) {
        // ordering
        val edges = orderBy(query, orderByColumns, rawEdges).map(_._1)

        Json.obj(
          "size" -> edges.size,
          "degrees" -> degrees,
          "results" -> edges,
          "impressionId" -> query.impressionId()
        )
      } else {
        val grouped = rawEdges.groupBy { case (keyWithJs, _, _) =>
          val props = keyWithJs.get("props")

          for {
            column <- query.groupByColumns
            value <- keyWithJs.get(column) match {
              case None => props.flatMap { js => (js \ column).asOpt[JsValue] }
              case Some(x) => Some(x)
            }
          } yield column -> value
        }

        val groupedEdges = {
          for {
            (groupByKeyVals, groupedRawEdges) <- grouped
          } yield {
            val scoreSum = groupedRawEdges.map(x => x._2).sum
            // ordering
            val edges = orderBy(query, orderByColumns, rawEdges).map(_._1)
            Json.obj(
              "groupBy" -> Json.toJson(groupByKeyVals.toMap),
              "scoreSum" -> scoreSum,
              "agg" -> edges
            )
          }
        }

        val groupedSortedJsons = groupedEdges.toList.sortBy { jsVal => -1 * (jsVal \ "scoreSum").as[Double] }
        Json.obj(
          "size" -> groupedEdges.size,
          "degrees" -> degrees,
          "results" -> groupedSortedJsons,
          "impressionId" -> query.impressionId()
        )
      }
    }
  }

  def verticesToJson(vertices: Iterable[Vertex]) = {
    Json.toJson(vertices.flatMap { v => vertexToJson(v) })
  }

  def propsToJson(edge: Edge, q: Query, queryParam: QueryParam): Map[String, JsValue] = {
    for {
      (seq, innerValWithTs) <- edge.propsWithTs if LabelMeta.isValidSeq(seq)
      labelMeta <- queryParam.label.metaPropsMap.get(seq)
      jsValue <- innerValToJsValue(innerValWithTs.innerVal, labelMeta.dataType)
    } yield labelMeta.name -> jsValue
  }


  private def edgeParent(parentEdges: Seq[EdgeWithScore], q: Query, queryParam: QueryParam): JsValue = {

    if (parentEdges.isEmpty) {
      JsNull
    } else {
      val parents = for {
        parent <- parentEdges
        (parentEdge, parentScore) = EdgeWithScore.unapply(parent).get
        parentQueryParam = QueryParam(parentEdge.labelWithDir)
        parents = edgeParent(parentEdge.parentEdges, q, parentQueryParam) if parents != JsNull
      } yield {
          val originalEdge = parentEdge.originalEdgeOpt.getOrElse(parentEdge)
          val edgeJson = edgeToJsonInner(originalEdge, parentScore, q, parentQueryParam) + ("parents" -> parents)
          Json.toJson(edgeJson)
        }

      Json.toJson(parents)
    }
  }
  /** TODO */
  def edgeToJsonInner(edge: Edge, score: Double, q: Query, queryParam: QueryParam): Map[String, JsValue] = {
    val (srcColumn, tgtColumn) = queryParam.label.srcTgtColumn(edge.labelWithDir.dir)

    val kvMapOpt = for {
      from <- innerValToJsValue(edge.srcVertex.id.innerId, srcColumn.columnType)
      to <- innerValToJsValue(edge.tgtVertex.id.innerId, tgtColumn.columnType)
    } yield {
        val targetColumns = if (q.selectColumnsSet.isEmpty) reservedColumns else (reservedColumns & q.selectColumnsSet) + "props"

        val _propsMap = queryParam.label.metaPropsDefaultMapInner ++ propsToJson(edge, q, queryParam)
        val propsMap = if (q.selectColumnsSet.nonEmpty) _propsMap.filterKeys(q.selectColumnsSet) else _propsMap

        val kvMap = targetColumns.foldLeft(Map.empty[String, JsValue]) { (map, column) =>
          val jsValue = column match {
            case "cacheRemain" => JsNumber(queryParam.cacheTTLInMillis - (System.currentTimeMillis() - queryParam.timestamp))
            case "from" => from
            case "to" => to
            case "label" => JsString(queryParam.label.label)
            case "direction" => JsString(GraphUtil.fromDirection(edge.labelWithDir.dir))
            case "_timestamp" | "timestamp" => JsNumber(edge.ts)
            case "score" => JsNumber(score)
            case "props" if propsMap.nonEmpty => Json.toJson(propsMap)
            case _ => JsNull
          }

          if (jsValue == JsNull) map else map + (column -> jsValue)
        }
        kvMap
      }

    kvMapOpt.getOrElse(Map.empty)
  }

  def edgeToJson(edge: Edge, score: Double, q: Query, queryParam: QueryParam): Map[String, JsValue] = {
    val kvs = edgeToJsonInner(edge, score, q, queryParam)
    if (kvs.nonEmpty && q.returnTree) kvs + ("parents" -> Json.toJson(edgeParent(edge.parentEdges, q, queryParam)))
    else kvs
  }

  def vertexToJson(vertex: Vertex): Option[JsObject] = {
    val serviceColumn = ServiceColumn.findById(vertex.id.colId)

    for {
      id <- innerValToJsValue(vertex.innerId, serviceColumn.columnType)
    } yield {
      Json.obj("serviceName" -> serviceColumn.service.serviceName,
        "columnName" -> serviceColumn.columnName,
        "id" -> id, "props" -> propsToJson(vertex),
        "timestamp" -> vertex.ts,
//        "belongsTo" -> vertex.belongLabelIds)
        "belongsTo" -> vertex.belongLabelIds.flatMap(Label.findByIdOpt(_).map(_.label)))
    }
  }

  private def keysToName(seqsToNames: Map[Int, String], props: Map[Int, InnerValLike]) = {
    for {
      (seq, value) <- props
      name <- seqsToNames.get(seq)
    } yield (name, value)
  }

  private def propsToJson(vertex: Vertex) = {
    val serviceColumn = vertex.serviceColumn
    val props = for {
      (propKey, innerVal) <- vertex.props
      columnMeta <- ColumnMeta.findByIdAndSeq(serviceColumn.id.get, propKey.toByte, useCache = true)
      jsValue <- innerValToJsValue(innerVal, columnMeta.dataType)
    } yield {
        (columnMeta.name -> jsValue)
      }
    props.toMap
  }

  @deprecated(message = "deprecated", since = "0.2")
  def propsToJson(edge: Edge) = {
    for {
      (seq, v) <- edge.propsWithTs if LabelMeta.isValidSeq(seq)
      metaProp <- edge.label.metaPropsMap.get(seq)
      jsValue <- innerValToJsValue(v.innerVal, metaProp.dataType)
    } yield {
      (metaProp.name, jsValue)
    }
  }

  @deprecated(message = "deprecated", since = "0.2")
  def summarizeWithListExclude(queryResultLs: Seq[QueryResult], exclude: Seq[QueryResult]): JsObject = {
    val excludeIds = resultInnerIds(exclude).map(innerId => innerId -> true).toMap


    val groupedEdgesWithRank = (for {
      queryResult <- queryResultLs
      edgeWithScore <- queryResult.edgeWithScoreLs
      (edge, score) = EdgeWithScore.unapply(edgeWithScore).get
      if !excludeIds.contains(toHashKey(edge, queryResult.queryParam, queryResult.query.filterOutFields))
    } yield {
        (edge, score)
      }).groupBy { case (edge, score) =>
      (edge.label.tgtColumn, edge.label.srcColumn, edge.tgtVertex.innerId)
    }

    val jsons = for {
      ((tgtColumn, srcColumn, target), edgesAndRanks) <- groupedEdgesWithRank
      (edges, ranks) = edgesAndRanks.groupBy(x => x._1.srcVertex).map(_._2.head).unzip
      tgtId <- innerValToJsValue(target, tgtColumn.columnType)
    } yield {
        Json.obj(tgtColumn.columnName -> tgtId,
          s"${srcColumn.columnName}s" ->
            edges.flatMap(edge => innerValToJsValue(edge.srcVertex.innerId, srcColumn.columnType)), "scoreSum" -> ranks.sum)
      }
    val sortedJsons = jsons.toList.sortBy { jsObj => (jsObj \ "scoreSum").as[Double] }.reverse
    if (queryResultLs.isEmpty) {
      Json.obj("size" -> sortedJsons.size, "results" -> sortedJsons)
    } else {
      Json.obj("size" -> sortedJsons.size, "results" -> sortedJsons, "impressionId" -> queryResultLs.head.query.impressionId())
    }

  }


}<|MERGE_RESOLUTION|>--- conflicted
+++ resolved
@@ -173,14 +173,9 @@
       for {
         queryResult <- queryResultLs
         queryParam = queryResult.queryParam
-<<<<<<< HEAD
-
-        (edge, score) <- queryResult.edgeWithScoreLs if !excludeIds.contains(toHashKey(edge, queryResult.queryParam, query.filterOutFields))
-=======
         edgeWithScore <- queryResult.edgeWithScoreLs
         (edge, score) = EdgeWithScore.unapply(edgeWithScore).get
-        if !excludeIds.contains(toHashKey(edge, queryResult.queryParam, q.filterOutFields))
->>>>>>> 13a9dcbc
+        if !excludeIds.contains(toHashKey(edge, queryResult.queryParam, query.filterOutFields))
       } {
         // edge to json
         val (srcColumn, _) = queryParam.label.srcTgtColumn(edge.labelWithDir.dir)
