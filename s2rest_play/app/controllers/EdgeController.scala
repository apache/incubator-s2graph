package controllers

import actors.QueueActor
import com.kakao.s2graph.core._
import com.kakao.s2graph.core.mysqls.Label
import com.kakao.s2graph.core.rest.RequestParser
import com.kakao.s2graph.core.utils.logger
import config.Config
import org.apache.kafka.clients.producer.ProducerRecord
import play.api.libs.json._
import play.api.mvc.{Controller, Result}

import scala.collection.Seq
import scala.concurrent.Future

object EdgeController extends Controller {

  import ExceptionHandler._
  import controllers.ApplicationController._
  import play.api.libs.concurrent.Execution.Implicits._

  private val s2: Graph = com.kakao.s2graph.rest.Global.s2graph
  private val requestParser: RequestParser = com.kakao.s2graph.rest.Global.s2parser

  def toTsv(jsValue: JsValue, op: String): String = {
    def jsToStr(js: JsValue): String = js match {
      case JsString(s) => s
      case _ => js.toString()
    }

    val ts = jsToStr(jsValue \ "timestamp")
    val from = jsToStr(jsValue \ "from")
    val to = jsToStr(jsValue \ "to")
    val label = jsToStr(jsValue \ "label")
<<<<<<< HEAD
    val props = (jsValue \ "props").asOpt[JsValue].getOrElse(Json.obj())
    val direction = (jsValue \ "direction").asOpt[String]
=======
    val props = (jsValue \ "props").asOpt[JsObject].getOrElse(Json.obj())
>>>>>>> 58b082e4

    (jsValue \ "direction").asOpt[String] match {
      case None => Seq(ts, op, "e", from, to, label, props).mkString("\t")
      case Some(dir) => Seq(ts, op, "e", from, to, label, props, dir).mkString("\t")
    }
  }

  def tryMutates(jsValue: JsValue, operation: String, withWait: Boolean = false): Future[Result] = {
    if (!Config.IS_WRITE_SERVER) Future.successful(Unauthorized)

    else {
      try {
        logger.debug(s"$jsValue")
        val (edges, jsOrgs) = requestParser.toEdgesWithOrg(jsValue, operation)

        for ((edge, orgJs) <- edges.zip(jsOrgs)) {
          if (edge.isAsync)
            ExceptionHandler.enqueue(toKafkaMessage(Config.KAFKA_LOG_TOPIC_ASYNC, edge, Option(toTsv(orgJs, operation))))
          else
            ExceptionHandler.enqueue(toKafkaMessage(Config.KAFKA_LOG_TOPIC, edge, Option(toTsv(orgJs, operation))))
        }

        val edgesToStore = edges.filterNot(e => e.isAsync)

        if (withWait) {
          val rets = s2.mutateEdges(edgesToStore, withWait = true)
          rets.map(Json.toJson(_)).map(jsonResponse(_))
        } else {
          val rets = edgesToStore.map { edge => QueueActor.router ! edge; true }
          Future.successful(jsonResponse(Json.toJson(rets)))
        }
      } catch {
        case e: GraphExceptions.JsonParseException => Future.successful(BadRequest(s"$e"))
        case e: Exception =>
          logger.error(s"mutateAndPublish: $e", e)
          Future.successful(InternalServerError(s"${e.getStackTrace}"))
      }
    }
  }

  def mutateAndPublish(str: String, withWait: Boolean = false): Future[Result] = {
    if (!Config.IS_WRITE_SERVER) Future.successful(Unauthorized)

    logger.debug(s"$str")
    val edgeStrs = str.split("\\n")

    var vertexCnt = 0L
    var edgeCnt = 0L
    try {
      val elements =
        for (edgeStr <- edgeStrs; str <- GraphUtil.parseString(edgeStr); element <- Graph.toGraphElement(str)) yield {
          element match {
            case v: Vertex => vertexCnt += 1
            case e: Edge => edgeCnt += 1
          }
          if (element.isAsync) {
            ExceptionHandler.enqueue(toKafkaMessage(Config.KAFKA_LOG_TOPIC_ASYNC, element, Some(str)))
          } else {
            ExceptionHandler.enqueue(toKafkaMessage(Config.KAFKA_LOG_TOPIC, element, Some(str)))
          }
          element
        }

      //FIXME:
      val elementsToStore = elements.filterNot(e => e.isAsync)
      if (withWait) {
        val rets = s2.mutateElements(elementsToStore, withWait)
        rets.map(Json.toJson(_)).map(jsonResponse(_))
      } else {
        val rets = elementsToStore.map { element => QueueActor.router ! element; true }
        Future.successful(jsonResponse(Json.toJson(rets)))
      }


    } catch {
      case e: GraphExceptions.JsonParseException => Future.successful(BadRequest(s"$e"))
      case e: Throwable =>
        logger.error(s"mutateAndPublish: $e", e)
        Future.successful(InternalServerError(s"${e.getStackTrace}"))
    }
  }

  def mutateBulk() = withHeaderAsync(parse.text) { request =>
    mutateAndPublish(request.body, withWait = false)
  }

  def mutateBulkWithWait() = withHeaderAsync(parse.text) { request =>
    mutateAndPublish(request.body, withWait = true)
  }

  def inserts() = withHeaderAsync(jsonParser) { request =>
    tryMutates(request.body, "insert")
  }

  def insertsWithWait() = withHeaderAsync(jsonParser) { request =>
    tryMutates(request.body, "insert", withWait = true)
  }

  def insertsBulk() = withHeaderAsync(jsonParser) { request =>
    tryMutates(request.body, "insertBulk")
  }

  def deletes() = withHeaderAsync(jsonParser) { request =>
    tryMutates(request.body, "delete")
  }

  def deletesWithWait() = withHeaderAsync(jsonParser) { request =>
    tryMutates(request.body, "delete", withWait = true)
  }

  def updates() = withHeaderAsync(jsonParser) { request =>
    tryMutates(request.body, "update")
  }

  def updatesWithWait() = withHeaderAsync(jsonParser) { request =>
    tryMutates(request.body, "update", withWait = true)
  }

  def increments() = withHeaderAsync(jsonParser) { request =>
    tryMutates(request.body, "increment")
  }

  def incrementsWithWait() = withHeaderAsync(jsonParser) { request =>
    tryMutates(request.body, "increment", withWait = true)
  }

  def incrementCounts() = withHeaderAsync(jsonParser) { request =>
    val jsValue = request.body
    val edges = requestParser.toEdges(jsValue, "incrementCount")

    s2.incrementCounts(edges, withWait = true).map { results =>
      val json = results.map { case (isSuccess, resultCount) =>
        Json.obj("success" -> isSuccess, "result" -> resultCount)
      }

      jsonResponse(Json.toJson(json))
    }
  }

  def deleteAll() = withHeaderAsync(jsonParser) { request =>
    deleteAllInner(request.body, withWait = false)
  }

  def deleteAllInner(jsValue: JsValue, withWait: Boolean) = {

    /** logging for delete all request */
    def enqueueLogMessage(ids: Seq[JsValue], labels: Seq[Label], ts: Long, direction: String, topicOpt: Option[String]) = {
      val kafkaMessages = for {
        id <- ids
        label <- labels
      } yield {
        val tsv = Seq(ts, "deleteAll", "e", id, id, label.label, "{}", direction).mkString("\t")
        val topic = topicOpt.getOrElse {
          if (label.isAsync) Config.KAFKA_LOG_TOPIC_ASYNC else Config.KAFKA_LOG_TOPIC
        }

        val kafkaMsg = KafkaMessage(new ProducerRecord[Key, Val](topic, null, tsv))
        kafkaMsg
      }

      ExceptionHandler.enqueues(kafkaMessages)
    }

    def deleteEach(labels: Seq[Label], direction: String, ids: Seq[JsValue], ts: Long, vertices: Seq[Vertex]) = {
      enqueueLogMessage(ids, labels, ts, direction, None)
      val future = s2.deleteAllAdjacentEdges(vertices.toList, labels, GraphUtil.directions(direction), ts)
      if (withWait) {
        future
      } else {
        Future.successful(true)
      }
    }

    val deleteFutures = jsValue.as[Seq[JsValue]].map { json =>
      val (labels, direction, ids, ts, vertices) = requestParser.toDeleteParam(json)
      deleteEach(labels, direction, ids, ts, vertices)
    }

    val deleteResults = Future.sequence(deleteFutures)
    deleteResults.map { rst =>
      logger.debug(s"deleteAllInner: $rst")
      Ok(s"deleted... ${rst.toString()}")
    }
  }
}<|MERGE_RESOLUTION|>--- conflicted
+++ resolved
@@ -32,12 +32,7 @@
     val from = jsToStr(jsValue \ "from")
     val to = jsToStr(jsValue \ "to")
     val label = jsToStr(jsValue \ "label")
-<<<<<<< HEAD
-    val props = (jsValue \ "props").asOpt[JsValue].getOrElse(Json.obj())
-    val direction = (jsValue \ "direction").asOpt[String]
-=======
     val props = (jsValue \ "props").asOpt[JsObject].getOrElse(Json.obj())
->>>>>>> 58b082e4
 
     (jsValue \ "direction").asOpt[String] match {
       case None => Seq(ts, op, "e", from, to, label, props).mkString("\t")
