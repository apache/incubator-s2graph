<<<<<<< HEAD
package controllers

import play.api.libs.json._
import play.api.test.{FakeApplication, FakeRequest, PlaySpecification}


class QuerySpec extends SpecCommon with PlaySpecification {

  import Helper._

  implicit val app = FakeApplication()

  init()

  "query test" should {
    running(FakeApplication()) {

      // insert bulk and wait ..
      val bulkEdges: String = Seq(
        edge"1000 insert e 0 1 $testLabelName"($(weight = 40, is_hidden = true)),
        edge"2000 insert e 0 2 $testLabelName"($(weight = 30, is_hidden = false)),
        edge"3000 insert e 2 0 $testLabelName"($(weight = 20)),
        edge"4000 insert e 2 1 $testLabelName"($(weight = 10)),
        edge"3000 insert e 10 20 $testLabelName"($(weight = 20)),
        edge"4000 insert e 20 20 $testLabelName"($(weight = 10)),
        edge"1 insert e -1 1000 $testLabelName",
        edge"1 insert e -1 2000 $testLabelName",
        edge"1 insert e -1 3000 $testLabelName",
        edge"1 insert e 1000 10000 $testLabelName",
        edge"1 insert e 1000 11000 $testLabelName",
        edge"1 insert e 2000 11000 $testLabelName",
        edge"1 insert e 2000 12000 $testLabelName",
        edge"1 insert e 3000 12000 $testLabelName",
        edge"1 insert e 3000 13000 $testLabelName",
        edge"1 insert e 10000 100000 $testLabelName",
        edge"2 insert e 11000 200000 $testLabelName",
        edge"3 insert e 12000 300000 $testLabelName").mkString("\n")

      val jsResult = contentAsJson(EdgeController.mutateAndPublish(bulkEdges, withWait = true))
    }

    def queryParents(id: Long) = Json.parse( s"""
        {
          "returnTree": true,
          "srcVertices": [
          { "serviceName": "${testServiceName}",
            "columnName": "${testColumnName}",
            "id": ${id}
           }],
          "steps": [
          [ {
              "label": "${testLabelName}",
              "direction": "out",
              "offset": 0,
              "limit": 2
            }
          ],[{
              "label": "${testLabelName}",
              "direction": "in",
              "offset": 0,
              "limit": -1
            }
          ]]
        }""".stripMargin)

    def queryExclude(id: Int) = Json.parse( s"""
        { "srcVertices": [
          { "serviceName": "${testServiceName}",
            "columnName": "${testColumnName}",
            "id": ${id}
           }],
          "steps": [
          [ {
              "label": "${testLabelName}",
              "direction": "out",
              "offset": 0,
              "limit": 2
            },
            {
              "label": "${testLabelName}",
              "direction": "in",
              "offset": 0,
              "limit": 2,
              "exclude": true
            }
          ]]
        }""")

    def queryTransform(id: Int, transforms: String) = Json.parse( s"""
        { "srcVertices": [
          { "serviceName": "${testServiceName}",
            "columnName": "${testColumnName}",
            "id": ${id}
           }],
          "steps": [
          [ {
              "label": "${testLabelName}",
              "direction": "out",
              "offset": 0,
              "transform": $transforms
            }
          ]]
        }""")

    def queryWhere(id: Int, where: String) = Json.parse( s"""
        { "srcVertices": [
          { "serviceName": "${testServiceName}",
            "columnName": "${testColumnName}",
            "id": ${id}
           }],
          "steps": [
          [ {
              "label": "${testLabelName}",
              "direction": "out",
              "offset": 0,
              "limit": 100,
              "where": "${where}"
            }
          ]]
        }""")

    def querySingleWithTo(id: Int, offset: Int = 0, limit: Int = 100, to: Int) = Json.parse( s"""
        { "srcVertices": [
          { "serviceName": "${testServiceName}",
            "columnName": "${testColumnName}",
            "id": ${id}
           }],
          "steps": [
          [ {
              "label": "${testLabelName}",
              "direction": "out",
              "offset": $offset,
              "limit": $limit,
              "_to": $to
            }
          ]]
        }
        """)

    def querySingle(id: Int, offset: Int = 0, limit: Int = 100) = Json.parse( s"""
        { "srcVertices": [
          { "serviceName": "${testServiceName}",
            "columnName": "${testColumnName}",
            "id": ${id}
           }],
          "steps": [
          [ {
              "label": "${testLabelName}",
              "direction": "out",
              "offset": $offset,
              "limit": $limit
            }
          ]]
        }
        """)

    def queryWithSampling(id: Int, sample: Int) = Json.parse( s"""
        { "srcVertices": [
          { "serviceName": "${testServiceName}",
            "columnName": "${testColumnName}",
            "id": ${id}
           }],
          "steps": [
            {
              "step": [{
                "label": "${testLabelName}",
                "direction": "out",
                "offset": 0,
                "limit": 100,
                "sample": ${sample}
                }]
            }
          ]
        }""")


    def twoStepQueryWithSampling(id: Int, sample: Int) = Json.parse( s"""
        { "srcVertices": [
          { "serviceName": "${testServiceName}",
            "columnName": "${testColumnName}",
            "id": ${id}
           }],
          "steps": [
            {
              "step": [{
                "label": "${testLabelName}",
                "direction": "out",
                "offset": 0,
                "limit": 100,
                "sample": ${sample}
                }]
            },
            {
               "step": [{
                 "label": "${testLabelName}",
                 "direction": "out",
                 "offset": 0,
                 "limit": 100,
                 "sample": ${sample}
               }]
            }
          ]
        }""")

    def twoQueryWithSampling(id: Int, sample: Int) = Json.parse( s"""
        { "srcVertices": [
          { "serviceName": "${testServiceName}",
            "columnName": "${testColumnName}",
            "id": ${id}
           }],
          "steps": [
            {
              "step": [{
                "label": "${testLabelName}",
                "direction": "out",
                "offset": 0,
                "limit": 50,
                "sample": ${sample}
              },
              {
                "label": "${testLabelName2}",
                "direction": "out",
                "offset": 0,
                "limit": 50
              }]
            }
          ]
        }""")

    def queryUnion(id: Int, size: Int) = JsArray(List.tabulate(size)(_ => querySingle(id)))

    def queryGroupBy(id: Int, props: Seq[String]): JsValue = {
      Json.obj(
        "groupBy" -> props,
        "srcVertices" -> Json.arr(
          Json.obj("serviceName" -> testServiceName, "columnName" -> testColumnName, "id" -> id)
        ),
        "steps" -> Json.arr(
          Json.obj(
            "step" -> Json.arr(
              Json.obj(
                "label" -> testLabelName
              )
            )
          )
        )
      )
    }

    def queryScore(id: Int, scoring: Map[String, Int]): JsValue = {
      val q = Json.obj(
        "srcVertices" -> Json.arr(
          Json.obj(
            "serviceName" -> testServiceName,
            "columnName" -> testColumnName,
            "id" -> id
          )
        ),
        "steps" -> Json.arr(
          Json.obj(
            "step" -> Json.arr(
              Json.obj(
                "label" -> testLabelName,
                "scoring" -> scoring
              )
            )
          )
        )
      )
      println(q)
      q
    }

    def queryOrderBy(id: Int, scoring: Map[String, Int], props: Seq[Map[String, String]]): JsValue = {
      Json.obj(
        "orderBy" -> props,
        "srcVertices" -> Json.arr(
          Json.obj("serviceName" -> testServiceName, "columnName" -> testColumnName, "id" -> id)
        ),
        "steps" -> Json.arr(
          Json.obj(
            "step" -> Json.arr(
              Json.obj(
                "label" -> testLabelName,
                "scoring" -> scoring
              )
            )
          )
        )
      )
    }

    def queryGlobalLimit(id: Int, limit: Int): JsValue = {
      Json.obj(
        "limit" -> limit,
        "srcVertices" -> Json.arr(
          Json.obj("serviceName" -> testServiceName, "columnName" -> testColumnName, "id" -> id)
        ),
        "steps" -> Json.arr(
          Json.obj(
            "step" -> Json.arr(
              Json.obj(
                "label" -> testLabelName
              )
            )
          )
        )
      )
    }

    def getEdges(queryJson: JsValue): JsValue = {
      val ret = route(FakeRequest(POST, "/graphs/getEdges").withJsonBody(queryJson)).get
      contentAsJson(ret)
    }

    def queryIndex(ids: Seq[Int], indexName: String) = {
      val $from = $a(
        $(serviceName = testServiceName,
          columnName = testColumnName,
          ids = ids))

      val $step = $a($(label = testLabelName, index = indexName))
      val $steps = $a($(step = $step))

      val js = $(withScore = false, srcVertices = $from, steps = $steps).toJson
      js
    }

    def queryDuration(ids: Seq[Int], from: Int, to: Int) = {
      val $from = $a(
        $(serviceName = testServiceName,
          columnName = testColumnName,
          ids = ids))

      val $step = $a($(
        label = testLabelName, direction = "out", offset = 0, limit = 100,
        duration = $(from = from, to = to)))

      val $steps = $a($(step = $step))

      $(srcVertices = $from, steps = $steps).toJson
    }

    "union query" in {
      running(FakeApplication()) {
        var result = getEdges(queryUnion(0, 2))
        result.as[List[JsValue]].size must equalTo(2)

        result = getEdges(queryUnion(0, 3))
        result.as[List[JsValue]].size must equalTo(3)

        result = getEdges(queryUnion(0, 4))
        result.as[List[JsValue]].size must equalTo(4)

        result = getEdges(queryUnion(0, 5))
        result.as[List[JsValue]].size must equalTo(5)

        val union = result.as[List[JsValue]].head
        val single = getEdges(querySingle(0))

        (union \\ "from").map(_.toString).sorted must equalTo((single \\ "from").map(_.toString).sorted)
        (union \\ "to").map(_.toString).sorted must equalTo((single \\ "to").map(_.toString).sorted)
        (union \\ "weight").map(_.toString).sorted must equalTo((single \\ "weight").map(_.toString).sorted)
      }
    }

    "get edge with where condition" in {
      running(FakeApplication()) {
        var result = getEdges(queryWhere(0, "is_hidden=false and _from in (-1, 0)"))
        (result \ "results").as[List[JsValue]].size must equalTo(1)

        result = getEdges(queryWhere(0, "is_hidden=true and _to in (1)"))
        (result \ "results").as[List[JsValue]].size must equalTo(1)

        result = getEdges(queryWhere(0, "_from=0"))
        (result \ "results").as[List[JsValue]].size must equalTo(2)

        result = getEdges(queryWhere(2, "_from=2 or weight in (-1)"))
        (result \ "results").as[List[JsValue]].size must equalTo(2)

        result = getEdges(queryWhere(2, "_from=2 and weight in (10, 20)"))
        (result \ "results").as[List[JsValue]].size must equalTo(2)
      }
    }

    "get edge exclude" in {
      running(FakeApplication()) {
        val result = getEdges(queryExclude(0))
        (result \ "results").as[List[JsValue]].size must equalTo(1)
      }
    }

    "get edge groupBy property" in {
      running(FakeApplication()) {
        val result = getEdges(queryGroupBy(0, Seq("weight")))
        (result \ "size").as[Int] must_== 2
        val weights = (result \\ "groupBy").map { js =>
          (js \ "weight").as[Int]
        }
        weights must contain(exactly(30, 40))
        weights must not contain (10)
      }
    }

    "edge transform " in {
      running(FakeApplication()) {
        var result = getEdges(queryTransform(0, "[[\"_to\"]]"))
        (result \ "results").as[List[JsValue]].size must equalTo(2)

        result = getEdges(queryTransform(0, "[[\"weight\"]]"))
        (result \\ "to").map(_.toString).sorted must equalTo((result \\ "weight").map(_.toString).sorted)

        result = getEdges(queryTransform(0, "[[\"_from\"]]"))
        val results = (result \ "results").as[JsValue]
        (result \\ "to").map(_.toString).sorted must equalTo((results \\ "from").map(_.toString).sorted)
      }
    }

    "index" in {
      running(FakeApplication()) {
        // weight order
        var result = getEdges(queryIndex(Seq(0), "idx_1"))
        ((result \ "results").as[List[JsValue]].head \\ "weight").head must equalTo(JsNumber(40))

        // timestamp order
        result = getEdges(queryIndex(Seq(0), "idx_2"))
        ((result \ "results").as[List[JsValue]].head \\ "weight").head must equalTo(JsNumber(30))
      }
    }

    "checkEdges" in {
      running(FakeApplication()) {
        val json = Json.parse( s"""
         [{"from": 0, "to": 1, "label": "$testLabelName"},
          {"from": 0, "to": 2, "label": "$testLabelName"}]
        """)

        def checkEdges(queryJson: JsValue): JsValue = {
          val ret = route(FakeRequest(POST, "/graphs/checkEdges").withJsonBody(queryJson)).get
          contentAsJson(ret)
        }

        val res = checkEdges(json)
        val typeRes = res.isInstanceOf[JsArray]
        typeRes must equalTo(true)

        val fst = res.as[Seq[JsValue]].head \ "to"
        fst.as[Int] must equalTo(1)

        val snd = res.as[Seq[JsValue]].last \ "to"
        snd.as[Int] must equalTo(2)
      }
    }

    "duration" in {
      running(FakeApplication()) {
        // get all
        var result = getEdges(queryDuration(Seq(0, 2), from = 0, to = 5000))
        (result \ "results").as[List[JsValue]].size must equalTo(4)

        // inclusive, exclusive
        result = getEdges(queryDuration(Seq(0, 2), from = 1000, to = 4000))
        (result \ "results").as[List[JsValue]].size must equalTo(3)

        result = getEdges(queryDuration(Seq(0, 2), from = 1000, to = 2000))
        (result \ "results").as[List[JsValue]].size must equalTo(1)

        val bulkEdges: String = Seq(
          edge"1001 insert e 0 1 $testLabelName"($(weight = 10, is_hidden = true)),
          edge"2002 insert e 0 2 $testLabelName"($(weight = 20, is_hidden = false)),
          edge"3003 insert e 2 0 $testLabelName"($(weight = 30)),
          edge"4004 insert e 2 1 $testLabelName"($(weight = 40))
        ).mkString("\n")

        val jsResult = contentAsJson(EdgeController.mutateAndPublish(bulkEdges, withWait = true))
        // duration test after udpate
        // get all
        result = getEdges(queryDuration(Seq(0, 2), from = 0, to = 5000))
        (result \ "results").as[List[JsValue]].size must equalTo(4)

        // inclusive, exclusive
        result = getEdges(queryDuration(Seq(0, 2), from = 1000, to = 4000))
        (result \ "results").as[List[JsValue]].size must equalTo(3)

        result = getEdges(queryDuration(Seq(0, 2), from = 1000, to = 2000))
        (result \ "results").as[List[JsValue]].size must equalTo(1)

        result = getEdges(queryDuration(Seq(0, 2), from = 3000, to = 2000))
        (result \ "message").as[String] must contain("java.lang.RuntimeException")
      }
    }

    "returnTree" in {
      running(FakeApplication()) {
        val src = 100
        val tgt = 200
        val labelName = testLabelName

        val bulkEdges: String = Seq(
          edge"1001 insert e $src $tgt $labelName"
        ).mkString("\n")

        val jsResult = contentAsJson(EdgeController.mutateAndPublish(bulkEdges, withWait = true))

        val result = getEdges(queryParents(src))

        val parents = (result \ "results").as[Seq[JsValue]]
        val ret = parents.forall { edge => (edge \ "parents").as[Seq[JsValue]].size == 1 }
        ret must equalTo(true)
      }
    }

    "pagination and _to" in {
      running(FakeApplication()) {
        val src = System.currentTimeMillis().toInt
        val labelName = testLabelName
        val bulkEdges: String = Seq(
          edge"1001 insert e $src 1 $labelName"($(weight = 10, is_hidden = true)),
          edge"2002 insert e $src 2 $labelName"($(weight = 20, is_hidden = false)),
          edge"3003 insert e $src 3 $labelName"($(weight = 30)),
          edge"4004 insert e $src 4 $labelName"($(weight = 40))
        ).mkString("\n")

        val jsResult = contentAsJson(EdgeController.mutateAndPublish(bulkEdges, withWait = true))

        var result = getEdges(querySingle(src, offset = 0, limit = 2))
        println(result)
        var edges = (result \ "results").as[List[JsValue]]
        edges.size must equalTo(2)
        (edges(0) \ "to").as[Long] must beEqualTo(4)
        (edges(1) \ "to").as[Long] must beEqualTo(3)

        result = getEdges(querySingle(src, offset = 1, limit = 2))
        println(result)
        edges = (result \ "results").as[List[JsValue]]
        edges.size must equalTo(2)
        (edges(0) \ "to").as[Long] must beEqualTo(3)
        (edges(1) \ "to").as[Long] must beEqualTo(2)

        result = getEdges(querySingleWithTo(src, offset = 0, limit = -1, to = 1))
        println(result)
        edges = (result \ "results").as[List[JsValue]]
        edges.size must equalTo(1)
      }
    }

    "orderBy" >> {
      running(FakeApplication()) {
        // insert test set
        val bulkEdges: String = Seq(
          edge"1001 insert e 0 1 $testLabelName"($(weight = 10, is_hidden = true)),
          edge"2002 insert e 0 2 $testLabelName"($(weight = 20, is_hidden = false)),
          edge"3003 insert e 2 0 $testLabelName"($(weight = 30)),
          edge"4004 insert e 2 1 $testLabelName"($(weight = 40))
        ).mkString("\n")
        contentAsJson(EdgeController.mutateAndPublish(bulkEdges, withWait = true))

        // get edges
        val edges = getEdges(queryScore(0, Map("weight" -> 1)))
        val orderByScore = getEdges(queryOrderBy(0, Map("weight" -> 1), Seq(Map("score" -> "DESC", "timestamp" -> "DESC"))))
        val ascOrderByScore = getEdges(queryOrderBy(0, Map("weight" -> 1), Seq(Map("score" -> "ASC", "timestamp" -> "DESC"))))

        println(edges)
        println(orderByScore)
        println(ascOrderByScore)

        val edgesTo = edges \ "results" \\ "to"
        val orderByTo = orderByScore \ "results" \\ "to"
        val ascOrderByTo = ascOrderByScore \ "results" \\ "to"

        edgesTo must_== Seq(JsNumber(2), JsNumber(1))
        edgesTo must_== orderByTo
        ascOrderByTo must_== Seq(JsNumber(1), JsNumber(2))
        edgesTo.reverse must_== ascOrderByTo
      }
    }

    "query with sampling" in {
      running(FakeApplication()) {
        val sampleSize = 2
        val testId = 22
        val bulkEdges = Seq(
          edge"1442985659166 insert e $testId 122 $testLabelName",
          edge"1442985659166 insert e $testId 222 $testLabelName",
          edge"1442985659166 insert e $testId 322 $testLabelName",

          edge"1442985659166 insert e $testId 922 $testLabelName2",
          edge"1442985659166 insert e $testId 222 $testLabelName2",
          edge"1442985659166 insert e $testId 322 $testLabelName2",

          edge"1442985659166 insert e 122 1122 $testLabelName",
          edge"1442985659166 insert e 122 1222 $testLabelName",
          edge"1442985659166 insert e 122 1322 $testLabelName",
          edge"1442985659166 insert e 222 2122 $testLabelName",
          edge"1442985659166 insert e 222 2222 $testLabelName",
          edge"1442985659166 insert e 222 2322 $testLabelName",
          edge"1442985659166 insert e 322 3122 $testLabelName",
          edge"1442985659166 insert e 322 3222 $testLabelName",
          edge"1442985659166 insert e 322 3322 $testLabelName"
        )

        contentAsJson(EdgeController.mutateAndPublish(bulkEdges.mkString("\n"), withWait = true))

        var result = getEdges(queryWithSampling(testId, sampleSize))
        println(Json.toJson(result))
        (result \ "results").as[List[JsValue]].size must equalTo(scala.math.min(sampleSize, bulkEdges.size))

        result = getEdges(twoStepQueryWithSampling(testId, sampleSize))
        println(Json.toJson(result))
        (result \ "results").as[List[JsValue]].size must equalTo(scala.math.min(sampleSize * sampleSize, bulkEdges.size * bulkEdges.size))

        result = getEdges(twoQueryWithSampling(testId, sampleSize))
        println(Json.toJson(result))
        (result \ "results").as[List[JsValue]].size must equalTo(sampleSize + 3) // edges in testLabelName2 = 3

        result = getEdges(queryWithSampling(testId, 0))
        println(Json.toJson(result))
        (result \ "results").as[List[JsValue]].size must equalTo(0) // edges in testLabelName2 = 3

        result = getEdges(queryWithSampling(testId, 10))
        println(Json.toJson(result))
        (result \ "results").as[List[JsValue]].size must equalTo(3) // edges in testLabelName2 = 3

        result = getEdges(queryWithSampling(testId, -1))
        println(Json.toJson(result))
        (result \ "results").as[List[JsValue]].size must equalTo(3) // edges in testLabelName2 = 3
      }
    }

    "limit" >> {
      running(FakeApplication()) {
        // insert test set
        val bulkEdges: String = Seq(
          edge"1001 insert e 0 1 $testLabelName"($(weight = 10, is_hidden = true)),
          edge"2002 insert e 0 2 $testLabelName"($(weight = 20, is_hidden = false)),
          edge"3003 insert e 2 0 $testLabelName"($(weight = 30)),
          edge"4004 insert e 2 1 $testLabelName"($(weight = 40))
        ).mkString("\n")
        contentAsJson(EdgeController.mutateAndPublish(bulkEdges, withWait = true))

        val edges = getEdges(querySingle(0, limit=1))
        val limitEdges = getEdges(queryGlobalLimit(0, 1))

        println(edges)
        println(limitEdges)

        val edgesTo = edges \ "results" \\ "to"
        val limitEdgesTo = limitEdges \ "results" \\ "to"

        edgesTo must_== limitEdgesTo
      }
    }
  }
}
=======
//package controllers
//
//import com.kakao.s2graph.core.utils.logger
//import play.api.libs.json._
//import play.api.test.{FakeApplication, FakeRequest, PlaySpecification}
//import play.api.{Application => PlayApplication}
//
//import scala.concurrent.Await
//
//class QuerySpec extends SpecCommon with PlaySpecification {
//
//  import Helper._
//
//  implicit val app = FakeApplication()
//
//  init()
//
//  "query test" should {
//    running(FakeApplication()) {
//
//      // insert bulk and wait ..
//      val bulkEdges: String = Seq(
//        edge"1000 insert e 0 1 $testLabelName"($(weight = 40, is_hidden = true)),
//        edge"2000 insert e 0 2 $testLabelName"($(weight = 30, is_hidden = false)),
//        edge"3000 insert e 2 0 $testLabelName"($(weight = 20)),
//        edge"4000 insert e 2 1 $testLabelName"($(weight = 10)),
//        edge"3000 insert e 10 20 $testLabelName"($(weight = 20)),
//        edge"4000 insert e 20 20 $testLabelName"($(weight = 10)),
//        edge"1 insert e -1 1000 $testLabelName",
//        edge"1 insert e -1 2000 $testLabelName",
//        edge"1 insert e -1 3000 $testLabelName",
//        edge"1 insert e 1000 10000 $testLabelName",
//        edge"1 insert e 1000 11000 $testLabelName",
//        edge"1 insert e 2000 11000 $testLabelName",
//        edge"1 insert e 2000 12000 $testLabelName",
//        edge"1 insert e 3000 12000 $testLabelName",
//        edge"1 insert e 3000 13000 $testLabelName",
//        edge"1 insert e 10000 100000 $testLabelName",
//        edge"2 insert e 11000 200000 $testLabelName",
//        edge"3 insert e 12000 300000 $testLabelName").mkString("\n")
//
//      val jsResult = contentAsJson(EdgeController.mutateAndPublish(bulkEdges, withWait = true))
//    }
//
//    def queryParents(id: Long) = Json.parse( s"""
//        {
//          "returnTree": true,
//          "srcVertices": [
//          { "serviceName": "${testServiceName}",
//            "columnName": "${testColumnName}",
//            "id": ${id}
//           }],
//          "steps": [
//          [ {
//              "label": "${testLabelName}",
//              "direction": "out",
//              "offset": 0,
//              "limit": 2
//            }
//          ],[{
//              "label": "${testLabelName}",
//              "direction": "in",
//              "offset": 0,
//              "limit": -1
//            }
//          ]]
//        }""".stripMargin)
//
//    def queryExclude(id: Int) = Json.parse( s"""
//        { "srcVertices": [
//          { "serviceName": "${testServiceName}",
//            "columnName": "${testColumnName}",
//            "id": ${id}
//           }],
//          "steps": [
//          [ {
//              "label": "${testLabelName}",
//              "direction": "out",
//              "offset": 0,
//              "limit": 2
//            },
//            {
//              "label": "${testLabelName}",
//              "direction": "in",
//              "offset": 0,
//              "limit": 2,
//              "exclude": true
//            }
//          ]]
//        }""")
//
//    def queryTransform(id: Int, transforms: String) = Json.parse( s"""
//        { "srcVertices": [
//          { "serviceName": "${testServiceName}",
//            "columnName": "${testColumnName}",
//            "id": ${id}
//           }],
//          "steps": [
//          [ {
//              "label": "${testLabelName}",
//              "direction": "out",
//              "offset": 0,
//              "transform": $transforms
//            }
//          ]]
//        }""")
//
//    def queryWhere(id: Int, where: String) = Json.parse( s"""
//        { "srcVertices": [
//          { "serviceName": "${testServiceName}",
//            "columnName": "${testColumnName}",
//            "id": ${id}
//           }],
//          "steps": [
//          [ {
//              "label": "${testLabelName}",
//              "direction": "out",
//              "offset": 0,
//              "limit": 100,
//              "where": "${where}"
//            }
//          ]]
//        }""")
//
//    def querySingleWithTo(id: Int, offset: Int = 0, limit: Int = 100, to: Int) = Json.parse( s"""
//        { "srcVertices": [
//          { "serviceName": "${testServiceName}",
//            "columnName": "${testColumnName}",
//            "id": ${id}
//           }],
//          "steps": [
//          [ {
//              "label": "${testLabelName}",
//              "direction": "out",
//              "offset": $offset,
//              "limit": $limit,
//              "_to": $to
//            }
//          ]]
//        }
//        """)
//
//    def querySingle(id: Int, offset: Int = 0, limit: Int = 100) = Json.parse( s"""
//        { "srcVertices": [
//          { "serviceName": "${testServiceName}",
//            "columnName": "${testColumnName}",
//            "id": ${id}
//           }],
//          "steps": [
//          [ {
//              "label": "${testLabelName}",
//              "direction": "out",
//              "offset": $offset,
//              "limit": $limit
//            }
//          ]]
//        }
//        """)
//
//    def queryWithSampling(id: Int, sample: Int) = Json.parse( s"""
//        { "srcVertices": [
//          { "serviceName": "${testServiceName}",
//            "columnName": "${testColumnName}",
//            "id": ${id}
//           }],
//          "steps": [
//            {
//              "step": [{
//                "label": "${testLabelName}",
//                "direction": "out",
//                "offset": 0,
//                "limit": 100,
//                "sample": ${sample}
//                }]
//            }
//          ]
//        }""")
//
//
//    def twoStepQueryWithSampling(id: Int, sample: Int) = Json.parse( s"""
//        { "srcVertices": [
//          { "serviceName": "${testServiceName}",
//            "columnName": "${testColumnName}",
//            "id": ${id}
//           }],
//          "steps": [
//            {
//              "step": [{
//                "label": "${testLabelName}",
//                "direction": "out",
//                "offset": 0,
//                "limit": 100,
//                "sample": ${sample}
//                }]
//            },
//            {
//               "step": [{
//                 "label": "${testLabelName}",
//                 "direction": "out",
//                 "offset": 0,
//                 "limit": 100,
//                 "sample": ${sample}
//               }]
//            }
//          ]
//        }""")
//
//    def twoQueryWithSampling(id: Int, sample: Int) = Json.parse( s"""
//        { "srcVertices": [
//          { "serviceName": "${testServiceName}",
//            "columnName": "${testColumnName}",
//            "id": ${id}
//           }],
//          "steps": [
//            {
//              "step": [{
//                "label": "${testLabelName}",
//                "direction": "out",
//                "offset": 0,
//                "limit": 50,
//                "sample": ${sample}
//              },
//              {
//                "label": "${testLabelName2}",
//                "direction": "out",
//                "offset": 0,
//                "limit": 50
//              }]
//            }
//          ]
//        }""")
//
//    def queryUnion(id: Int, size: Int) = JsArray(List.tabulate(size)(_ => querySingle(id)))
//
//    def queryGroupBy(id: Int, props: Seq[String]): JsValue = {
//      Json.obj(
//        "groupBy" -> props,
//        "srcVertices" -> Json.arr(
//          Json.obj("serviceName" -> testServiceName, "columnName" -> testColumnName, "id" -> id)
//        ),
//        "steps" -> Json.arr(
//          Json.obj(
//            "step" -> Json.arr(
//              Json.obj(
//                "label" -> testLabelName
//              )
//            )
//          )
//        )
//      )
//    }
//
//    def queryScore(id: Int, scoring: Map[String, Int]): JsValue = {
//      val q = Json.obj(
//        "srcVertices" -> Json.arr(
//          Json.obj(
//            "serviceName" -> testServiceName,
//            "columnName" -> testColumnName,
//            "id" -> id
//          )
//        ),
//        "steps" -> Json.arr(
//          Json.obj(
//            "step" -> Json.arr(
//              Json.obj(
//                "label" -> testLabelName,
//                "scoring" -> scoring
//              )
//            )
//          )
//        )
//      )
//      println(q)
//      q
//    }
//
//    def queryOrderBy(id: Int, scoring: Map[String, Int], props: Seq[Map[String, String]]): JsValue = {
//      Json.obj(
//        "orderBy" -> props,
//        "srcVertices" -> Json.arr(
//          Json.obj("serviceName" -> testServiceName, "columnName" -> testColumnName, "id" -> id)
//        ),
//        "steps" -> Json.arr(
//          Json.obj(
//            "step" -> Json.arr(
//              Json.obj(
//                "label" -> testLabelName,
//                "scoring" -> scoring
//              )
//            )
//          )
//        )
//      )
//    }
//
//    def queryGlobalLimit(id: Int, limit: Int): JsValue = {
//      Json.obj(
//        "limit" -> limit,
//        "srcVertices" -> Json.arr(
//          Json.obj("serviceName" -> testServiceName, "columnName" -> testColumnName, "id" -> id)
//        ),
//        "steps" -> Json.arr(
//          Json.obj(
//            "step" -> Json.arr(
//              Json.obj(
//                "label" -> testLabelName
//              )
//            )
//          )
//        )
//      )
//    }
//
//    def queryWithInterval(id: Int, index: String, prop: String, fromVal: Int, toVal: Int) = Json.parse( s"""
//        { "srcVertices": [
//          { "serviceName": "${testServiceName}",
//            "columnName": "${testColumnName}",
//            "id": ${id}
//           }],
//          "steps": [
//          [ {
//              "label": "${testLabelName}",
//              "index": "${index}",
//              "interval": {
//                  "from": [
//                      {
//                          "${prop}": ${fromVal}
//                      }
//                  ],
//                  "to": [
//                      {
//                          "${prop}": ${toVal}
//                      }
//                  ]
//              }
//            }
//          ]]
//        }
//        """)
//
//    def getEdges(queryJson: JsValue): JsValue = {
//      val ret = route(FakeRequest(POST, "/graphs/getEdges").withJsonBody(queryJson)).get
//      contentAsJson(ret)
//    }
//
//    def queryIndex(ids: Seq[Int], indexName: String) = {
//      val $from = $a(
//        $(serviceName = testServiceName,
//          columnName = testColumnName,
//          ids = ids))
//
//      val $step = $a($(label = testLabelName, index = indexName))
//      val $steps = $a($(step = $step))
//
//      val js = $(withScore = false, srcVertices = $from, steps = $steps).toJson
//      js
//    }
//
//    def queryDuration(ids: Seq[Int], from: Int, to: Int) = {
//      val $from = $a(
//        $(serviceName = testServiceName,
//          columnName = testColumnName,
//          ids = ids))
//
//      val $step = $a($(
//        label = testLabelName, direction = "out", offset = 0, limit = 100,
//        duration = $(from = from, to = to)))
//
//      val $steps = $a($(step = $step))
//
//      $(srcVertices = $from, steps = $steps).toJson
//    }
//
//    "interval" >> {
//      running(FakeApplication()) {
//        // insert test set
//        var edges = getEdges(queryWithInterval(0, index2, "_timestamp", 1000, 1001))  // test interval on timestamp index
//        println(edges)
//        (edges \ "size").toString must_== "1"
//
//        edges = getEdges(queryWithInterval(0, index2, "_timestamp", 1000, 2000))  // test interval on timestamp index
//        println(edges)
//        (edges \ "size").toString must_== "2"
//
//        edges = getEdges(queryWithInterval(2, index1, "weight", 10, 11))  // test interval on weight index
//        println(edges)
//        (edges \ "size").toString must_== "1"
//
//        edges = getEdges(queryWithInterval(2, index1, "weight", 10, 20))  // test interval on weight index
//        println(edges)
//        (edges \ "size").toString must_== "2"
//      }
//    }
//
//    "union query" in {
//      running(FakeApplication()) {
//        var result = getEdges(queryUnion(0, 2))
//        result.as[List[JsValue]].size must equalTo(2)
//
//        result = getEdges(queryUnion(0, 3))
//        result.as[List[JsValue]].size must equalTo(3)
//
//        result = getEdges(queryUnion(0, 4))
//        result.as[List[JsValue]].size must equalTo(4)
//
//        result = getEdges(queryUnion(0, 5))
//        result.as[List[JsValue]].size must equalTo(5)
//
//        val union = result.as[List[JsValue]].head
//        val single = getEdges(querySingle(0))
//
//        (union \\ "from").map(_.toString).sorted must equalTo((single \\ "from").map(_.toString).sorted)
//        (union \\ "to").map(_.toString).sorted must equalTo((single \\ "to").map(_.toString).sorted)
//        (union \\ "weight").map(_.toString).sorted must equalTo((single \\ "weight").map(_.toString).sorted)
//      }
//    }
//
//    "get edge with where condition" in {
//      running(FakeApplication()) {
//        var result = getEdges(queryWhere(0, "is_hidden=false and _from in (-1, 0)"))
//        (result \ "results").as[List[JsValue]].size must equalTo(1)
//
//        result = getEdges(queryWhere(0, "is_hidden=true and _to in (1)"))
//        (result \ "results").as[List[JsValue]].size must equalTo(1)
//
//        result = getEdges(queryWhere(0, "_from=0"))
//        (result \ "results").as[List[JsValue]].size must equalTo(2)
//
//        result = getEdges(queryWhere(2, "_from=2 or weight in (-1)"))
//        (result \ "results").as[List[JsValue]].size must equalTo(2)
//
//        result = getEdges(queryWhere(2, "_from=2 and weight in (10, 20)"))
//        (result \ "results").as[List[JsValue]].size must equalTo(2)
//      }
//    }
//
//    "get edge exclude" in {
//      running(FakeApplication()) {
//        val result = getEdges(queryExclude(0))
//        (result \ "results").as[List[JsValue]].size must equalTo(1)
//      }
//    }
//
//    "get edge groupBy property" in {
//      running(FakeApplication()) {
//        val result = getEdges(queryGroupBy(0, Seq("weight")))
//        (result \ "size").as[Int] must_== 2
//        val weights = (result \\ "groupBy").map { js =>
//          (js \ "weight").as[Int]
//        }
//        weights must contain(exactly(30, 40))
//        weights must not contain (10)
//      }
//    }
//
//    "edge transform " in {
//      running(FakeApplication()) {
//        var result = getEdges(queryTransform(0, "[[\"_to\"]]"))
//        (result \ "results").as[List[JsValue]].size must equalTo(2)
//
//        result = getEdges(queryTransform(0, "[[\"weight\"]]"))
//        (result \\ "to").map(_.toString).sorted must equalTo((result \\ "weight").map(_.toString).sorted)
//
//        result = getEdges(queryTransform(0, "[[\"_from\"]]"))
//        val results = (result \ "results").as[JsValue]
//        (result \\ "to").map(_.toString).sorted must equalTo((results \\ "from").map(_.toString).sorted)
//      }
//    }
//
//    "index" in {
//      running(FakeApplication()) {
//        // weight order
//        var result = getEdges(queryIndex(Seq(0), "idx_1"))
//        ((result \ "results").as[List[JsValue]].head \\ "weight").head must equalTo(JsNumber(40))
//
//        // timestamp order
//        result = getEdges(queryIndex(Seq(0), "idx_2"))
//        ((result \ "results").as[List[JsValue]].head \\ "weight").head must equalTo(JsNumber(30))
//      }
//    }
//
//    "checkEdges" in {
//      running(FakeApplication()) {
//        val json = Json.parse( s"""
//         [{"from": 0, "to": 1, "label": "$testLabelName"},
//          {"from": 0, "to": 2, "label": "$testLabelName"}]
//        """)
//
//        def checkEdges(queryJson: JsValue): JsValue = {
//          val ret = route(FakeRequest(POST, "/graphs/checkEdges").withJsonBody(queryJson)).get
//          contentAsJson(ret)
//        }
//
//        val res = checkEdges(json)
//        val typeRes = res.isInstanceOf[JsArray]
//        typeRes must equalTo(true)
//
//        val fst = res.as[Seq[JsValue]].head \ "to"
//        fst.as[Int] must equalTo(1)
//
//        val snd = res.as[Seq[JsValue]].last \ "to"
//        snd.as[Int] must equalTo(2)
//      }
//    }
//
//    "duration" in {
//      running(FakeApplication()) {
//        // get all
//        var result = getEdges(queryDuration(Seq(0, 2), from = 0, to = 5000))
//        (result \ "results").as[List[JsValue]].size must equalTo(4)
//
//        // inclusive, exclusive
//        result = getEdges(queryDuration(Seq(0, 2), from = 1000, to = 4000))
//        (result \ "results").as[List[JsValue]].size must equalTo(3)
//
//        result = getEdges(queryDuration(Seq(0, 2), from = 1000, to = 2000))
//        (result \ "results").as[List[JsValue]].size must equalTo(1)
//
//        val bulkEdges: String = Seq(
//          edge"1001 insert e 0 1 $testLabelName"($(weight = 10, is_hidden = true)),
//          edge"2002 insert e 0 2 $testLabelName"($(weight = 20, is_hidden = false)),
//          edge"3003 insert e 2 0 $testLabelName"($(weight = 30)),
//          edge"4004 insert e 2 1 $testLabelName"($(weight = 40))
//        ).mkString("\n")
//
//        val jsResult = contentAsJson(EdgeController.mutateAndPublish(bulkEdges, withWait = true))
//        // duration test after udpate
//        // get all
//        result = getEdges(queryDuration(Seq(0, 2), from = 0, to = 5000))
//        (result \ "results").as[List[JsValue]].size must equalTo(4)
//
//        // inclusive, exclusive
//        result = getEdges(queryDuration(Seq(0, 2), from = 1000, to = 4000))
//        (result \ "results").as[List[JsValue]].size must equalTo(3)
//
//        result = getEdges(queryDuration(Seq(0, 2), from = 1000, to = 2000))
//        (result \ "results").as[List[JsValue]].size must equalTo(1)
//
//        result = getEdges(queryDuration(Seq(0, 2), from = 3000, to = 2000))
//        (result \ "message").as[String] must contain("Duration error. Timestamp of From cannot be larger than To")
//      }
//    }
//
//    "returnTree" in {
//      running(FakeApplication()) {
//        val src = 100
//        val tgt = 200
//        val labelName = testLabelName
//
//        val bulkEdges: String = Seq(
//          edge"1001 insert e $src $tgt $labelName"
//        ).mkString("\n")
//
//        val jsResult = contentAsJson(EdgeController.mutateAndPublish(bulkEdges, withWait = true))
//
//        val result = getEdges(queryParents(src))
//
//        val parents = (result \ "results").as[Seq[JsValue]]
//        val ret = parents.forall { edge => (edge \ "parents").as[Seq[JsValue]].size == 1 }
//        ret must equalTo(true)
//      }
//    }
//
//    "pagination and _to" in {
//      running(FakeApplication()) {
//        val src = System.currentTimeMillis().toInt
//        val labelName = testLabelName
//        val bulkEdges: String = Seq(
//          edge"1001 insert e $src 1 $labelName"($(weight = 10, is_hidden = true)),
//          edge"2002 insert e $src 2 $labelName"($(weight = 20, is_hidden = false)),
//          edge"3003 insert e $src 3 $labelName"($(weight = 30)),
//          edge"4004 insert e $src 4 $labelName"($(weight = 40))
//        ).mkString("\n")
//
//        val jsResult = contentAsJson(EdgeController.mutateAndPublish(bulkEdges, withWait = true))
//
//        var result = getEdges(querySingle(src, offset = 0, limit = 2))
//        println(result)
//        var edges = (result \ "results").as[List[JsValue]]
//        edges.size must equalTo(2)
//        (edges(0) \ "to").as[Long] must beEqualTo(4)
//        (edges(1) \ "to").as[Long] must beEqualTo(3)
//
//        result = getEdges(querySingle(src, offset = 1, limit = 2))
//        println(result)
//        edges = (result \ "results").as[List[JsValue]]
//        edges.size must equalTo(2)
//        (edges(0) \ "to").as[Long] must beEqualTo(3)
//        (edges(1) \ "to").as[Long] must beEqualTo(2)
//
//        result = getEdges(querySingleWithTo(src, offset = 0, limit = -1, to = 1))
//        println(result)
//        edges = (result \ "results").as[List[JsValue]]
//        edges.size must equalTo(1)
//      }
//    }
//
////    "orderBy" >> {
////      running(FakeApplication()) {
////        // insert test set
////        val bulkEdges: String = Seq(
////          edge"1001 insert e 0 1 $testLabelName"($(weight = 10, is_hidden = true)),
////          edge"2002 insert e 0 2 $testLabelName"($(weight = 20, is_hidden = false)),
////          edge"3003 insert e 2 0 $testLabelName"($(weight = 30)),
////          edge"4004 insert e 2 1 $testLabelName"($(weight = 40))
////        ).mkString("\n")
////        contentAsJson(EdgeController.mutateAndPublish(bulkEdges, withWait = true))
////
////        // get edges
////        val edges = getEdges(queryScore(0, Map("weight" -> 1)))
////        val orderByScore = getEdges(queryOrderBy(0, Map("weight" -> 1), Seq(Map("score" -> "DESC", "timestamp" -> "DESC"))))
////        val ascOrderByScore = getEdges(queryOrderBy(0, Map("weight" -> 1), Seq(Map("score" -> "ASC", "timestamp" -> "DESC"))))
////
////        println(edges)
////        println(orderByScore)
////        println(ascOrderByScore)
////
////        val edgesTo = edges \ "results" \\ "to"
////        val orderByTo = orderByScore \ "results" \\ "to"
////        val ascOrderByTo = ascOrderByScore \ "results" \\ "to"
////
////        edgesTo must_== Seq(JsNumber(2), JsNumber(1))
////        edgesTo must_== orderByTo
////        ascOrderByTo must_== Seq(JsNumber(1), JsNumber(2))
////        edgesTo.reverse must_== ascOrderByTo
////      }
////    }
//
////    "query with sampling" >> {
////      running(FakeApplication()) {
////        val sampleSize = 2
////        val testId = 22
////        val bulkEdges = Seq(
////          edge"1442985659166 insert e $testId 122 $testLabelName",
////          edge"1442985659166 insert e $testId 222 $testLabelName",
////          edge"1442985659166 insert e $testId 322 $testLabelName",
////
////          edge"1442985659166 insert e $testId 922 $testLabelName2",
////          edge"1442985659166 insert e $testId 222 $testLabelName2",
////          edge"1442985659166 insert e $testId 322 $testLabelName2",
////
////          edge"1442985659166 insert e 122 1122 $testLabelName",
////          edge"1442985659166 insert e 122 1222 $testLabelName",
////          edge"1442985659166 insert e 122 1322 $testLabelName",
////          edge"1442985659166 insert e 222 2122 $testLabelName",
////          edge"1442985659166 insert e 222 2222 $testLabelName",
////          edge"1442985659166 insert e 222 2322 $testLabelName",
////          edge"1442985659166 insert e 322 3122 $testLabelName",
////          edge"1442985659166 insert e 322 3222 $testLabelName",
////          edge"1442985659166 insert e 322 3322 $testLabelName"
////        )
////
////        contentAsJson(EdgeController.mutateAndPublish(bulkEdges.mkString("\n"), withWait = true))
////
////        val result1 = getEdges(queryWithSampling(testId, sampleSize))
////        println(Json.toJson(result1))
////        (result1 \ "results").as[List[JsValue]].size must equalTo(scala.math.min(sampleSize, bulkEdges.size))
////
////        val result2 = getEdges(twoStepQueryWithSampling(testId, sampleSize))
////        println(Json.toJson(result2))
////        (result2 \ "results").as[List[JsValue]].size must equalTo(scala.math.min(sampleSize * sampleSize, bulkEdges.size * bulkEdges.size))
////
////        val result3 = getEdges(twoQueryWithSampling(testId, sampleSize))
////        println(Json.toJson(result3))
////        (result3 \ "results").as[List[JsValue]].size must equalTo(sampleSize + 3) // edges in testLabelName2 = 3
////      }
////    }
//
////    "limit" >> {
////      running(FakeApplication()) {
////        // insert test set
////        val bulkEdges: String = Seq(
////          edge"1001 insert e 0 1 $testLabelName"($(weight = 10, is_hidden = true)),
////          edge"2002 insert e 0 2 $testLabelName"($(weight = 20, is_hidden = false)),
////          edge"3003 insert e 2 0 $testLabelName"($(weight = 30)),
////          edge"4004 insert e 2 1 $testLabelName"($(weight = 40))
////        ).mkString("\n")
////        contentAsJson(EdgeController.mutateAndPublish(bulkEdges, withWait = true))
////
////        val edges = getEdges(querySingle(0, limit=1))
////        val limitEdges = getEdges(queryGlobalLimit(0, 1))
////
////        println(edges)
////        println(limitEdges)
////
////        val edgesTo = edges \ "results" \\ "to"
////        val limitEdgesTo = limitEdges \ "results" \\ "to"
////
////        edgesTo must_== limitEdgesTo
////      }
////    }
//  }
//}
>>>>>>> 391b7bff
<|MERGE_RESOLUTION|>--- conflicted
+++ resolved
@@ -1,659 +1,3 @@
-<<<<<<< HEAD
-package controllers
-
-import play.api.libs.json._
-import play.api.test.{FakeApplication, FakeRequest, PlaySpecification}
-
-
-class QuerySpec extends SpecCommon with PlaySpecification {
-
-  import Helper._
-
-  implicit val app = FakeApplication()
-
-  init()
-
-  "query test" should {
-    running(FakeApplication()) {
-
-      // insert bulk and wait ..
-      val bulkEdges: String = Seq(
-        edge"1000 insert e 0 1 $testLabelName"($(weight = 40, is_hidden = true)),
-        edge"2000 insert e 0 2 $testLabelName"($(weight = 30, is_hidden = false)),
-        edge"3000 insert e 2 0 $testLabelName"($(weight = 20)),
-        edge"4000 insert e 2 1 $testLabelName"($(weight = 10)),
-        edge"3000 insert e 10 20 $testLabelName"($(weight = 20)),
-        edge"4000 insert e 20 20 $testLabelName"($(weight = 10)),
-        edge"1 insert e -1 1000 $testLabelName",
-        edge"1 insert e -1 2000 $testLabelName",
-        edge"1 insert e -1 3000 $testLabelName",
-        edge"1 insert e 1000 10000 $testLabelName",
-        edge"1 insert e 1000 11000 $testLabelName",
-        edge"1 insert e 2000 11000 $testLabelName",
-        edge"1 insert e 2000 12000 $testLabelName",
-        edge"1 insert e 3000 12000 $testLabelName",
-        edge"1 insert e 3000 13000 $testLabelName",
-        edge"1 insert e 10000 100000 $testLabelName",
-        edge"2 insert e 11000 200000 $testLabelName",
-        edge"3 insert e 12000 300000 $testLabelName").mkString("\n")
-
-      val jsResult = contentAsJson(EdgeController.mutateAndPublish(bulkEdges, withWait = true))
-    }
-
-    def queryParents(id: Long) = Json.parse( s"""
-        {
-          "returnTree": true,
-          "srcVertices": [
-          { "serviceName": "${testServiceName}",
-            "columnName": "${testColumnName}",
-            "id": ${id}
-           }],
-          "steps": [
-          [ {
-              "label": "${testLabelName}",
-              "direction": "out",
-              "offset": 0,
-              "limit": 2
-            }
-          ],[{
-              "label": "${testLabelName}",
-              "direction": "in",
-              "offset": 0,
-              "limit": -1
-            }
-          ]]
-        }""".stripMargin)
-
-    def queryExclude(id: Int) = Json.parse( s"""
-        { "srcVertices": [
-          { "serviceName": "${testServiceName}",
-            "columnName": "${testColumnName}",
-            "id": ${id}
-           }],
-          "steps": [
-          [ {
-              "label": "${testLabelName}",
-              "direction": "out",
-              "offset": 0,
-              "limit": 2
-            },
-            {
-              "label": "${testLabelName}",
-              "direction": "in",
-              "offset": 0,
-              "limit": 2,
-              "exclude": true
-            }
-          ]]
-        }""")
-
-    def queryTransform(id: Int, transforms: String) = Json.parse( s"""
-        { "srcVertices": [
-          { "serviceName": "${testServiceName}",
-            "columnName": "${testColumnName}",
-            "id": ${id}
-           }],
-          "steps": [
-          [ {
-              "label": "${testLabelName}",
-              "direction": "out",
-              "offset": 0,
-              "transform": $transforms
-            }
-          ]]
-        }""")
-
-    def queryWhere(id: Int, where: String) = Json.parse( s"""
-        { "srcVertices": [
-          { "serviceName": "${testServiceName}",
-            "columnName": "${testColumnName}",
-            "id": ${id}
-           }],
-          "steps": [
-          [ {
-              "label": "${testLabelName}",
-              "direction": "out",
-              "offset": 0,
-              "limit": 100,
-              "where": "${where}"
-            }
-          ]]
-        }""")
-
-    def querySingleWithTo(id: Int, offset: Int = 0, limit: Int = 100, to: Int) = Json.parse( s"""
-        { "srcVertices": [
-          { "serviceName": "${testServiceName}",
-            "columnName": "${testColumnName}",
-            "id": ${id}
-           }],
-          "steps": [
-          [ {
-              "label": "${testLabelName}",
-              "direction": "out",
-              "offset": $offset,
-              "limit": $limit,
-              "_to": $to
-            }
-          ]]
-        }
-        """)
-
-    def querySingle(id: Int, offset: Int = 0, limit: Int = 100) = Json.parse( s"""
-        { "srcVertices": [
-          { "serviceName": "${testServiceName}",
-            "columnName": "${testColumnName}",
-            "id": ${id}
-           }],
-          "steps": [
-          [ {
-              "label": "${testLabelName}",
-              "direction": "out",
-              "offset": $offset,
-              "limit": $limit
-            }
-          ]]
-        }
-        """)
-
-    def queryWithSampling(id: Int, sample: Int) = Json.parse( s"""
-        { "srcVertices": [
-          { "serviceName": "${testServiceName}",
-            "columnName": "${testColumnName}",
-            "id": ${id}
-           }],
-          "steps": [
-            {
-              "step": [{
-                "label": "${testLabelName}",
-                "direction": "out",
-                "offset": 0,
-                "limit": 100,
-                "sample": ${sample}
-                }]
-            }
-          ]
-        }""")
-
-
-    def twoStepQueryWithSampling(id: Int, sample: Int) = Json.parse( s"""
-        { "srcVertices": [
-          { "serviceName": "${testServiceName}",
-            "columnName": "${testColumnName}",
-            "id": ${id}
-           }],
-          "steps": [
-            {
-              "step": [{
-                "label": "${testLabelName}",
-                "direction": "out",
-                "offset": 0,
-                "limit": 100,
-                "sample": ${sample}
-                }]
-            },
-            {
-               "step": [{
-                 "label": "${testLabelName}",
-                 "direction": "out",
-                 "offset": 0,
-                 "limit": 100,
-                 "sample": ${sample}
-               }]
-            }
-          ]
-        }""")
-
-    def twoQueryWithSampling(id: Int, sample: Int) = Json.parse( s"""
-        { "srcVertices": [
-          { "serviceName": "${testServiceName}",
-            "columnName": "${testColumnName}",
-            "id": ${id}
-           }],
-          "steps": [
-            {
-              "step": [{
-                "label": "${testLabelName}",
-                "direction": "out",
-                "offset": 0,
-                "limit": 50,
-                "sample": ${sample}
-              },
-              {
-                "label": "${testLabelName2}",
-                "direction": "out",
-                "offset": 0,
-                "limit": 50
-              }]
-            }
-          ]
-        }""")
-
-    def queryUnion(id: Int, size: Int) = JsArray(List.tabulate(size)(_ => querySingle(id)))
-
-    def queryGroupBy(id: Int, props: Seq[String]): JsValue = {
-      Json.obj(
-        "groupBy" -> props,
-        "srcVertices" -> Json.arr(
-          Json.obj("serviceName" -> testServiceName, "columnName" -> testColumnName, "id" -> id)
-        ),
-        "steps" -> Json.arr(
-          Json.obj(
-            "step" -> Json.arr(
-              Json.obj(
-                "label" -> testLabelName
-              )
-            )
-          )
-        )
-      )
-    }
-
-    def queryScore(id: Int, scoring: Map[String, Int]): JsValue = {
-      val q = Json.obj(
-        "srcVertices" -> Json.arr(
-          Json.obj(
-            "serviceName" -> testServiceName,
-            "columnName" -> testColumnName,
-            "id" -> id
-          )
-        ),
-        "steps" -> Json.arr(
-          Json.obj(
-            "step" -> Json.arr(
-              Json.obj(
-                "label" -> testLabelName,
-                "scoring" -> scoring
-              )
-            )
-          )
-        )
-      )
-      println(q)
-      q
-    }
-
-    def queryOrderBy(id: Int, scoring: Map[String, Int], props: Seq[Map[String, String]]): JsValue = {
-      Json.obj(
-        "orderBy" -> props,
-        "srcVertices" -> Json.arr(
-          Json.obj("serviceName" -> testServiceName, "columnName" -> testColumnName, "id" -> id)
-        ),
-        "steps" -> Json.arr(
-          Json.obj(
-            "step" -> Json.arr(
-              Json.obj(
-                "label" -> testLabelName,
-                "scoring" -> scoring
-              )
-            )
-          )
-        )
-      )
-    }
-
-    def queryGlobalLimit(id: Int, limit: Int): JsValue = {
-      Json.obj(
-        "limit" -> limit,
-        "srcVertices" -> Json.arr(
-          Json.obj("serviceName" -> testServiceName, "columnName" -> testColumnName, "id" -> id)
-        ),
-        "steps" -> Json.arr(
-          Json.obj(
-            "step" -> Json.arr(
-              Json.obj(
-                "label" -> testLabelName
-              )
-            )
-          )
-        )
-      )
-    }
-
-    def getEdges(queryJson: JsValue): JsValue = {
-      val ret = route(FakeRequest(POST, "/graphs/getEdges").withJsonBody(queryJson)).get
-      contentAsJson(ret)
-    }
-
-    def queryIndex(ids: Seq[Int], indexName: String) = {
-      val $from = $a(
-        $(serviceName = testServiceName,
-          columnName = testColumnName,
-          ids = ids))
-
-      val $step = $a($(label = testLabelName, index = indexName))
-      val $steps = $a($(step = $step))
-
-      val js = $(withScore = false, srcVertices = $from, steps = $steps).toJson
-      js
-    }
-
-    def queryDuration(ids: Seq[Int], from: Int, to: Int) = {
-      val $from = $a(
-        $(serviceName = testServiceName,
-          columnName = testColumnName,
-          ids = ids))
-
-      val $step = $a($(
-        label = testLabelName, direction = "out", offset = 0, limit = 100,
-        duration = $(from = from, to = to)))
-
-      val $steps = $a($(step = $step))
-
-      $(srcVertices = $from, steps = $steps).toJson
-    }
-
-    "union query" in {
-      running(FakeApplication()) {
-        var result = getEdges(queryUnion(0, 2))
-        result.as[List[JsValue]].size must equalTo(2)
-
-        result = getEdges(queryUnion(0, 3))
-        result.as[List[JsValue]].size must equalTo(3)
-
-        result = getEdges(queryUnion(0, 4))
-        result.as[List[JsValue]].size must equalTo(4)
-
-        result = getEdges(queryUnion(0, 5))
-        result.as[List[JsValue]].size must equalTo(5)
-
-        val union = result.as[List[JsValue]].head
-        val single = getEdges(querySingle(0))
-
-        (union \\ "from").map(_.toString).sorted must equalTo((single \\ "from").map(_.toString).sorted)
-        (union \\ "to").map(_.toString).sorted must equalTo((single \\ "to").map(_.toString).sorted)
-        (union \\ "weight").map(_.toString).sorted must equalTo((single \\ "weight").map(_.toString).sorted)
-      }
-    }
-
-    "get edge with where condition" in {
-      running(FakeApplication()) {
-        var result = getEdges(queryWhere(0, "is_hidden=false and _from in (-1, 0)"))
-        (result \ "results").as[List[JsValue]].size must equalTo(1)
-
-        result = getEdges(queryWhere(0, "is_hidden=true and _to in (1)"))
-        (result \ "results").as[List[JsValue]].size must equalTo(1)
-
-        result = getEdges(queryWhere(0, "_from=0"))
-        (result \ "results").as[List[JsValue]].size must equalTo(2)
-
-        result = getEdges(queryWhere(2, "_from=2 or weight in (-1)"))
-        (result \ "results").as[List[JsValue]].size must equalTo(2)
-
-        result = getEdges(queryWhere(2, "_from=2 and weight in (10, 20)"))
-        (result \ "results").as[List[JsValue]].size must equalTo(2)
-      }
-    }
-
-    "get edge exclude" in {
-      running(FakeApplication()) {
-        val result = getEdges(queryExclude(0))
-        (result \ "results").as[List[JsValue]].size must equalTo(1)
-      }
-    }
-
-    "get edge groupBy property" in {
-      running(FakeApplication()) {
-        val result = getEdges(queryGroupBy(0, Seq("weight")))
-        (result \ "size").as[Int] must_== 2
-        val weights = (result \\ "groupBy").map { js =>
-          (js \ "weight").as[Int]
-        }
-        weights must contain(exactly(30, 40))
-        weights must not contain (10)
-      }
-    }
-
-    "edge transform " in {
-      running(FakeApplication()) {
-        var result = getEdges(queryTransform(0, "[[\"_to\"]]"))
-        (result \ "results").as[List[JsValue]].size must equalTo(2)
-
-        result = getEdges(queryTransform(0, "[[\"weight\"]]"))
-        (result \\ "to").map(_.toString).sorted must equalTo((result \\ "weight").map(_.toString).sorted)
-
-        result = getEdges(queryTransform(0, "[[\"_from\"]]"))
-        val results = (result \ "results").as[JsValue]
-        (result \\ "to").map(_.toString).sorted must equalTo((results \\ "from").map(_.toString).sorted)
-      }
-    }
-
-    "index" in {
-      running(FakeApplication()) {
-        // weight order
-        var result = getEdges(queryIndex(Seq(0), "idx_1"))
-        ((result \ "results").as[List[JsValue]].head \\ "weight").head must equalTo(JsNumber(40))
-
-        // timestamp order
-        result = getEdges(queryIndex(Seq(0), "idx_2"))
-        ((result \ "results").as[List[JsValue]].head \\ "weight").head must equalTo(JsNumber(30))
-      }
-    }
-
-    "checkEdges" in {
-      running(FakeApplication()) {
-        val json = Json.parse( s"""
-         [{"from": 0, "to": 1, "label": "$testLabelName"},
-          {"from": 0, "to": 2, "label": "$testLabelName"}]
-        """)
-
-        def checkEdges(queryJson: JsValue): JsValue = {
-          val ret = route(FakeRequest(POST, "/graphs/checkEdges").withJsonBody(queryJson)).get
-          contentAsJson(ret)
-        }
-
-        val res = checkEdges(json)
-        val typeRes = res.isInstanceOf[JsArray]
-        typeRes must equalTo(true)
-
-        val fst = res.as[Seq[JsValue]].head \ "to"
-        fst.as[Int] must equalTo(1)
-
-        val snd = res.as[Seq[JsValue]].last \ "to"
-        snd.as[Int] must equalTo(2)
-      }
-    }
-
-    "duration" in {
-      running(FakeApplication()) {
-        // get all
-        var result = getEdges(queryDuration(Seq(0, 2), from = 0, to = 5000))
-        (result \ "results").as[List[JsValue]].size must equalTo(4)
-
-        // inclusive, exclusive
-        result = getEdges(queryDuration(Seq(0, 2), from = 1000, to = 4000))
-        (result \ "results").as[List[JsValue]].size must equalTo(3)
-
-        result = getEdges(queryDuration(Seq(0, 2), from = 1000, to = 2000))
-        (result \ "results").as[List[JsValue]].size must equalTo(1)
-
-        val bulkEdges: String = Seq(
-          edge"1001 insert e 0 1 $testLabelName"($(weight = 10, is_hidden = true)),
-          edge"2002 insert e 0 2 $testLabelName"($(weight = 20, is_hidden = false)),
-          edge"3003 insert e 2 0 $testLabelName"($(weight = 30)),
-          edge"4004 insert e 2 1 $testLabelName"($(weight = 40))
-        ).mkString("\n")
-
-        val jsResult = contentAsJson(EdgeController.mutateAndPublish(bulkEdges, withWait = true))
-        // duration test after udpate
-        // get all
-        result = getEdges(queryDuration(Seq(0, 2), from = 0, to = 5000))
-        (result \ "results").as[List[JsValue]].size must equalTo(4)
-
-        // inclusive, exclusive
-        result = getEdges(queryDuration(Seq(0, 2), from = 1000, to = 4000))
-        (result \ "results").as[List[JsValue]].size must equalTo(3)
-
-        result = getEdges(queryDuration(Seq(0, 2), from = 1000, to = 2000))
-        (result \ "results").as[List[JsValue]].size must equalTo(1)
-
-        result = getEdges(queryDuration(Seq(0, 2), from = 3000, to = 2000))
-        (result \ "message").as[String] must contain("java.lang.RuntimeException")
-      }
-    }
-
-    "returnTree" in {
-      running(FakeApplication()) {
-        val src = 100
-        val tgt = 200
-        val labelName = testLabelName
-
-        val bulkEdges: String = Seq(
-          edge"1001 insert e $src $tgt $labelName"
-        ).mkString("\n")
-
-        val jsResult = contentAsJson(EdgeController.mutateAndPublish(bulkEdges, withWait = true))
-
-        val result = getEdges(queryParents(src))
-
-        val parents = (result \ "results").as[Seq[JsValue]]
-        val ret = parents.forall { edge => (edge \ "parents").as[Seq[JsValue]].size == 1 }
-        ret must equalTo(true)
-      }
-    }
-
-    "pagination and _to" in {
-      running(FakeApplication()) {
-        val src = System.currentTimeMillis().toInt
-        val labelName = testLabelName
-        val bulkEdges: String = Seq(
-          edge"1001 insert e $src 1 $labelName"($(weight = 10, is_hidden = true)),
-          edge"2002 insert e $src 2 $labelName"($(weight = 20, is_hidden = false)),
-          edge"3003 insert e $src 3 $labelName"($(weight = 30)),
-          edge"4004 insert e $src 4 $labelName"($(weight = 40))
-        ).mkString("\n")
-
-        val jsResult = contentAsJson(EdgeController.mutateAndPublish(bulkEdges, withWait = true))
-
-        var result = getEdges(querySingle(src, offset = 0, limit = 2))
-        println(result)
-        var edges = (result \ "results").as[List[JsValue]]
-        edges.size must equalTo(2)
-        (edges(0) \ "to").as[Long] must beEqualTo(4)
-        (edges(1) \ "to").as[Long] must beEqualTo(3)
-
-        result = getEdges(querySingle(src, offset = 1, limit = 2))
-        println(result)
-        edges = (result \ "results").as[List[JsValue]]
-        edges.size must equalTo(2)
-        (edges(0) \ "to").as[Long] must beEqualTo(3)
-        (edges(1) \ "to").as[Long] must beEqualTo(2)
-
-        result = getEdges(querySingleWithTo(src, offset = 0, limit = -1, to = 1))
-        println(result)
-        edges = (result \ "results").as[List[JsValue]]
-        edges.size must equalTo(1)
-      }
-    }
-
-    "orderBy" >> {
-      running(FakeApplication()) {
-        // insert test set
-        val bulkEdges: String = Seq(
-          edge"1001 insert e 0 1 $testLabelName"($(weight = 10, is_hidden = true)),
-          edge"2002 insert e 0 2 $testLabelName"($(weight = 20, is_hidden = false)),
-          edge"3003 insert e 2 0 $testLabelName"($(weight = 30)),
-          edge"4004 insert e 2 1 $testLabelName"($(weight = 40))
-        ).mkString("\n")
-        contentAsJson(EdgeController.mutateAndPublish(bulkEdges, withWait = true))
-
-        // get edges
-        val edges = getEdges(queryScore(0, Map("weight" -> 1)))
-        val orderByScore = getEdges(queryOrderBy(0, Map("weight" -> 1), Seq(Map("score" -> "DESC", "timestamp" -> "DESC"))))
-        val ascOrderByScore = getEdges(queryOrderBy(0, Map("weight" -> 1), Seq(Map("score" -> "ASC", "timestamp" -> "DESC"))))
-
-        println(edges)
-        println(orderByScore)
-        println(ascOrderByScore)
-
-        val edgesTo = edges \ "results" \\ "to"
-        val orderByTo = orderByScore \ "results" \\ "to"
-        val ascOrderByTo = ascOrderByScore \ "results" \\ "to"
-
-        edgesTo must_== Seq(JsNumber(2), JsNumber(1))
-        edgesTo must_== orderByTo
-        ascOrderByTo must_== Seq(JsNumber(1), JsNumber(2))
-        edgesTo.reverse must_== ascOrderByTo
-      }
-    }
-
-    "query with sampling" in {
-      running(FakeApplication()) {
-        val sampleSize = 2
-        val testId = 22
-        val bulkEdges = Seq(
-          edge"1442985659166 insert e $testId 122 $testLabelName",
-          edge"1442985659166 insert e $testId 222 $testLabelName",
-          edge"1442985659166 insert e $testId 322 $testLabelName",
-
-          edge"1442985659166 insert e $testId 922 $testLabelName2",
-          edge"1442985659166 insert e $testId 222 $testLabelName2",
-          edge"1442985659166 insert e $testId 322 $testLabelName2",
-
-          edge"1442985659166 insert e 122 1122 $testLabelName",
-          edge"1442985659166 insert e 122 1222 $testLabelName",
-          edge"1442985659166 insert e 122 1322 $testLabelName",
-          edge"1442985659166 insert e 222 2122 $testLabelName",
-          edge"1442985659166 insert e 222 2222 $testLabelName",
-          edge"1442985659166 insert e 222 2322 $testLabelName",
-          edge"1442985659166 insert e 322 3122 $testLabelName",
-          edge"1442985659166 insert e 322 3222 $testLabelName",
-          edge"1442985659166 insert e 322 3322 $testLabelName"
-        )
-
-        contentAsJson(EdgeController.mutateAndPublish(bulkEdges.mkString("\n"), withWait = true))
-
-        var result = getEdges(queryWithSampling(testId, sampleSize))
-        println(Json.toJson(result))
-        (result \ "results").as[List[JsValue]].size must equalTo(scala.math.min(sampleSize, bulkEdges.size))
-
-        result = getEdges(twoStepQueryWithSampling(testId, sampleSize))
-        println(Json.toJson(result))
-        (result \ "results").as[List[JsValue]].size must equalTo(scala.math.min(sampleSize * sampleSize, bulkEdges.size * bulkEdges.size))
-
-        result = getEdges(twoQueryWithSampling(testId, sampleSize))
-        println(Json.toJson(result))
-        (result \ "results").as[List[JsValue]].size must equalTo(sampleSize + 3) // edges in testLabelName2 = 3
-
-        result = getEdges(queryWithSampling(testId, 0))
-        println(Json.toJson(result))
-        (result \ "results").as[List[JsValue]].size must equalTo(0) // edges in testLabelName2 = 3
-
-        result = getEdges(queryWithSampling(testId, 10))
-        println(Json.toJson(result))
-        (result \ "results").as[List[JsValue]].size must equalTo(3) // edges in testLabelName2 = 3
-
-        result = getEdges(queryWithSampling(testId, -1))
-        println(Json.toJson(result))
-        (result \ "results").as[List[JsValue]].size must equalTo(3) // edges in testLabelName2 = 3
-      }
-    }
-
-    "limit" >> {
-      running(FakeApplication()) {
-        // insert test set
-        val bulkEdges: String = Seq(
-          edge"1001 insert e 0 1 $testLabelName"($(weight = 10, is_hidden = true)),
-          edge"2002 insert e 0 2 $testLabelName"($(weight = 20, is_hidden = false)),
-          edge"3003 insert e 2 0 $testLabelName"($(weight = 30)),
-          edge"4004 insert e 2 1 $testLabelName"($(weight = 40))
-        ).mkString("\n")
-        contentAsJson(EdgeController.mutateAndPublish(bulkEdges, withWait = true))
-
-        val edges = getEdges(querySingle(0, limit=1))
-        val limitEdges = getEdges(queryGlobalLimit(0, 1))
-
-        println(edges)
-        println(limitEdges)
-
-        val edgesTo = edges \ "results" \\ "to"
-        val limitEdgesTo = limitEdges \ "results" \\ "to"
-
-        edgesTo must_== limitEdgesTo
-      }
-    }
-  }
-}
-=======
 //package controllers
 //
 //import com.kakao.s2graph.core.utils.logger
@@ -1346,5 +690,4 @@
 ////      }
 ////    }
 //  }
-//}
->>>>>>> 391b7bff
+//}