package controllers

<<<<<<< HEAD
import java.util.concurrent.TimeUnit

import controllers.EdgeController
=======
>>>>>>> f0e52a68
import play.api.libs.json._
import play.api.test.Helpers._
import play.api.test.{FakeApplication, FakeRequest}

import scala.concurrent.duration.Duration
import scala.concurrent.{Await, Future}
import scala.util.Random

class StrongLabelDeleteSpec extends SpecCommon {
  init()

  def bulkEdges(startTs: Int = 0) = Seq(
    Seq(startTs + 1, "insert", "e", "0", "1", testLabelName2, s"""{"time": 10}""").mkString("\t"),
    Seq(startTs + 2, "insert", "e", "0", "1", testLabelName2, s"""{"time": 11}""").mkString("\t"),
    Seq(startTs + 3, "insert", "e", "0", "1", testLabelName2, s"""{"time": 12}""").mkString("\t"),
    Seq(startTs + 4, "insert", "e", "0", "2", testLabelName2, s"""{"time": 10}""").mkString("\t"),
    Seq(startTs + 5, "insert", "e", "10", "20", testLabelName2, s"""{"time": 10}""").mkString("\t"),
    Seq(startTs + 6, "insert", "e", "10", "21", testLabelName2, s"""{"time": 11}""").mkString("\t"),
    Seq(startTs + 7, "insert", "e", "11", "20", testLabelName2, s"""{"time": 12}""").mkString("\t"),
    Seq(startTs + 8, "insert", "e", "12", "20", testLabelName2, s"""{"time": 13}""").mkString("\t")
  ).mkString("\n")

  def query(id: Long, serviceName: String = testServiceName, columnName: String = testColumnName,
            labelName: String = testLabelName2, direction: String = "out") = Json.parse(
    s"""
        { "srcVertices": [
          { "serviceName": "$serviceName",
            "columnName": "$columnName",
            "id": $id
           }],
          "steps": [
          [ {
              "label": "$labelName",
              "direction": "${direction}",
              "offset": 0,
              "limit": -1,
              "duplicate": "raw"
            }
          ]]
        }""")

  def getEdges(queryJson: JsValue): JsValue = {
    val ret = route(FakeRequest(POST, "/graphs/getEdges").withJsonBody(queryJson)).get
    contentAsJson(ret)
  }

  def getDegree(jsValue: JsValue): Long = {
    ((jsValue \ "degrees") \\ "_degree").headOption.map(_.as[Long]).getOrElse(0L)
  }


    "strong label delete test" should {
      running(FakeApplication()) {
        // insert bulk and wait ..
        val jsResult = contentAsJson(EdgeController.mutateAndPublish(bulkEdges(), withWait = true))
        Thread.sleep(asyncFlushInterval)
      }




      "test strong consistency select" in {
        running(FakeApplication()) {
          var result = getEdges(query(0))
          println(result)
          (result \ "results").as[List[JsValue]].size must equalTo(2)
          result = getEdges(query(10))
          println(result)
          (result \ "results").as[List[JsValue]].size must equalTo(2)
          true
        }
      }

      "test strong consistency duration. insert -> delete -> insert" in {
        running(FakeApplication()) {
          val ts0 = 1
          val ts1 = 2
          val ts2 = 3

          val edges = Seq(
            Seq(5, "insert", "edge", "-10", "-20", testLabelName2).mkString("\t"),
            Seq(10, "delete", "edge", "-10", "-20", testLabelName2).mkString("\t"),
            Seq(20, "insert", "edge", "-10", "-20", testLabelName2).mkString("\t")
          ).mkString("\n")

          val jsResult = contentAsJson(EdgeController.mutateAndPublish(edges, withWait = true))

          Thread.sleep(asyncFlushInterval)
          val result = getEdges(query(-10))

          println(result)

          true
        }
      }

      "test strong consistency deleteAll" in {
        running(FakeApplication()) {
          val deletedAt = 100
          var result = getEdges(query(20, direction = "in", columnName = testTgtColumnName))
          println(result)
          (result \ "results").as[List[JsValue]].size must equalTo(3)



          val json = Json.arr(Json.obj("label" -> testLabelName2,
            "direction" -> "in", "ids" -> Json.arr("20"), "timestamp" -> deletedAt))
          println(json)
          EdgeController.deleteAllInner(json)
          Thread.sleep(asyncFlushInterval)


          result = getEdges(query(11, direction = "out"))
          println(result)
          (result \ "results").as[List[JsValue]].size must equalTo(0)

          result = getEdges(query(12, direction = "out"))
          println(result)
          (result \ "results").as[List[JsValue]].size must equalTo(0)

          result = getEdges(query(10, direction = "out"))
          println(result)
          // 10 -> out -> 20 should not be in result.
          (result \ "results").as[List[JsValue]].size must equalTo(1)
          (result \\ "to").size must equalTo(1)
          (result \\ "to").head.as[String] must equalTo("21")


          result = getEdges(query(20, direction = "in", columnName = testTgtColumnName))
          println(result)
          (result \ "results").as[List[JsValue]].size must equalTo(0)

          val jsResult = contentAsJson(EdgeController.mutateAndPublish(bulkEdges(startTs = deletedAt + 1), withWait = true))
          Thread.sleep(asyncFlushInterval)

          result = getEdges(query(20, direction = "in", columnName = testTgtColumnName))
          println(result)
          (result \ "results").as[List[JsValue]].size must equalTo(3)

          true

        }
      }
    }


  "labelargeSet of contention" should {
    val labelName = testLabelName2
    val maxTgtId = 1
    val batchSize = 100
    val testNum = 10
    val numOfBatch = 1000

    def testInner(src: Long) = {
      val labelName = testLabelName2
      val lastOps = Array.fill(maxTgtId)("none")
      val allRequests = for {
        ith <- (0 until numOfBatch)
        jth <- (0 until batchSize)
      } yield {
          val currentTs = System.currentTimeMillis() + ith + jth
          val tgt = Random.nextInt(maxTgtId)
          val op = if (Random.nextDouble() < 0.5) "delete" else "update"
          lastOps(tgt) = op
          Seq(currentTs, op, "e", src, tgt, labelName, "{}").mkString("\t")
        }

      val futures = Random.shuffle(allRequests).grouped(batchSize).map { bulkRequest =>
        val bulkEdge = bulkRequest.mkString("\n")
        EdgeController.mutateAndPublish(bulkEdge, withWait = true)
      }

      Await.result(Future.sequence(futures), Duration(2, TimeUnit.MINUTES))


      val expectedDegree = lastOps.count(op => op != "delete" && op != "none")
      val queryJson = query(id = src)
      val result = getEdges(queryJson)
      val resultSize = (result \ "size").as[Long]
      val resultDegree = getDegree(result)

      println(lastOps.toList)
      println(result)

      val ret = resultDegree == expectedDegree && resultSize == resultDegree
      if (!ret) System.err.println(s"[Contention Failed]: $resultDegree, $expectedDegree")
      ret
    }

    "update delete" in {
      running(FakeApplication()) {
        val ret = for {
          i <- (0 until testNum)
        } yield {
            Thread.sleep(asyncFlushInterval)
            val src = System.currentTimeMillis()

            val ret = testInner(src)
            ret must beEqualTo(true)
            ret
          }
        ret.forall(identity)
      }

    }

    /** this test stress out test on degree
      * when contention is low but number of adjacent edges are large */
    "large degrees" in {
      running(FakeApplication()) {
        val labelName = testLabelName2
        val dir = "out"
        val maxSize = 100000
        val deleteSize = 9000
        val numOfConcurrentBatch = 1000
        val src = System.currentTimeMillis()
        val tgts = (0 until maxSize).map { ith => src + ith }
        val deleteTgts = Random.shuffle(tgts).take(deleteSize)
        val insertRequests = tgts.map { tgt =>
          Seq(tgt, "insert", "e", src, tgt, labelName, "{}", dir).mkString("\t")
        }
        val deleteRequests = deleteTgts.take(deleteSize).map { tgt =>
          Seq(tgt + 1000, "delete", "e", src, tgt, labelName, "{}", dir).mkString("\t")
        }
        val allRequests = Random.shuffle(insertRequests ++ deleteRequests)
//        val allRequests = insertRequests ++ deleteRequests
        val futures = allRequests.grouped(numOfConcurrentBatch).map { requests =>
          EdgeController.mutateAndPublish(requests.mkString("\n"), withWait = true)
        }
        Await.result(Future.sequence(futures), Duration(10, TimeUnit.MINUTES))

        Thread.sleep(asyncFlushInterval * 10)
        val expectedDegree = insertRequests.size - deleteRequests.size
        val queryJson = query(id = src)
        val result = getEdges(queryJson)
        val resultSize = (result \ "size").as[Long]
        val resultDegree = getDegree(result)

//        println(result)

        val ret = resultSize == expectedDegree && resultDegree == resultSize
        println(s"[MaxSize]: $maxSize")
        println(s"[DeleteSize]: $deleteSize")
        println(s"[ResultDegree]: $resultDegree")
        println(s"[ExpectedDegree]: $expectedDegree")
        println(s"[ResultSize]: $resultSize")
        ret must beEqualTo(true)
      }
    }

    "deleteAll" in {
      running(FakeApplication()) {
        val labelName = testLabelName2
        val dir = "out"
        val maxSize = 1000
        val deleteSize = 90
        val numOfConcurrentBatch = 100
        val src = System.currentTimeMillis()
        val tgts = (0 until maxSize).map { ith => src + ith }
        val deleteTgts = Random.shuffle(tgts).take(deleteSize)
        val insertRequests = tgts.map { tgt =>
          Seq(tgt, "insert", "e", src, tgt, labelName, "{}", dir).mkString("\t")
        }
        val deleteRequests = deleteTgts.take(deleteSize).map { tgt =>
          Seq(tgt + 1000, "delete", "e", src, tgt, labelName, "{}", dir).mkString("\t")
        }
        val allRequests = Random.shuffle(insertRequests ++ deleteRequests)
        //        val allRequests = insertRequests ++ deleteRequests
        val futures = allRequests.grouped(numOfConcurrentBatch).map { requests =>
          EdgeController.mutateAndPublish(requests.mkString("\n"), withWait = true)
        }
        Await.result(Future.sequence(futures), Duration(10, TimeUnit.MINUTES))

        Thread.sleep(asyncFlushInterval * 10)

        val deletedAt = System.currentTimeMillis()
        val deleteAllRequest = Json.arr(Json.obj("label" -> labelName, "ids" -> Json.arr(src), "timestamp" -> deletedAt))

        contentAsString(EdgeController.deleteAllInner(deleteAllRequest))
        Thread.sleep(asyncFlushInterval * 10)

        val result = getEdges(query(id = src))
        println(result)
        val resultEdges = (result \ "results").as[Seq[JsValue]]
        resultEdges.isEmpty must beEqualTo(true)

        val degreeAfterDeleteAll = getDegree(result)
        degreeAfterDeleteAll must beEqualTo(0)
      }

    }
  }
}
<|MERGE_RESOLUTION|>--- conflicted
+++ resolved
@@ -1,11 +1,8 @@
 package controllers
 
-<<<<<<< HEAD
 import java.util.concurrent.TimeUnit
 
 import controllers.EdgeController
-=======
->>>>>>> f0e52a68
 import play.api.libs.json._
 import play.api.test.Helpers._
 import play.api.test.{FakeApplication, FakeRequest}
@@ -57,99 +54,99 @@
   }
 
 
-    "strong label delete test" should {
-      running(FakeApplication()) {
-        // insert bulk and wait ..
-        val jsResult = contentAsJson(EdgeController.mutateAndPublish(bulkEdges(), withWait = true))
+  "strong label delete test" should {
+    running(FakeApplication()) {
+      // insert bulk and wait ..
+      val jsResult = contentAsJson(EdgeController.mutateAndPublish(bulkEdges(), withWait = true))
+      Thread.sleep(asyncFlushInterval)
+    }
+
+
+
+
+    "test strong consistency select" in {
+      running(FakeApplication()) {
+        var result = getEdges(query(0))
+        println(result)
+        (result \ "results").as[List[JsValue]].size must equalTo(2)
+        result = getEdges(query(10))
+        println(result)
+        (result \ "results").as[List[JsValue]].size must equalTo(2)
+        true
+      }
+    }
+
+    "test strong consistency duration. insert -> delete -> insert" in {
+      running(FakeApplication()) {
+        val ts0 = 1
+        val ts1 = 2
+        val ts2 = 3
+
+        val edges = Seq(
+          Seq(5, "insert", "edge", "-10", "-20", testLabelName2).mkString("\t"),
+          Seq(10, "delete", "edge", "-10", "-20", testLabelName2).mkString("\t"),
+          Seq(20, "insert", "edge", "-10", "-20", testLabelName2).mkString("\t")
+        ).mkString("\n")
+
+        val jsResult = contentAsJson(EdgeController.mutateAndPublish(edges, withWait = true))
+
         Thread.sleep(asyncFlushInterval)
-      }
-
-
-
-
-      "test strong consistency select" in {
-        running(FakeApplication()) {
-          var result = getEdges(query(0))
-          println(result)
-          (result \ "results").as[List[JsValue]].size must equalTo(2)
-          result = getEdges(query(10))
-          println(result)
-          (result \ "results").as[List[JsValue]].size must equalTo(2)
-          true
-        }
-      }
-
-      "test strong consistency duration. insert -> delete -> insert" in {
-        running(FakeApplication()) {
-          val ts0 = 1
-          val ts1 = 2
-          val ts2 = 3
-
-          val edges = Seq(
-            Seq(5, "insert", "edge", "-10", "-20", testLabelName2).mkString("\t"),
-            Seq(10, "delete", "edge", "-10", "-20", testLabelName2).mkString("\t"),
-            Seq(20, "insert", "edge", "-10", "-20", testLabelName2).mkString("\t")
-          ).mkString("\n")
-
-          val jsResult = contentAsJson(EdgeController.mutateAndPublish(edges, withWait = true))
-
-          Thread.sleep(asyncFlushInterval)
-          val result = getEdges(query(-10))
-
-          println(result)
-
-          true
-        }
-      }
-
-      "test strong consistency deleteAll" in {
-        running(FakeApplication()) {
-          val deletedAt = 100
-          var result = getEdges(query(20, direction = "in", columnName = testTgtColumnName))
-          println(result)
-          (result \ "results").as[List[JsValue]].size must equalTo(3)
-
-
-
-          val json = Json.arr(Json.obj("label" -> testLabelName2,
-            "direction" -> "in", "ids" -> Json.arr("20"), "timestamp" -> deletedAt))
-          println(json)
-          EdgeController.deleteAllInner(json)
-          Thread.sleep(asyncFlushInterval)
-
-
-          result = getEdges(query(11, direction = "out"))
-          println(result)
-          (result \ "results").as[List[JsValue]].size must equalTo(0)
-
-          result = getEdges(query(12, direction = "out"))
-          println(result)
-          (result \ "results").as[List[JsValue]].size must equalTo(0)
-
-          result = getEdges(query(10, direction = "out"))
-          println(result)
-          // 10 -> out -> 20 should not be in result.
-          (result \ "results").as[List[JsValue]].size must equalTo(1)
-          (result \\ "to").size must equalTo(1)
-          (result \\ "to").head.as[String] must equalTo("21")
-
-
-          result = getEdges(query(20, direction = "in", columnName = testTgtColumnName))
-          println(result)
-          (result \ "results").as[List[JsValue]].size must equalTo(0)
-
-          val jsResult = contentAsJson(EdgeController.mutateAndPublish(bulkEdges(startTs = deletedAt + 1), withWait = true))
-          Thread.sleep(asyncFlushInterval)
-
-          result = getEdges(query(20, direction = "in", columnName = testTgtColumnName))
-          println(result)
-          (result \ "results").as[List[JsValue]].size must equalTo(3)
-
-          true
-
-        }
-      }
-    }
+        val result = getEdges(query(-10))
+
+        println(result)
+
+        true
+      }
+    }
+
+    "test strong consistency deleteAll" in {
+      running(FakeApplication()) {
+        val deletedAt = 100
+        var result = getEdges(query(20, direction = "in", columnName = testTgtColumnName))
+        println(result)
+        (result \ "results").as[List[JsValue]].size must equalTo(3)
+
+
+
+        val json = Json.arr(Json.obj("label" -> testLabelName2,
+          "direction" -> "in", "ids" -> Json.arr("20"), "timestamp" -> deletedAt))
+        println(json)
+        EdgeController.deleteAllInner(json)
+        Thread.sleep(asyncFlushInterval)
+
+
+        result = getEdges(query(11, direction = "out"))
+        println(result)
+        (result \ "results").as[List[JsValue]].size must equalTo(0)
+
+        result = getEdges(query(12, direction = "out"))
+        println(result)
+        (result \ "results").as[List[JsValue]].size must equalTo(0)
+
+        result = getEdges(query(10, direction = "out"))
+        println(result)
+        // 10 -> out -> 20 should not be in result.
+        (result \ "results").as[List[JsValue]].size must equalTo(1)
+        (result \\ "to").size must equalTo(1)
+        (result \\ "to").head.as[String] must equalTo("21")
+
+
+        result = getEdges(query(20, direction = "in", columnName = testTgtColumnName))
+        println(result)
+        (result \ "results").as[List[JsValue]].size must equalTo(0)
+
+        val jsResult = contentAsJson(EdgeController.mutateAndPublish(bulkEdges(startTs = deletedAt + 1), withWait = true))
+        Thread.sleep(asyncFlushInterval)
+
+        result = getEdges(query(20, direction = "in", columnName = testTgtColumnName))
+        println(result)
+        (result \ "results").as[List[JsValue]].size must equalTo(3)
+
+        true
+
+      }
+    }
+  }
 
 
   "labelargeSet of contention" should {
@@ -231,7 +228,7 @@
           Seq(tgt + 1000, "delete", "e", src, tgt, labelName, "{}", dir).mkString("\t")
         }
         val allRequests = Random.shuffle(insertRequests ++ deleteRequests)
-//        val allRequests = insertRequests ++ deleteRequests
+        //        val allRequests = insertRequests ++ deleteRequests
         val futures = allRequests.grouped(numOfConcurrentBatch).map { requests =>
           EdgeController.mutateAndPublish(requests.mkString("\n"), withWait = true)
         }
@@ -244,7 +241,7 @@
         val resultSize = (result \ "size").as[Long]
         val resultDegree = getDegree(result)
 
-//        println(result)
+        //        println(result)
 
         val ret = resultSize == expectedDegree && resultDegree == resultSize
         println(s"[MaxSize]: $maxSize")
