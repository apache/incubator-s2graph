--- conflicted
+++ resolved
@@ -1,9 +1,6 @@
 package controllers
 
-<<<<<<< HEAD
 import controllers.EdgeController
-=======
->>>>>>> f0e52a68
 import play.api.libs.json._
 import play.api.test.Helpers._
 import play.api.test.{FakeApplication, FakeRequest}
@@ -30,7 +27,8 @@
     }
 
 
-    def query(id: Int, direction: String = "out", columnName: String = testColumnName) = Json.parse( s"""
+    def query(id: Int, direction: String = "out", columnName: String = testColumnName) = Json.parse(
+      s"""
         { "srcVertices": [
           { "serviceName": "$testServiceName",
             "columnName": "$columnName",
