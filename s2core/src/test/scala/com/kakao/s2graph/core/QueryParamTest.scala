--- conflicted
+++ resolved
@@ -2,7 +2,6 @@
 
 import com.kakao.s2graph.core.types.LabelWithDirection
 import org.apache.hadoop.hbase.util.Bytes
-import org.hbase.async.GetRequest
 import org.scalatest.{FunSuite, Matchers}
 
 /**
@@ -24,32 +23,31 @@
 //    true
 //  }
 
-<<<<<<< HEAD
+  val dummyRequests = {
+    for {
+      id <- 0 until 1000
+    } yield {
+      Bytes.toBytes(id)
+    }
+  }
+
   test("QueryParam toCacheKey bytes") {
     val startedAt = System.nanoTime()
     val queryParam = QueryParam(LabelWithDirection(1, 0))
 
-    val getRequests = {
-      for {
-        id <- 0 until 1000
-      } yield {
-        new GetRequest("a".getBytes, Bytes.toBytes(id))
-      }
-    }
-
     for {
-      i <- getRequests.indices
-      x = queryParam.toCacheKey(getRequests(i))
+      i <- dummyRequests.indices
+      x = queryParam.toCacheKey(dummyRequests(i))
     } {
       for {
-        j <- getRequests.indices if i != j
-        y = queryParam.toCacheKey(getRequests(j))
+        j <- dummyRequests.indices if i != j
+        y = queryParam.toCacheKey(dummyRequests(j))
       } {
         x should not equal y
       }
     }
 
-    getRequests.zip(getRequests).foreach { case (x, y) =>
+    dummyRequests.zip(dummyRequests).foreach { case (x, y) =>
       val xHash = queryParam.toCacheKey(x)
       val yHash = queryParam.toCacheKey(y)
 //      println(xHash, yHash)
@@ -60,55 +58,11 @@
     println(s">> bytes: $duration")
   }
 
-  test("QueryParam toCacheKey string") {
+  test("QueryParam toCacheKey with variable params") {
     val startedAt = System.nanoTime()
     val queryParam = QueryParam(LabelWithDirection(1, 0))
 
-    val getRequests = {
-      for {
-        id <- 0 until 1000
-      } yield {
-        new GetRequest("a".getBytes, Bytes.toBytes(id))
-      }
-    }
-
-    for {
-      i <- getRequests.indices
-      x = queryParam.toCacheKeyStr(getRequests(i))
-    } {
-      for {
-        j <- getRequests.indices if i != j
-        y = queryParam.toCacheKeyStr(getRequests(j))
-      } yield {
-        //          println(x, y)
-        x should not equal y
-      }
-    }
-
-    getRequests.zip(getRequests).foreach { case (x, y) =>
-      val xHash = queryParam.toCacheKeyStr(x)
-      val yHash = queryParam.toCacheKeyStr(y)
-//      println(xHash, yHash)
-      xHash should equal(yHash)
-    }
-    val duration = System.nanoTime() - startedAt
-
-    println(s">> string: $duration")
-  }
-
-  test("QueryParam toCacheKey bytes3") {
-    val startedAt = System.nanoTime()
-    val queryParam = QueryParam(LabelWithDirection(1, 0))
-
-    val getRequests = {
-      for {
-        id <- 0 until 1000
-      } yield {
-        new GetRequest("a".getBytes, Bytes.toBytes(id))
-      }
-    }
-
-    getRequests.zip(getRequests).foreach { case (x, y) =>
+    dummyRequests.zip(dummyRequests).foreach { case (x, y) =>
       x shouldBe y
       queryParam.limit(0, 10)
       var xHash = queryParam.toCacheKey(x)
@@ -131,114 +85,5 @@
 
     println(s">> diff: $duration")
   }
-=======
-//  test("QueryParam toCacheKey bytes") {
-//    val startedAt = System.nanoTime()
-//    val queryParam = QueryParam(LabelWithDirection(1, 0))
-//
-//    val getRequests = for {
-//      id <- (0 until 1000)
-//    } yield {
-//      new GetRequest("a".getBytes, Bytes.toBytes(id))
-//    }
-//
-//    val rets = for {
-//      i <- (0 until getRequests.size)
-//      x = queryParam.toCacheKey(getRequests(i))
-//    } yield {
-//      val rets = for {
-//        j <- (0 until getRequests.size) if i != j
-//        y = queryParam.toCacheKey(getRequests(j))
-//      } yield {
-////          println(x, y)
-//          x != y
-//        }
-//
-//      rets.forall(identity)
-//    }
-//    println("\n\n")
-//    val sames = getRequests.zip(getRequests).map { case (x, y) =>
-//      val xHash = queryParam.toCacheKey(x)
-//      val yHash = queryParam.toCacheKey(y)
-////      println(xHash, yHash)
-//      xHash == yHash
-//    }.forall(identity)
-//    val diffs = rets.forall(identity)
-//    val duration = System.nanoTime() - startedAt
-//
-//    println(s">> bytes: $duration")
-//    sames && diffs
-//  }
-
-//  test("QueryParam toCacheKey bytes2") {
-//    val startedAt = System.nanoTime()
-//    val queryParam = QueryParam(LabelWithDirection(1, 0))
-//
-//    val getRequests = for {
-//      id <- (0 until 1000)
-//    } yield {
-//        new GetRequest("a".getBytes, Bytes.toBytes(id))
-//      }
-//
-//    val rets = for {
-//      i <- (0 until getRequests.size)
-//      x = queryParam.toCacheKeyStr(getRequests(i))
-//    } yield {
-//        val rets = for {
-//          j <- (0 until getRequests.size) if i != j
-//          y = queryParam.toCacheKeyStr(getRequests(j))
-//        } yield {
-//            //          println(x, y)
-//            x != y
-//          }
-//
-//        rets.forall(identity)
-//      }
-//    println("\n\n")
-//    val sames = getRequests.zip(getRequests).map { case (x, y) =>
-//      val xHash = queryParam.toCacheKeyStr(x)
-//      val yHash = queryParam.toCacheKeyStr(y)
-////      println(xHash, yHash)
-//      xHash == yHash
-//    }.forall(identity)
-//    val diffs = rets.forall(identity)
-//    val duration = System.nanoTime() - startedAt
-//
-//    println(s">> strss: $duration")
-//    sames && diffs
-//  }
-//
-//  test("QueryParam toCacheKey bytes3") {
-//    val startedAt = System.nanoTime()
-//    var queryParam = QueryParam(LabelWithDirection(1, 0))
-//
-//    val getRequests = for {
-//      id <- (0 until 1000)
-//    } yield {
-//        new GetRequest("a".getBytes, Bytes.toBytes(id))
-//      }
-//    val diff = getRequests.zip(getRequests).map { case (x, y) =>
-//      queryParam.limit(0, 10)
-//      var xHash = queryParam.toCacheKey(x)
-//      queryParam.limit(1, 10)
-//      var yHash = queryParam.toCacheKey(y)
-//      //      println(xHash, yHash)
-//      val ret = xHash != yHash
-//
-//      queryParam.limit(0, 10)
-//      xHash = queryParam.toCacheKey(x)
-//      queryParam.limit(0, 11)
-//      yHash = queryParam.toCacheKey(y)
-//
-//      val ret2 = xHash != yHash
-//      ret && ret2
-//    }.forall(identity)
-//
-//    val duration = System.nanoTime() - startedAt
-//
-//    println(s">> diff: $duration")
-//    diff
-//  }
->>>>>>> 13a9dcbc
 
 }