package com.kakao.s2graph.core.parsers

import com.kakao.s2graph.core._
import com.kakao.s2graph.core.mysqls.{Experiment, Label, LabelMeta}
import com.kakao.s2graph.core.types._
import com.kakao.s2graph.core.utils.logger
import org.scalatest.{FunSuite, Matchers}
import play.api.libs.json.Json

class WhereParserTest extends FunSuite with Matchers with TestCommonWithModels {
  initTests()
<<<<<<< HEAD
=======

  // dummy data for dummy edge
  initTests()
>>>>>>> d9a7860b

  // dummy data for dummy edge
  initTests()
  
  import HBaseType.{VERSION1, VERSION2}

  val ts = System.currentTimeMillis()
  val dummyTs = (LabelMeta.timeStampSeq -> InnerValLikeWithTs.withLong(ts, ts, label.schemaVersion))

  def ids(version: String) = {
    val colId = if (version == VERSION2) columnV2.id.get else column.id.get
    val srcId = SourceVertexId(colId, InnerVal.withLong(1, version))
    val tgtId = TargetVertexId(colId, InnerVal.withLong(2, version))

    val srcIdStr = SourceVertexId(colId, InnerVal.withStr("abc", version))
    val tgtIdStr = TargetVertexId(colId, InnerVal.withStr("def", version))

    val srcVertex = Vertex(srcId, ts)
    val tgtVertex = Vertex(tgtId, ts)
    val srcVertexStr = Vertex(srcIdStr, ts)
    val tgtVertexStr = Vertex(tgtIdStr, ts)
    (srcId, tgtId, srcIdStr, tgtIdStr, srcVertex, tgtVertex, srcVertexStr, tgtVertexStr, version)
  }


  def validate(label: Label)(edge: Edge)(sql: String)(expected: Boolean) = {
    val whereOpt = WhereParser(label).parse(sql)
    whereOpt.isSuccess shouldBe true

    println("=================================================================")
    println(sql)
    println(whereOpt.get)

    val ret = whereOpt.get.filter(edge)
    if (ret != expected) {
      println("==================")
      println(s"$whereOpt")
      println(s"$edge")
      println("==================")
    }
    ret shouldBe expected
  }

  test("check where clause not nested") {
    for {
      (srcId, tgtId, srcIdStr, tgtIdStr, srcVertex, tgtVertex, srcVertexStr, tgtVertexStr, schemaVer) <- List(ids(VERSION1), ids(VERSION2))
    } {
      /** test for each version */
      val js = Json.obj("is_hidden" -> true, "is_blocked" -> false, "weight" -> 10, "time" -> 3, "name" -> "abc")
      val propsInner = Management.toProps(label, js.fields).map { case (k, v) => k -> InnerValLikeWithTs(v, ts) }.toMap + dummyTs
      val edge = Edge(srcVertex, tgtVertex, labelWithDir, 0.toByte, ts, propsInner)
      val f = validate(label)(edge) _

      /** labelName label is long-long relation */
      f(s"_to=${tgtVertex.innerId.toString}")(true)

      // currently this throw exception since label`s _to is long type.
      f(s"_to=19230495")(false)
      f(s"_to!=19230495")(true)
    }
  }

  test("check where clause nested") {
    for {
      (srcId, tgtId, srcIdStr, tgtIdStr, srcVertex, tgtVertex, srcVertexStr, tgtVertexStr, schemaVer) <- List(ids(VERSION1), ids(VERSION2))
    } {
      /** test for each version */
      val js = Json.obj("is_hidden" -> true, "is_blocked" -> false, "weight" -> 10, "time" -> 3, "name" -> "abc")
      val propsInner = Management.toProps(label, js.fields).map { case (k, v) => k -> InnerValLikeWithTs(v, ts) }.toMap + dummyTs
      val edge = Edge(srcVertex, tgtVertex, labelWithDir, 0.toByte, ts, propsInner)

      val f = validate(label)(edge) _

      // time == 3
      f("time >= 3")(true)
      f("time > 2")(true)
      f("time <= 3")(true)
      f("time < 2")(false)

      f("(time in (1, 2, 3) and is_blocked = true) or is_hidden = false")(false)
      f("(time in (1, 2, 3) or is_blocked = true) or is_hidden = false")(true)
      f("(time in (1, 2, 3) and is_blocked = true) or is_hidden = true")(true)
      f("(time in (1, 2, 3) or is_blocked = true) and is_hidden = true")(true)

      f("((time in (  1, 2, 3) and weight between 1 and 10) or is_hidden=false)")(true)
      f("(time in (1, 2, 4 ) or weight between 1 and 9) or (is_hidden = false)")(false)
      f("(time in ( 1,2,4 ) or weight between 1 and 9) or is_hidden= true")(true)
      f("(time in (1,2,3) or weight between 1 and 10) and is_hidden =false")(false)
    }
  }

  test("check where clause with from/to long") {
    for {
      (srcId, tgtId, srcIdStr, tgtIdStr, srcVertex, tgtVertex, srcVertexStr, tgtVertexStr, schemaVer) <- List(ids(VERSION1), ids(VERSION2))
    } {
      /** test for each version */
      val js = Json.obj("is_hidden" -> true, "is_blocked" -> false, "weight" -> 10, "time" -> 3, "name" -> "abc")
      val propsInner = Management.toProps(label, js.fields).map { case (k, v) => k -> InnerValLikeWithTs(v, ts) }.toMap + dummyTs
      val labelWithDirection = if (schemaVer == VERSION2) labelWithDirV2 else labelWithDir
      val edge = Edge(srcVertex, tgtVertex, labelWithDirection, 0.toByte, ts, propsInner)
      val lname = if (schemaVer == VERSION2) labelNameV2 else labelName
      val f = validate(label)(edge) _

      f(s"_from = -1 or _to = ${tgtVertex.innerId.value}")(true)
      f(s"_from = ${srcVertex.innerId.value} and _to = ${tgtVertex.innerId.value}")(true)
      f(s"_from = ${tgtVertex.innerId.value} and _to = 102934")(false)
      f(s"_from = -1")(false)
      f(s"_from in (-1, -0.1)")(false)
    }
  }


  test("check where clause with parent") {
    for {
      (srcId, tgtId, srcIdStr, tgtIdStr, srcVertex, tgtVertex, srcVertexStr, tgtVertexStr, schemaVer) <- List(ids(VERSION1), ids(VERSION2))
    } {
      /** test for each version */
      val js = Json.obj("is_hidden" -> true, "is_blocked" -> false, "weight" -> 10, "time" -> 1, "name" -> "abc")
      val parentJs = Json.obj("is_hidden" -> false, "is_blocked" -> false, "weight" -> 20, "time" -> 3, "name" -> "a")

      val propsInner = Management.toProps(label, js.fields).map { case (k, v) => k -> InnerValLikeWithTs(v, ts) }.toMap + dummyTs
      val parentPropsInner = Management.toProps(label, parentJs.fields).map { case (k, v) => k -> InnerValLikeWithTs(v, ts) }.toMap + dummyTs

      val grandParentEdge = Edge(srcVertex, tgtVertex, labelWithDir, 0.toByte, ts, parentPropsInner)
      val parentEdge = Edge(srcVertex, tgtVertex, labelWithDir, 0.toByte, ts, parentPropsInner,
        parentEdges = Seq(EdgeWithScore(grandParentEdge, 1.0)))
      val edge = Edge(srcVertex, tgtVertex, labelWithDir, 0.toByte, ts, propsInner,
        parentEdges = Seq(EdgeWithScore(parentEdge, 1.0)))

      println(edge.toString)
      println(parentEdge.toString)
      println(grandParentEdge.toString)

      val f = validate(label)(edge) _

      // Compare edge's prop(`_from`) with edge's prop(`name`)
      f("_from = 1")(true)
      f("_to = 2")(true)
      f("_from = 123")(false)
      f("_from = time")(true)

      // Compare edge's prop(`weight`) with edge's prop(`time`)
      f("weight = time")(false)
      f("weight = is_blocked")(false)

      // Compare edge's prop(`weight`) with parent edge's prop(`weight`)
      f("_parent.is_blocked = is_blocked")(true)
      f("is_hidden = _parent.is_hidden")(false)
      f("_parent.weight = weight")(false)

      // Compare edge's prop(`is_hidden`) with parent of parent edge's prop(`is_hidden`)
      f("_parent._parent.is_hidden = is_hidden")(false)
      f("_parent._parent.is_blocked = is_blocked")(true)
      f("_parent._parent.weight = weight")(false)
      f("_parent._parent.weight = _parent.weight")(true)
    }
  }

  test("replace reserved") {
    val ts = 0
    import com.kakao.s2graph.core.rest.TemplateHelper._

    calculate(ts, 1, "hour") should be(hour + ts)
    calculate(ts, 1, "day") should be(day + ts)

    calculate(ts + 10, 1, "HOUR") should be(hour + ts + 10)
    calculate(ts + 10, 1, "DAY") should be(day + ts + 10)

    val body = """{
        	"day": ${1day},
          "hour": ${1hour},
          "-day": "${-10 day}",
          "-hour": ${-10 hour},
          "now": "${now}"
        }
      """

    val parsed = replaceVariable(ts, body)
    val json = Json.parse(parsed)

    (json \ "day").as[Long] should be (1 * day + ts)
    (json \ "hour").as[Long] should be (1 * hour + ts)

    (json \ "-day").as[Long] should be (-10 * day + ts)
    (json \ "-hour").as[Long] should be (-10 * hour + ts)

    (json \ "now").as[Long] should be (ts)

    val otherBody = """{
          "nextday": "${next_day}",
          "3dayago": "${next_day - 3 day}",
          "nexthour": "${next_hour}"
        }"""

    val currentTs = System.currentTimeMillis()
    val expectedDayTs = currentTs / day * day + day
    val expectedHourTs = currentTs / hour * hour + hour
    val threeDayAgo = expectedDayTs - 3 * day
    val currentTsLs = (1 until 1000).map(currentTs + _)

    currentTsLs.foreach { ts =>
      val parsed = replaceVariable(ts, otherBody)
      val json = Json.parse(parsed)

      (json \ "nextday").as[Long] should be(expectedDayTs)
      (json \ "nexthour").as[Long] should be(expectedHourTs)
      (json \ "3dayago").as[Long] should be(threeDayAgo)
    }
  }

  //  test("time decay") {
  //    val ts = System.currentTimeMillis()
  //
  //    for {
  //      i <- (0 until 10)
  //    } {
  //      val timeUnit = 60 * 60
  //      val diff = i * timeUnit
  //      val x = TimeDecay(1.0, 0.05, timeUnit)
  //      println(x.decay(diff))
  //    }
  //  }
}<|MERGE_RESOLUTION|>--- conflicted
+++ resolved
@@ -9,12 +9,6 @@
 
 class WhereParserTest extends FunSuite with Matchers with TestCommonWithModels {
   initTests()
-<<<<<<< HEAD
-=======
-
-  // dummy data for dummy edge
-  initTests()
->>>>>>> d9a7860b
 
   // dummy data for dummy edge
   initTests()
