/*
 * Licensed to the Apache Software Foundation (ASF) under one
 * or more contributor license agreements.  See the NOTICE file
 * distributed with this work for additional information
 * regarding copyright ownership.  The ASF licenses this file
 * to you under the Apache License, Version 2.0 (the
 * "License"); you may not use this file except in compliance
 * with the License.  You may obtain a copy of the License at
 * 
 *   http://www.apache.org/licenses/LICENSE-2.0
 * 
 * Unless required by applicable law or agreed to in writing,
 * software distributed under the License is distributed on an
 * "AS IS" BASIS, WITHOUT WARRANTIES OR CONDITIONS OF ANY
 * KIND, either express or implied.  See the License for the
 * specific language governing permissions and limitations
 * under the License.
 */

package org.apache.s2graph.core.mysqls


import org.apache.s2graph.core.GraphExceptions.ModelNotFoundException
import org.apache.s2graph.core.GraphUtil
import org.apache.s2graph.core.Management.JsonModel.{Index, Prop}
import org.apache.s2graph.core.utils.logger
<<<<<<< HEAD
import org.apache.s2graph.core.{GraphExceptions, GraphUtil, JSONParser}
import play.api.libs.json.{JsValue, JsObject, Json}
=======
import org.apache.s2graph.core.JSONParser._
import play.api.libs.json.Json
>>>>>>> b58ba20b
import scalikejdbc._

object Label extends Model[Label] {

  val maxHBaseTableNames = 2

  def apply(rs: WrappedResultSet): Label = {
    Label(Option(rs.int("id")), rs.string("label"),
      rs.int("src_service_id"), rs.string("src_column_name"), rs.string("src_column_type"),
      rs.int("tgt_service_id"), rs.string("tgt_column_name"), rs.string("tgt_column_type"),
      rs.boolean("is_directed"), rs.string("service_name"), rs.int("service_id"), rs.string("consistency_level"),
      rs.string("hbase_table_name"), rs.intOpt("hbase_table_ttl"), rs.string("schema_version"), rs.boolean("is_async"),
      rs.string("compressionAlgorithm"), rs.stringOpt("options"))
  }

  def deleteAll(label: Label)(implicit session: DBSession) = {
    val id = label.id
    LabelMeta.findAllByLabelId(id.get, false).foreach { x => LabelMeta.delete(x.id.get) }
    LabelIndex.findByLabelIdAll(id.get, false).foreach { x => LabelIndex.delete(x.id.get) }
    Label.delete(id.get)
  }

  def findByName(labelName: String, useCache: Boolean = true)(implicit session: DBSession = AutoSession): Option[Label] = {
    val cacheKey = "label=" + labelName
    lazy val labelOpt =
      sql"""
        select *
        from labels
        where label = ${labelName}""".map { rs => Label(rs) }.single.apply()

    if (useCache) withCache(cacheKey)(labelOpt)
    else labelOpt
  }

  def insert(label: String,
             srcServiceId: Int,
             srcColumnName: String,
             srcColumnType: String,
             tgtServiceId: Int,
             tgtColumnName: String,
             tgtColumnType: String,
             isDirected: Boolean,
             serviceName: String,
             serviceId: Int,
             consistencyLevel: String,
             hTableName: String,
             hTableTTL: Option[Int],
             schemaVersion: String,
             isAsync: Boolean,
             compressionAlgorithm: String,
             options: Option[String])(implicit session: DBSession = AutoSession) = {
    sql"""
    	insert into labels(label,
    src_service_id, src_column_name, src_column_type,
    tgt_service_id, tgt_column_name, tgt_column_type,
    is_directed, service_name, service_id, consistency_level, hbase_table_name, hbase_table_ttl, schema_version, is_async,
    compressionAlgorithm, options)
    	values (${label},
    ${srcServiceId}, ${srcColumnName}, ${srcColumnType},
    ${tgtServiceId}, ${tgtColumnName}, ${tgtColumnType},
    ${isDirected}, ${serviceName}, ${serviceId}, ${consistencyLevel}, ${hTableName}, ${hTableTTL},
    ${schemaVersion}, ${isAsync}, ${compressionAlgorithm}, ${options})
    """
      .updateAndReturnGeneratedKey.apply()
  }

  def findByIdOpt(id: Int)(implicit session: DBSession = AutoSession): Option[Label] = {
    val cacheKey = "id=" + id
    withCache(cacheKey)(
      sql"""
        select 	*
        from 	labels
        where 	id = ${id}"""
        .map { rs => Label(rs) }.single.apply())
  }

  def findById(id: Int)(implicit session: DBSession = AutoSession): Label = {
    val cacheKey = "id=" + id
    withCache(cacheKey)(
      sql"""
        select 	*
        from 	labels
        where 	id = ${id}"""
        .map { rs => Label(rs) }.single.apply()).get
  }

  def findByTgtColumnId(columnId: Int)(implicit session: DBSession = AutoSession): List[Label] = {
    val cacheKey = "tgtColumnId=" + columnId
    val col = ServiceColumn.findById(columnId)
    withCaches(cacheKey)(
      sql"""
          select	*
          from	labels
          where	tgt_column_name = ${col.columnName}
          and service_id = ${col.serviceId}
        """.map { rs => Label(rs) }.list().apply())
  }

  def findBySrcColumnId(columnId: Int)(implicit session: DBSession = AutoSession): List[Label] = {
    val cacheKey = "srcColumnId=" + columnId
    val col = ServiceColumn.findById(columnId)
    withCaches(cacheKey)(
      sql"""
          select 	*
          from	labels
          where	src_column_name = ${col.columnName}
          and service_id = ${col.serviceId}
        """.map { rs => Label(rs) }.list().apply())
  }

  def findBySrcServiceId(serviceId: Int)(implicit session: DBSession = AutoSession): List[Label] = {
    val cacheKey = "srcServiceId=" + serviceId
    withCaches(cacheKey)(
      sql"""select * from labels where src_service_id = ${serviceId}""".map { rs => Label(rs) }.list().apply
    )
  }

  def findByTgtServiceId(serviceId: Int)(implicit session: DBSession = AutoSession): List[Label] = {
    val cacheKey = "tgtServiceId=" + serviceId
    withCaches(cacheKey)(
      sql"""select * from labels where tgt_service_id = ${serviceId}""".map { rs => Label(rs) }.list().apply
    )
  }

  def insertAll(labelName: String, srcServiceName: String, srcColumnName: String, srcColumnType: String,
                tgtServiceName: String, tgtColumnName: String, tgtColumnType: String,
                isDirected: Boolean = true,
                serviceName: String,
                indices: Seq[Index],
                metaProps: Seq[Prop],
                consistencyLevel: String,
                hTableName: Option[String],
                hTableTTL: Option[Int],
                schemaVersion: String,
                isAsync: Boolean,
                compressionAlgorithm: String,
                options: Option[String])(implicit session: DBSession = AutoSession): Label = {

    val srcServiceOpt = Service.findByName(srcServiceName, useCache = false)
    val tgtServiceOpt = Service.findByName(tgtServiceName, useCache = false)
    val serviceOpt = Service.findByName(serviceName, useCache = false)
    if (srcServiceOpt.isEmpty) throw new RuntimeException(s"source service $srcServiceName is not created.")
    if (tgtServiceOpt.isEmpty) throw new RuntimeException(s"target service $tgtServiceName is not created.")
    if (serviceOpt.isEmpty) throw new RuntimeException(s"service $serviceName is not created.")

    val newLabel = for {
      srcService <- srcServiceOpt
      tgtService <- tgtServiceOpt
      service <- serviceOpt
    } yield {
        val srcServiceId = srcService.id.get
        val tgtServiceId = tgtService.id.get
        val serviceId = service.id.get

        /* insert serviceColumn */
        val srcCol = ServiceColumn.findOrInsert(srcServiceId, srcColumnName, Some(srcColumnType), schemaVersion)
        val tgtCol = ServiceColumn.findOrInsert(tgtServiceId, tgtColumnName, Some(tgtColumnType), schemaVersion)

        if (srcCol.columnType != srcColumnType) throw new RuntimeException(s"source service column type not matched ${srcCol.columnType} != ${srcColumnType}")
        if (tgtCol.columnType != tgtColumnType) throw new RuntimeException(s"target service column type not matched ${tgtCol.columnType} != ${tgtColumnType}")

        /* create label */
        Label.findByName(labelName, useCache = false).getOrElse {

          val createdId = insert(labelName, srcServiceId, srcColumnName, srcColumnType,
            tgtServiceId, tgtColumnName, tgtColumnType, isDirected, serviceName, serviceId, consistencyLevel,
            hTableName.getOrElse(service.hTableName), hTableTTL.orElse(service.hTableTTL), schemaVersion, isAsync,
            compressionAlgorithm, options).toInt

          val labelMetaMap = metaProps.map { case Prop(propName, defaultValue, dataType) =>
            val labelMeta = LabelMeta.findOrInsert(createdId, propName, defaultValue, dataType)
            (propName -> labelMeta.seq)
          }.toMap ++ LabelMeta.reservedMetas.map (labelMeta => labelMeta.name -> labelMeta.seq).toMap

          if (indices.isEmpty) {
            // make default index with _PK, _timestamp, 0
            LabelIndex.findOrInsert(createdId, LabelIndex.DefaultName, LabelIndex.DefaultMetaSeqs.toList, "none")
          } else {
            indices.foreach { index =>
              val metaSeq = index.propNames.map { name => labelMetaMap(name) }
              LabelIndex.findOrInsert(createdId, index.name, metaSeq.toList, "none")
            }
          }

          val cacheKeys = List(s"id=$createdId", s"label=$labelName")
          val ret = findByName(labelName, useCache = false).get
          putsToCache(cacheKeys.map(k => k -> ret))
          ret
        }
      }

    newLabel.getOrElse(throw new RuntimeException("failed to create label"))
  }

  def findAll()(implicit session: DBSession = AutoSession) = {
    val ls = sql"""select * from labels""".map { rs => Label(rs) }.list().apply()
    putsToCache(ls.map { x =>
      val cacheKey = s"id=${x.id.get}"
      (cacheKey -> x)
    })
    putsToCache(ls.map { x =>
      val cacheKey = s"label=${x.label}"
      (cacheKey -> x)
    })
  }

  def updateName(oldName: String, newName: String)(implicit session: DBSession = AutoSession) = {
    logger.info(s"rename label: $oldName -> $newName")
    sql"""update labels set label = ${newName} where label = ${oldName}""".update.apply()
  }

  def updateHTableName(labelName: String, newHTableName: String)(implicit session: DBSession = AutoSession) = {
    logger.info(s"update HTable of label $labelName to $newHTableName")
    val cnt = sql"""update labels set hbase_table_name = $newHTableName where label = $labelName""".update().apply()
    val label = Label.findByName(labelName, useCache = false).get

    val cacheKeys = List(s"id=${label.id}", s"label=${label.label}")
    cacheKeys.foreach { key =>
      expireCache(key)
      expireCaches(key)
    }
    cnt
  }

  def delete(id: Int)(implicit session: DBSession = AutoSession) = {
    val label = findById(id)
    logger.info(s"delete label: $label")
    val cnt = sql"""delete from labels where id = ${label.id.get}""".update().apply()
    val cacheKeys = List(s"id=$id", s"label=${label.label}")
    cacheKeys.foreach { key =>
      expireCache(key)
      expireCaches(key)
    }
    cnt
  }
}

case class Label(id: Option[Int], label: String,
                 srcServiceId: Int, srcColumnName: String, srcColumnType: String,
                 tgtServiceId: Int, tgtColumnName: String, tgtColumnType: String,
                 isDirected: Boolean = true, serviceName: String, serviceId: Int, consistencyLevel: String = "strong",
                 hTableName: String, hTableTTL: Option[Int],
                 schemaVersion: String, isAsync: Boolean = false,
<<<<<<< HEAD
                 compressionAlgorithm: String,
                 options: Option[String]) extends JSONParser {
=======
                 compressionAlgorithm: String) {
>>>>>>> b58ba20b
  def metas = LabelMeta.findAllByLabelId(id.get)

  def metaSeqsToNames = metas.map(x => (x.seq, x.name)) toMap

  //  lazy val firstHBaseTableName = hbaseTableName.split(",").headOption.getOrElse(Config.HBASE_TABLE_NAME)
  lazy val srcService = Service.findById(srcServiceId)
  lazy val tgtService = Service.findById(tgtServiceId)
  lazy val service = Service.findById(serviceId)
  /**
   * TODO
   * change this to apply hbase table from target serviceName
   */
  //  lazy val (hbaseZkAddr, hbaseTableName) = (service.cluster, service.tableName.split(",").headOption.getOrElse(Config.HBASE_TABLE_NAME))
  //  lazy val (hbaseZkAddr, hbaseTableName) = (Config.HBASE_ZOOKEEPER_QUORUM, hTableName.split(",").headOption.getOrElse(Config.HBASE_TABLE_NAME))
  //  lazy val (hbaseZkAddr, hbaseTableName) = (service.cluster, hTableName.split(",").headOption.getOrElse(GraphConnection.getConfVal("hbase.table.name")))
  lazy val (hbaseZkAddr, hbaseTableName) = (service.cluster, hTableName.split(",").head)

  lazy val srcColumn = ServiceColumn.find(srcServiceId, srcColumnName).getOrElse(throw ModelNotFoundException("Source column not found"))
  lazy val tgtColumn = ServiceColumn.find(tgtServiceId, tgtColumnName).getOrElse(throw ModelNotFoundException("Target column not found"))

  lazy val direction = if (isDirected) "out" else "undirected"
  lazy val defaultIndex = LabelIndex.findByLabelIdAndSeq(id.get, LabelIndex.DefaultSeq)

  //TODO: Make sure this is correct
  lazy val indices = LabelIndex.findByLabelIdAll(id.get, useCache = true)
  lazy val indicesMap = indices.map(idx => (idx.seq, idx)) toMap
  lazy val indexSeqsMap = indices.map(idx => (idx.metaSeqs, idx)) toMap
  lazy val indexNameMap = indices.map(idx => (idx.name, idx)) toMap
  lazy val extraIndices = indices.filter(idx => defaultIndex.isDefined && idx.id.get != defaultIndex.get.id.get)
  //      indices filterNot (_.id.get == defaultIndex.get.id.get)
  lazy val extraIndicesMap = extraIndices.map(idx => (idx.seq, idx)) toMap

  lazy val metaProps = LabelMeta.reservedMetas.map { m =>
    if (m == LabelMeta.to) m.copy(dataType = tgtColumnType)
    else if (m == LabelMeta.from) m.copy(dataType = srcColumnType)
    else m
  } ::: LabelMeta.findAllByLabelId(id.get, useCache = true)

  lazy val metaPropsInner = LabelMeta.reservedMetasInner.map { m =>
    if (m == LabelMeta.to) m.copy(dataType = tgtColumnType)
    else if (m == LabelMeta.from) m.copy(dataType = srcColumnType)
    else m
  } ::: LabelMeta.findAllByLabelId(id.get, useCache = true)

  lazy val metaPropsMap = metaProps.map(x => (x.seq, x)).toMap
  lazy val metaPropsInvMap = metaProps.map(x => (x.name, x)).toMap
  lazy val metaPropNames = metaProps.map(x => x.name)
  lazy val metaPropNamesMap = metaProps.map(x => (x.seq, x.name)) toMap

  /** this is used only by edgeToProps */
  lazy val metaPropsDefaultMap = (for {
    prop <- metaProps if LabelMeta.isValidSeq(prop.seq)
    jsValue <- innerValToJsValue(toInnerVal(prop.defaultValue, prop.dataType, schemaVersion), prop.dataType)
  } yield prop.name -> jsValue).toMap

  lazy val metaPropsDefaultMapInner = (for {
    prop <- metaPropsInner if LabelMeta.isValidSeq(prop.seq)
    jsValue <- innerValToJsValue(toInnerVal(prop.defaultValue, prop.dataType, schemaVersion), prop.dataType)
  } yield prop.name -> jsValue).toMap

  lazy val extraOptions: Map[String, JsValue] = options match {
    case None => Map.empty
    case Some(v) => Json.parse(v).asOpt[JsObject].map { obj => obj.fields.toMap }.getOrElse(Map.empty)
  }

  def srcColumnWithDir(dir: Int) = {
    if (dir == GraphUtil.directions("out")) srcColumn else tgtColumn
  }

  def tgtColumnWithDir(dir: Int) = {
    if (dir == GraphUtil.directions("out")) tgtColumn else srcColumn
  }

  def srcTgtColumn(dir: Int) =
    if (isDirected) {
      (srcColumnWithDir(dir), tgtColumnWithDir(dir))
    } else {
      if (dir == GraphUtil.directions("in")) {
        (tgtColumn, srcColumn)
      } else {
        (srcColumn, tgtColumn)
      }
    }

  def init() = {
    metas
    metaSeqsToNames
    service
    srcColumn
    tgtColumn
    defaultIndex
    indices
    metaProps
  }

  override def toString(): String = {
    val orderByKeys = LabelMeta.findAllByLabelId(id.get)
    super.toString() + orderByKeys.toString()
  }

  lazy val toJson = Json.obj("labelName" -> label,
    "from" -> srcColumn.toJson, "to" -> tgtColumn.toJson,
    "isDirected" -> isDirected,
    "serviceName" -> serviceName,
    "consistencyLevel" -> consistencyLevel,
    "schemaVersion" -> schemaVersion,
    "isAsync" -> isAsync,
    "compressionAlgorithm" -> compressionAlgorithm,
    "defaultIndex" -> defaultIndex.map(x => x.toJson),
    "extraIndex" -> extraIndices.map(exIdx => exIdx.toJson),
    "metaProps" -> metaProps.filter { labelMeta => LabelMeta.isValidSeqForAdmin(labelMeta.seq) }.map(_.toJson)
  )


}
<|MERGE_RESOLUTION|>--- conflicted
+++ resolved
@@ -24,13 +24,8 @@
 import org.apache.s2graph.core.GraphUtil
 import org.apache.s2graph.core.Management.JsonModel.{Index, Prop}
 import org.apache.s2graph.core.utils.logger
-<<<<<<< HEAD
-import org.apache.s2graph.core.{GraphExceptions, GraphUtil, JSONParser}
-import play.api.libs.json.{JsValue, JsObject, Json}
-=======
 import org.apache.s2graph.core.JSONParser._
-import play.api.libs.json.Json
->>>>>>> b58ba20b
+import play.api.libs.json._
 import scalikejdbc._
 
 object Label extends Model[Label] {
@@ -274,12 +269,9 @@
                  isDirected: Boolean = true, serviceName: String, serviceId: Int, consistencyLevel: String = "strong",
                  hTableName: String, hTableTTL: Option[Int],
                  schemaVersion: String, isAsync: Boolean = false,
-<<<<<<< HEAD
                  compressionAlgorithm: String,
-                 options: Option[String]) extends JSONParser {
-=======
-                 compressionAlgorithm: String) {
->>>>>>> b58ba20b
+                 options: Option[String]) {
+
   def metas = LabelMeta.findAllByLabelId(id.get)
 
   def metaSeqsToNames = metas.map(x => (x.seq, x.name)) toMap
