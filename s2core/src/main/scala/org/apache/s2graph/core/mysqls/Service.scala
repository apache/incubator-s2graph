/*
 * Licensed to the Apache Software Foundation (ASF) under one
 * or more contributor license agreements.  See the NOTICE file
 * distributed with this work for additional information
 * regarding copyright ownership.  The ASF licenses this file
 * to you under the Apache License, Version 2.0 (the
 * "License"); you may not use this file except in compliance
 * with the License.  You may obtain a copy of the License at
 * 
 *   http://www.apache.org/licenses/LICENSE-2.0
 * 
 * Unless required by applicable law or agreed to in writing,
 * software distributed under the License is distributed on an
 * "AS IS" BASIS, WITHOUT WARRANTIES OR CONDITIONS OF ANY
 * KIND, either express or implied.  See the License for the
 * specific language governing permissions and limitations
 * under the License.
 */

package org.apache.s2graph.core.mysqls

import java.util.UUID

import com.typesafe.config.Config
import org.apache.s2graph.core.utils.logger
import play.api.libs.json.Json
import scalikejdbc._

object Service extends Model[Service] {
  def valueOf(rs: WrappedResultSet): Service = {
    Service(rs.intOpt("id"), rs.string("service_name"), rs.string("access_token"),
      rs.string("cluster"), rs.string("hbase_table_name"), rs.int("pre_split_size"), rs.intOpt("hbase_table_ttl"))
  }

  def findByAccessToken(accessToken: String)(implicit session: DBSession = AutoSession): Option[Service] = {
    val cacheKey = s"accessToken=$accessToken"
    withCache(cacheKey)( sql"""select * from services where access_token = ${accessToken}""".map { rs => Service.valueOf(rs) }.single.apply)
  }

  def findById(id: Int)(implicit session: DBSession = AutoSession): Service = {
    val cacheKey = "id=" + id
    withCache(cacheKey)( sql"""select * from services where id = ${id}""".map { rs => Service.valueOf(rs) }.single.apply).get
  }

  def findByName(serviceName: String, useCache: Boolean = true)(implicit session: DBSession = AutoSession): Option[Service] = {
    val cacheKey = "serviceName=" + serviceName
    lazy val serviceOpt = sql"""
        select * from services where service_name = ${serviceName}
      """.map { rs => Service.valueOf(rs) }.single.apply()

    if (useCache) withCache(cacheKey)(serviceOpt)
    else serviceOpt
  }

  def insert(serviceName: String, cluster: String,
             hTableName: String, preSplitSize: Int, hTableTTL: Option[Int],
             compressionAlgorithm: String)(implicit session: DBSession = AutoSession): Unit = {
    logger.info(s"$serviceName, $cluster, $hTableName, $preSplitSize, $hTableTTL, $compressionAlgorithm")
    val accessToken = UUID.randomUUID().toString()
    sql"""insert into services(service_name, access_token, cluster, hbase_table_name, pre_split_size, hbase_table_ttl)
    values(${serviceName}, ${accessToken}, ${cluster}, ${hTableName}, ${preSplitSize}, ${hTableTTL})""".execute.apply()
  }

  def delete(id: Int)(implicit session: DBSession = AutoSession) = {
    val service = findById(id)
    val serviceName = service.serviceName
    sql"""delete from service_columns where id = ${id}""".execute.apply()
    val cacheKeys = List(s"id=$id", s"serviceName=$serviceName")
    cacheKeys.foreach { key =>
      expireCache(key)
      expireCaches(key)
    }
  }

  def findOrInsert(serviceName: String, cluster: String, hTableName: String,
                   preSplitSize: Int, hTableTTL: Option[Int], compressionAlgorithm: String, useCache: Boolean = true)(implicit session: DBSession = AutoSession): Service = {
    findByName(serviceName, useCache) match {
      case Some(s) => s
      case None =>
        insert(serviceName, cluster, hTableName, preSplitSize, hTableTTL, compressionAlgorithm)
        val cacheKey = "serviceName=" + serviceName
        expireCache(cacheKey)
        findByName(serviceName).get
    }
  }

  def findAll()(implicit session: DBSession = AutoSession) = {
    val ls = sql"""select * from services""".map { rs => Service.valueOf(rs) }.list.apply
    putsToCache(ls.map { x =>
      val cacheKey = s"id=${x.id.get}"
      (cacheKey -> x)
    })

    putsToCache(ls.map { x =>
      val cacheKey = s"serviceName=${x.serviceName}"
      (cacheKey -> x)
    })

    ls
  }

  def findAllConn()(implicit session: DBSession = AutoSession): List[String] = {
    sql"""select distinct(cluster) from services""".map { rs => rs.string("cluster") }.list.apply
  }
}

case class Service(id: Option[Int],
                   serviceName: String,
                   accessToken: String,
                   cluster: String,
                   hTableName: String,
                   preSplitSize: Int,
                   hTableTTL: Option[Int],
                   options: Option[String] = None) {
  lazy val toJson =
    id match {
      case Some(_id) =>
        Json.obj("id" -> _id, "name" -> serviceName, "accessToken" -> accessToken, "cluster" -> cluster,
          "hTableName" -> hTableName, "preSplitSize" -> preSplitSize, "hTableTTL" -> hTableTTL)
      case None =>
        Json.parse("{}")
    }

  lazy val extraOptions = Model.extraOptions(options)
  lazy val storageConfigOpt: Option[Config] = toStorageConfig
<<<<<<< HEAD
  def serviceColumns(useCache: Boolean): Seq[ServiceColumn] = ServiceColumn.findByServiceId(id.get, useCache = useCache)
=======
  lazy val serviceColumns: Seq[ServiceColumn] = ServiceColumn.findByServiceId(id.get, useCache = true)
>>>>>>> ddfd10da
  def toStorageConfig: Option[Config] = Model.toStorageConfig(extraOptions)
}<|MERGE_RESOLUTION|>--- conflicted
+++ resolved
@@ -123,10 +123,6 @@
 
   lazy val extraOptions = Model.extraOptions(options)
   lazy val storageConfigOpt: Option[Config] = toStorageConfig
-<<<<<<< HEAD
-  def serviceColumns(useCache: Boolean): Seq[ServiceColumn] = ServiceColumn.findByServiceId(id.get, useCache = useCache)
-=======
   lazy val serviceColumns: Seq[ServiceColumn] = ServiceColumn.findByServiceId(id.get, useCache = true)
->>>>>>> ddfd10da
   def toStorageConfig: Option[Config] = Model.toStorageConfig(extraOptions)
 }