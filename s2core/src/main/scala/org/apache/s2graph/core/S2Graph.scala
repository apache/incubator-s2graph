--- conflicted
+++ resolved
@@ -540,12 +540,6 @@
 ))
 @Graph.OptOuts(value = Array(
   /** Process */
-<<<<<<< HEAD
-//  new Graph.OptOut(
-//    test = "org.apache.tinkerpop.gremlin.process.traversal.step.map.MatchTest$Traversals",
-//    method = "g_V_valueMap_matchXa_selectXnameX_bX",
-//    reason = "Hadoop-Gremlin is OLAP-oriented and for OLTP operations, linear-scan joins are required. This particular tests takes many minutes to execute."),
-=======
   /* branch */
 //  new Graph.OptOut(test = "org.apache.tinkerpop.gremlin.process.traversal.step.branch.BranchTest$Traversals", method = "*", reason = "no"),
   // passed: all
@@ -750,7 +744,6 @@
 
 //  new Graph.OptOut(test = "org.apache.tinkerpop.gremlin.process.traversal.strategy.decoration.SubgraphStrategyProcessTest", method = "*", reason = "no"),
 //  failed: all
->>>>>>> a5b34e97
 
   /** Structure */
   new Graph.OptOut(test="org.apache.tinkerpop.gremlin.structure.EdgeTest$BasicEdgeTest", method="shouldValidateIdEquality", reason="reference equals on EdgeId is not supported."),
@@ -1670,17 +1663,17 @@
     }
 
     val query = Query.toQuery(Seq(vertex), queryParams)
-//    val queryRequests = queryParams.map { param => QueryRequest(query, 0, vertex, param) }
-//    val ls = new util.ArrayList[Edge]()
-//    fetches(queryRequests, Map.empty).map { stepResultLs =>
-//      stepResultLs.foreach(_.edgeWithScores.foreach(es => ls.add(es.edge)))
+    val queryRequests = queryParams.map { param => QueryRequest(query, 0, vertex, param) }
+    val ls = new util.ArrayList[Edge]()
+    fetches(queryRequests, Map.empty).map { stepResultLs =>
+      stepResultLs.foreach(_.edgeWithScores.foreach(es => ls.add(es.edge)))
+      ls.iterator()
+    }
+//    getEdges(query).map { stepResult =>
+//      val ls = new util.ArrayList[Edge]()
+//      stepResult.edgeWithScores.foreach(es => ls.add(es.edge))
 //      ls.iterator()
 //    }
-    getEdges(query).map { stepResult =>
-      val ls = new util.ArrayList[Edge]()
-      stepResult.edgeWithScores.foreach(es => ls.add(es.edge))
-      ls.iterator()
-    }
   }
 
   /**
