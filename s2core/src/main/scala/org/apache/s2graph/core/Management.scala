/*
 * Licensed to the Apache Software Foundation (ASF) under one
 * or more contributor license agreements.  See the NOTICE file
 * distributed with this work for additional information
 * regarding copyright ownership.  The ASF licenses this file
 * to you under the Apache License, Version 2.0 (the
 * "License"); you may not use this file except in compliance
 * with the License.  You may obtain a copy of the License at
 * 
 *   http://www.apache.org/licenses/LICENSE-2.0
 * 
 * Unless required by applicable law or agreed to in writing,
 * software distributed under the License is distributed on an
 * "AS IS" BASIS, WITHOUT WARRANTIES OR CONDITIONS OF ANY
 * KIND, either express or implied.  See the License for the
 * specific language governing permissions and limitations
 * under the License.
 */

package org.apache.s2graph.core

import org.apache.s2graph.core.GraphExceptions.{InvalidHTableException, LabelAlreadyExistException, LabelNameTooLongException, LabelNotExistException}
import org.apache.s2graph.core.Management.JsonModel.{Index, Prop}
import org.apache.s2graph.core.mysqls._
import org.apache.s2graph.core.types.HBaseType._
import org.apache.s2graph.core.types._
import org.apache.s2graph.core.JSONParser._
import org.apache.s2graph.core.index.IndexProvider
import org.apache.s2graph.core.utils.logger
import play.api.libs.json.Reads._
import play.api.libs.json._

import scala.util.Try

/**
 * This is designed to be bridge between rest to s2core.
 * s2core never use this for finding models.
 */
object Management {

  object JsonModel {

    case class Prop(name: String, defaultValue: String, datatType: String)

    object Prop extends ((String, String, String) => Prop)

    case class Index(name: String, propNames: Seq[String], direction: Option[Int] = None, options: Option[String] = None)
  }

  import HBaseType._

  val LABEL_NAME_MAX_LENGTH = 100
  val DefaultCompressionAlgorithm = "gz"

  def findService(serviceName: String) = {
    Service.findByName(serviceName, useCache = false)
  }

  def deleteService(serviceName: String) = {
    Service.findByName(serviceName).foreach { service =>
      //      service.deleteAll()
    }
  }

  def updateHTable(labelName: String, newHTableName: String): Try[Int] = Try {
    val targetLabel = Label.findByName(labelName).getOrElse(throw new LabelNotExistException(s"Target label $labelName does not exist."))
    if (targetLabel.hTableName == newHTableName) throw new InvalidHTableException(s"New HTable name is already in use for target label.")

    Label.updateHTableName(targetLabel.label, newHTableName)
  }



  def createServiceColumn(serviceName: String,
                          columnName: String,
                          columnType: String,
                          props: Seq[Prop],
                          schemaVersion: String = DEFAULT_VERSION) = {

    Model withTx { implicit session =>
      val serviceOpt = Service.findByName(serviceName, useCache = false)
      serviceOpt match {
        case None => throw new RuntimeException(s"create service $serviceName has not been created.")
        case Some(service) =>
          val serviceColumn = ServiceColumn.findOrInsert(service.id.get, columnName, Some(columnType), schemaVersion, useCache = false)
          for {
            Prop(propName, defaultValue, dataType) <- props
          } yield {
            ColumnMeta.findOrInsert(serviceColumn.id.get, propName, dataType, useCache = false)
          }
      }
    }
  }

  def deleteColumn(serviceName: String, columnName: String, schemaVersion: String = DEFAULT_VERSION) = {
    Model withTx { implicit session =>
      val service = Service.findByName(serviceName, useCache = false).getOrElse(throw new RuntimeException("Service not Found"))
      val serviceColumns = ServiceColumn.find(service.id.get, columnName, useCache = false)
      val columnNames = serviceColumns.map { serviceColumn =>
        ServiceColumn.delete(serviceColumn.id.get)
        serviceColumn.columnName
      }

      columnNames.getOrElse(throw new RuntimeException("column not found"))
    }
  }

  def findLabel(labelName: String, useCache: Boolean = false): Option[Label] = {
    Label.findByName(labelName, useCache = useCache)
  }

  def deleteLabel(labelName: String) = {
    Model withTx { implicit session =>
      Label.findByName(labelName, useCache = false).foreach { label =>
        Label.deleteAll(label)
      }
      labelName
    }
  }

  def markDeletedLabel(labelName: String) = {
    Model withTx { implicit session =>
      Label.findByName(labelName, useCache = false).foreach { label =>
        // rename & delete_at column filled with current time
        Label.markDeleted(label)
      }
      labelName
    }
  }

  def addIndex(labelStr: String, indices: Seq[Index]): Try[Label] = {
    Model withTx { implicit session =>
      val label = Label.findByName(labelStr).getOrElse(throw LabelNotExistException(s"$labelStr not found"))
      val labelMetaMap = label.metaPropsInvMap

      indices.foreach { index =>
        val metaSeq = index.propNames.map { name => labelMetaMap(name).seq }
        LabelIndex.findOrInsert(label.id.get, index.name, metaSeq.toList, "none", index.direction, index.options)
      }

      label
    }
  }

  def addProp(labelStr: String, prop: Prop) = {
    Model withTx { implicit session =>
      val labelOpt = Label.findByName(labelStr)
      val label = labelOpt.getOrElse(throw LabelNotExistException(s"$labelStr not found"))

      LabelMeta.findOrInsert(label.id.get, prop.name, prop.defaultValue, prop.datatType)
    }
  }

  def addProps(labelStr: String, props: Seq[Prop]) = {
    Model withTx { implicit session =>
      val labelOpt = Label.findByName(labelStr)
      val label = labelOpt.getOrElse(throw LabelNotExistException(s"$labelStr not found"))

      props.map {
        case Prop(propName, defaultValue, dataType) =>
          LabelMeta.findOrInsert(label.id.get, propName, defaultValue, dataType)
      }
    }
  }

  def addVertexProp(serviceName: String,
                    columnName: String,
                    propsName: String,
                    propsType: String,
                    schemaVersion: String = DEFAULT_VERSION): ColumnMeta = {
    val result = for {
      service <- Service.findByName(serviceName, useCache = false)
      serviceColumn <- ServiceColumn.find(service.id.get, columnName)
    } yield {
        ColumnMeta.findOrInsert(serviceColumn.id.get, propsName, propsType)
      }
    result.getOrElse({
      throw new RuntimeException(s"add property on vertex failed")
    })
  }

  def getServiceLabel(label: String): Option[Label] = {
    Label.findByName(label, useCache = true)
  }

  /**
   *
   */

  def toLabelWithDirectionAndOp(label: Label, direction: String): Option[LabelWithDirection] = {
    for {
      labelId <- label.id
      dir = GraphUtil.toDirection(direction)
    } yield LabelWithDirection(labelId, dir)
  }

  def tryOption[A, R](key: A, f: A => Option[R]) = {
    f(key) match {
      case None => throw new GraphExceptions.InternalException(s"$key is not found in DB. create $key first.")
      case Some(r) => r
    }
  }

  def toProps(column: ServiceColumn, js: JsObject): Seq[(Int, InnerValLike)] = {

    val props = for {
      (k, v) <- js.fields
      meta <- column.metasInvMap.get(k)
    } yield {
        val innerVal = jsValueToInnerVal(v, meta.dataType, column.schemaVersion).getOrElse(
          throw new RuntimeException(s"$k is not defined. create schema for vertex."))

        (meta.seq.toInt, innerVal)
      }
    props

  }

  def toProps(label: Label, js: Seq[(String, JsValue)]): Seq[(LabelMeta, InnerValLike)] = {
    val props = for {
      (k, v) <- js
      meta <- label.metaPropsInvMap.get(k)
      innerVal <- jsValueToInnerVal(v, meta.dataType, label.schemaVersion)
    } yield (meta, innerVal)

    props
  }

  /**
   * update label name.
   */
  def updateLabelName(oldLabelName: String, newLabelName: String) = {
    Model withTx { implicit session =>
      for {
        old <- Label.findByName(oldLabelName, useCache = false)
      } {
        Label.findByName(newLabelName, useCache = false) match {
          case None =>
            Label.updateName(oldLabelName, newLabelName)
          case Some(_) =>
            throw new RuntimeException(s"$newLabelName already exist")
        }
      }
    }
  }

  /**
   * swap label names.
   */
  def swapLabelNames(leftLabel: String, rightLabel: String) = {
    Model withTx { implicit session =>
      val tempLabel = "_" + leftLabel + "_"
      Label.updateName(leftLabel, tempLabel)
      Label.updateName(rightLabel, leftLabel)
      Label.updateName(tempLabel, rightLabel)
    }
  }
}

class Management(graph: S2Graph) {
  import Management._

  def createStorageTable(zkAddr: String,
                  tableName: String,
                  cfs: List[String],
                  regionMultiplier: Int,
                  ttl: Option[Int],
                  compressionAlgorithm: String = DefaultCompressionAlgorithm,
                  replicationScopeOpt: Option[Int] = None,
                  totalRegionCount: Option[Int] = None): Unit = {
    graph.defaultStorage.createTable(zkAddr, tableName, cfs, regionMultiplier, ttl, compressionAlgorithm, replicationScopeOpt, totalRegionCount)
  }


  /** HBase specific code */
  def createService(serviceName: String,
                    cluster: String, hTableName: String,
                    preSplitSize: Int, hTableTTL: Option[Int],
                    compressionAlgorithm: String = DefaultCompressionAlgorithm): Try[Service] = {

    Model withTx { implicit session =>
      val service = Service.findOrInsert(serviceName, cluster, hTableName, preSplitSize, hTableTTL.orElse(Some(Integer.MAX_VALUE)), compressionAlgorithm, useCache = false)
      /** create hbase table for service */
      graph.getStorage(service).createTable(service.cluster, service.hTableName, List("e", "v"), service.preSplitSize, service.hTableTTL, compressionAlgorithm)
      service
    }
  }

  /** HBase specific code */
  def createLabel(label: String,
                  srcServiceName: String,
                  srcColumnName: String,
                  srcColumnType: String,
                  tgtServiceName: String,
                  tgtColumnName: String,
                  tgtColumnType: String,
                  isDirected: Boolean = true,
                  serviceName: String,
                  indices: Seq[Index],
                  props: Seq[Prop],
                  consistencyLevel: String = "weak",
                  hTableName: Option[String] = None,
                  hTableTTL: Option[Int] = None,
                  schemaVersion: String = DEFAULT_VERSION,
                  isAsync: Boolean = false,
                  compressionAlgorithm: String = "gz",
                  options: Option[String] = None): Try[Label] = {

    if (label.length > LABEL_NAME_MAX_LENGTH ) throw new LabelNameTooLongException(s"Label name ${label} too long.( max length : ${LABEL_NAME_MAX_LENGTH}} )")
    if (hTableName.isEmpty && hTableTTL.isDefined) throw new RuntimeException("if want to specify ttl, give hbaseTableName also")

    val labelOpt = Label.findByName(label, useCache = false)
    Model withTx { implicit session =>
      if (labelOpt.isDefined) throw new LabelAlreadyExistException(s"Label name ${label} already exist.")

      /** create all models */
      val newLabel = Label.insertAll(label,
        srcServiceName, srcColumnName, srcColumnType,
        tgtServiceName, tgtColumnName, tgtColumnType,
        isDirected, serviceName, indices, props, consistencyLevel,
        hTableName, hTableTTL, schemaVersion, isAsync, compressionAlgorithm, options)

      /** create hbase table */
      val storage = graph.getStorage(newLabel)
      val service = newLabel.service
      storage.createTable(service.cluster, newLabel.hbaseTableName, List("e", "v"), service.preSplitSize, newLabel.hTableTTL, newLabel.compressionAlgorithm)

      newLabel
    }
  }

  /**
   * label
   */
  /**
   * copy label when if oldLabel exist and newLabel do not exist.
   * copy label: only used by bulk load job. not sure if we need to parameterize hbase cluster.
   */
  def copyLabel(oldLabelName: String, newLabelName: String, hTableName: Option[String]): Try[Label] = {
    val old = Label.findByName(oldLabelName, useCache = false).getOrElse(throw new LabelNotExistException(s"Old label $oldLabelName not exists."))

    val allProps = old.metas(useCache = false).map { labelMeta => Prop(labelMeta.name, labelMeta.defaultValue, labelMeta.dataType) }
    val allIndices = old.indices(useCache = false).map { index => Index(index.name, index.propNames, index.dir, index.options) }

    createLabel(newLabelName, old.srcService.serviceName, old.srcColumnName, old.srcColumnType,
      old.tgtService.serviceName, old.tgtColumnName, old.tgtColumnType,
      old.isDirected, old.serviceName,
      allIndices, allProps,
      old.consistencyLevel, hTableName, old.hTableTTL, old.schemaVersion, old.isAsync, old.compressionAlgorithm, old.options)
  }

  def buildGlobalIndex(name: String, propNames: Seq[String]): GlobalIndex = {
    GlobalIndex.findBy(name, false) match {
      case None =>
<<<<<<< HEAD
        val idxId = GlobalIndex.insert(name, propNames ++ IndexProvider.hiddenIndexFields)
=======
        GlobalIndex.insert(name, propNames)
>>>>>>> 37254640
        GlobalIndex.findBy(name, false).get
      case Some(oldIndex) => oldIndex
    }
  }

  def getCurrentStorageInfo(labelName: String): Try[Map[String, String]] = for {
    label <- Try(Label.findByName(labelName, useCache = false).get)
  } yield {
    val storage = graph.getStorage(label)
    storage.info
  }

  def truncateStorage(labelName: String): Unit = {
    Try(Label.findByName(labelName, useCache = false)).map { labelOpt =>
      labelOpt.map { label =>
        val storage = graph.getStorage(label)
        val zkAddr = label.service.cluster
        storage.truncateTable(zkAddr, label.hbaseTableName)
      }
    }
  }

  def deleteStorage(labelName: String): Unit = {
    Try(Label.findByName(labelName, useCache = false)).map { labelOpt =>
      labelOpt.map { label =>
        val storage = graph.getStorage(label)
        val zkAddr = label.service.cluster
        storage.deleteTable(zkAddr, label.hbaseTableName)
      }
    }
  }
}
<|MERGE_RESOLUTION|>--- conflicted
+++ resolved
@@ -352,11 +352,7 @@
   def buildGlobalIndex(name: String, propNames: Seq[String]): GlobalIndex = {
     GlobalIndex.findBy(name, false) match {
       case None =>
-<<<<<<< HEAD
-        val idxId = GlobalIndex.insert(name, propNames ++ IndexProvider.hiddenIndexFields)
-=======
         GlobalIndex.insert(name, propNames)
->>>>>>> 37254640
         GlobalIndex.findBy(name, false).get
       case Some(oldIndex) => oldIndex
     }
