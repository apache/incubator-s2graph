/*
 * Licensed to the Apache Software Foundation (ASF) under one
 * or more contributor license agreements.  See the NOTICE file
 * distributed with this work for additional information
 * regarding copyright ownership.  The ASF licenses this file
 * to you under the Apache License, Version 2.0 (the
 * "License"); you may not use this file except in compliance
 * with the License.  You may obtain a copy of the License at
 * 
 *   http://www.apache.org/licenses/LICENSE-2.0
 * 
 * Unless required by applicable law or agreed to in writing,
 * software distributed under the License is distributed on an
 * "AS IS" BASIS, WITHOUT WARRANTIES OR CONDITIONS OF ANY
 * KIND, either express or implied.  See the License for the
 * specific language governing permissions and limitations
 * under the License.
 */

package org.apache.s2graph.core

import java.util

import com.typesafe.config.{Config, ConfigFactory}
import org.apache.s2graph.core.GraphExceptions.{InvalidHTableException, LabelAlreadyExistException, LabelNameTooLongException, LabelNotExistException}
import org.apache.s2graph.core.Management.JsonModel.{Index, Prop}
import org.apache.s2graph.core.mysqls._
import org.apache.s2graph.core.types.HBaseType._
import org.apache.s2graph.core.types._
import org.apache.s2graph.core.JSONParser._
import play.api.libs.json._

import scala.util.Try

/**
 * This is designed to be bridge between rest to s2core.
 * s2core never use this for finding models.
 */
object Management {
  import HBaseType._
  import scala.collection.JavaConversions._

  val ZookeeperQuorum = "hbase.zookeeper.quorum"
  val ColumnFamilies = "hbase.table.column.family"
  val RegionMultiplier = "hbase.table.region.multiplier"
  val Ttl = "hbase.table.ttl"
  val CompressionAlgorithm = "hbase.table.compression.algorithm"
  val ReplicationScope = "hbase.table.replication.scope"
  val TotalRegionCount = "hbase.table.total.region.count"

  val DefaultColumnFamilies = Seq("e", "v")
  val DefaultCompressionAlgorithm = "gz"
  val LABEL_NAME_MAX_LENGTH = 100


  def newProp(name: String, defaultValue: String, datatType: String): Prop = {
    new Prop(name, defaultValue, datatType)
  }

  def newIndex(name: String, propNames: java.util.List[String], options: String): Index = {
    new Index(name, propNames, options = Option(options))
  }

  object JsonModel {

<<<<<<< HEAD
    case class Prop(name: String, defaultValue: String, datatType: String, storeInGlobalIndex: Boolean = false)
=======
    case class Prop(name: String, defaultValue: String, dataType: String, storeInGlobalIndex: Boolean = false)
>>>>>>> 1f1dee3d

    object Prop extends ((String, String, String, Boolean) => Prop)

    case class Index(name: String, propNames: Seq[String], direction: Option[Int] = None, options: Option[String] = None)
  }


  def findService(serviceName: String) = {
    Service.findByName(serviceName, useCache = false)
  }

  def deleteService(serviceName: String) = {
    Service.findByName(serviceName).foreach { service =>
      //      service.deleteAll()
    }
  }

  def updateHTable(labelName: String, newHTableName: String): Try[Int] = Try {
    val targetLabel = Label.findByName(labelName).getOrElse(throw new LabelNotExistException(s"Target label $labelName does not exist."))
    if (targetLabel.hTableName == newHTableName) throw new InvalidHTableException(s"New HTable name is already in use for target label.")

    Label.updateHTableName(targetLabel.label, newHTableName)
  }


  def createServiceColumn(serviceName: String,
                          columnName: String,
                          columnType: String,
                          props: Seq[Prop],
                          schemaVersion: String = DEFAULT_VERSION) = {

    Model withTx { implicit session =>
      val serviceOpt = Service.findByName(serviceName, useCache = false)
      serviceOpt match {
        case None => throw new RuntimeException(s"create service $serviceName has not been created.")
        case Some(service) =>
          val serviceColumn = ServiceColumn.findOrInsert(service.id.get, columnName, Some(columnType), schemaVersion, useCache = false)
          for {
            Prop(propName, defaultValue, dataType, storeInGlobalIndex) <- props
          } yield {
            ColumnMeta.findOrInsert(serviceColumn.id.get, propName, dataType,
              storeInGlobalIndex = storeInGlobalIndex, useCache = false)
          }
      }
    }
  }

  def deleteColumn(serviceName: String, columnName: String, schemaVersion: String = DEFAULT_VERSION) = {
    Model withTx { implicit session =>
      val service = Service.findByName(serviceName, useCache = false).getOrElse(throw new RuntimeException("Service not Found"))
      val serviceColumns = ServiceColumn.find(service.id.get, columnName, useCache = false)
      val columnNames = serviceColumns.map { serviceColumn =>
        ServiceColumn.delete(serviceColumn.id.get)
        serviceColumn.columnName
      }

      columnNames.getOrElse(throw new RuntimeException("column not found"))
    }
  }

  def findLabel(labelName: String, useCache: Boolean = false): Option[Label] = {
    Label.findByName(labelName, useCache = useCache)
  }

  def deleteLabel(labelName: String) = {
    Model withTx { implicit session =>
      Label.findByName(labelName, useCache = false).foreach { label =>
        Label.deleteAll(label)
      }
      labelName
    }
  }

  def markDeletedLabel(labelName: String) = {
    Model withTx { implicit session =>
      Label.findByName(labelName, useCache = false).foreach { label =>
        // rename & delete_at column filled with current time
        Label.markDeleted(label)
      }
      labelName
    }
  }

  def addIndex(labelStr: String, indices: Seq[Index]): Try[Label] = {
    Model withTx { implicit session =>
      val label = Label.findByName(labelStr).getOrElse(throw LabelNotExistException(s"$labelStr not found"))
      val labelMetaMap = label.metaPropsInvMap

      indices.foreach { index =>
        val metaSeq = index.propNames.map { name => labelMetaMap(name).seq }
        LabelIndex.findOrInsert(label.id.get, index.name, metaSeq.toList, "none", index.direction, index.options)
      }

      label
    }
  }

  def addProp(labelStr: String, prop: Prop) = {
    Model withTx { implicit session =>
      val labelOpt = Label.findByName(labelStr)
      val label = labelOpt.getOrElse(throw LabelNotExistException(s"$labelStr not found"))

<<<<<<< HEAD
      LabelMeta.findOrInsert(label.id.get, prop.name, prop.defaultValue, prop.datatType, prop.storeInGlobalIndex)
=======
      LabelMeta.findOrInsert(label.id.get, prop.name, prop.defaultValue, prop.dataType, prop.storeInGlobalIndex)
>>>>>>> 1f1dee3d
    }
  }

  def addProps(labelStr: String, props: Seq[Prop]) = {
    Model withTx { implicit session =>
      val labelOpt = Label.findByName(labelStr)
      val label = labelOpt.getOrElse(throw LabelNotExistException(s"$labelStr not found"))

      props.map {
        case Prop(propName, defaultValue, dataType, storeInGlobalIndex) =>
          LabelMeta.findOrInsert(label.id.get, propName, defaultValue, dataType, storeInGlobalIndex)
      }
    }
  }

  def addVertexProp(serviceName: String,
                    columnName: String,
                    propsName: String,
                    propsType: String,
                    storeInGlobalIndex: Boolean = false,
                    schemaVersion: String = DEFAULT_VERSION): ColumnMeta = {
    val result = for {
      service <- Service.findByName(serviceName, useCache = false)
      serviceColumn <- ServiceColumn.find(service.id.get, columnName)
    } yield {
        ColumnMeta.findOrInsert(serviceColumn.id.get, propsName, propsType, storeInGlobalIndex)
      }
    result.getOrElse({
      throw new RuntimeException(s"add property on vertex failed")
    })
  }

  def getServiceLabel(label: String): Option[Label] = {
    Label.findByName(label, useCache = true)
  }

  /**
   *
   */

  def toLabelWithDirectionAndOp(label: Label, direction: String): Option[LabelWithDirection] = {
    for {
      labelId <- label.id
      dir = GraphUtil.toDirection(direction)
    } yield LabelWithDirection(labelId, dir)
  }

  def tryOption[A, R](key: A, f: A => Option[R]) = {
    f(key) match {
      case None => throw new GraphExceptions.InternalException(s"$key is not found in DB. create $key first.")
      case Some(r) => r
    }
  }

  def toProps(column: ServiceColumn, js: JsObject): Seq[(Int, InnerValLike)] = {

    val props = for {
      (k, v) <- js.fields
      meta <- column.metasInvMap.get(k)
    } yield {
        val innerVal = jsValueToInnerVal(v, meta.dataType, column.schemaVersion).getOrElse(
          throw new RuntimeException(s"$k is not defined. create schema for vertex."))

        (meta.seq.toInt, innerVal)
      }
    props

  }

  def toProps(label: Label, js: Seq[(String, JsValue)]): Seq[(LabelMeta, InnerValLike)] = {
    val props = for {
      (k, v) <- js
      meta <- label.metaPropsInvMap.get(k)
      innerVal <- jsValueToInnerVal(v, meta.dataType, label.schemaVersion)
    } yield (meta, innerVal)

    props
  }

  /**
   * update label name.
   */
  def updateLabelName(oldLabelName: String, newLabelName: String) = {
    Model withTx { implicit session =>
      for {
        old <- Label.findByName(oldLabelName, useCache = false)
      } {
        Label.findByName(newLabelName, useCache = false) match {
          case None =>
            Label.updateName(oldLabelName, newLabelName)
          case Some(_) =>
            throw new RuntimeException(s"$newLabelName already exist")
        }
      }
    }
  }

  /**
   * swap label names.
   */
  def swapLabelNames(leftLabel: String, rightLabel: String) = {
    Model withTx { implicit session =>
      val tempLabel = "_" + leftLabel + "_"
      Label.updateName(leftLabel, tempLabel)
      Label.updateName(rightLabel, leftLabel)
      Label.updateName(tempLabel, rightLabel)
    }
  }
  def toConfig(params: Map[String, Any]): Config = {
    import scala.collection.JavaConversions._

    val filtered = params.filter { case (k, v) =>
        v match {
          case None => false
          case _ => true
        }
    }.map { case (k, v) =>
        val newV = v match {
          case Some(value) => value
          case _ => v
        }
        k -> newV
    }

    ConfigFactory.parseMap(filtered)
  }
}

class Management(graph: S2GraphLike) {
  import Management._
  import scala.collection.JavaConversions._

  def createStorageTable(zkAddr: String,
                  tableName: String,
                  cfs: List[String],
                  regionMultiplier: Int,
                  ttl: Option[Int],
                  compressionAlgorithm: String = DefaultCompressionAlgorithm,
                  replicationScopeOpt: Option[Int] = None,
                  totalRegionCount: Option[Int] = None): Unit = {
    val config = toConfig(Map(
      ZookeeperQuorum -> zkAddr,
//      ColumnFamilies -> cfs,
      RegionMultiplier -> regionMultiplier,
      Ttl -> ttl,
      CompressionAlgorithm -> compressionAlgorithm,
      TotalRegionCount -> totalRegionCount
    ))
    graph.defaultStorage.createTable(config, tableName)
  }


  /** HBase specific code */
  def createService(serviceName: String,
                   cluster: String,
                   hTableName: String,
                   preSplitSize: Int,
                   hTableTTL: Int,
                   compressionAlgorithm: String): Service = {
    createService(serviceName, cluster, hTableName, preSplitSize,
      Option(hTableTTL).filter(_ > -1), compressionAlgorithm).get
  }

  def createService(serviceName: String,
                    cluster: String, hTableName: String,
                    preSplitSize: Int, hTableTTL: Option[Int],
                    compressionAlgorithm: String = DefaultCompressionAlgorithm): Try[Service] = {

    Model withTx { implicit session =>
      val service = Service.findOrInsert(serviceName, cluster, hTableName, preSplitSize, hTableTTL.orElse(Some(Integer.MAX_VALUE)), compressionAlgorithm, useCache = false)
      val config = toConfig(Map(
        ZookeeperQuorum -> service.cluster,
//        ColumnFamilies -> List("e", "v"),
        RegionMultiplier -> service.preSplitSize,
        Ttl -> service.hTableTTL,
        CompressionAlgorithm -> compressionAlgorithm
      ))
      /* create hbase table for service */
      graph.getStorage(service).createTable(config, service.hTableName)
      service
    }
  }

  def createServiceColumn(serviceName: String,
                          columnName: String,
                          columnType: String,
                          props: java.util.List[Prop],
                          schemaVersion: String = DEFAULT_VERSION): ServiceColumn = {

    val serviceColumnTry = Model withTx { implicit session =>
      val serviceOpt = Service.findByName(serviceName, useCache = false)
      serviceOpt match {
        case None => throw new RuntimeException(s"create service $serviceName has not been created.")
        case Some(service) =>
          val serviceColumn = ServiceColumn.findOrInsert(service.id.get, columnName, Some(columnType), schemaVersion, useCache = false)
          for {
            Prop(propName, defaultValue, dataType, storeInGlobalIndex) <- props
          } yield {
            ColumnMeta.findOrInsert(serviceColumn.id.get, propName, dataType,
              storeInGlobalIndex = storeInGlobalIndex, useCache = false)
          }
          serviceColumn
      }
    }

    serviceColumnTry.get
  }

  def createLabel(labelName: String,
                  srcColumn: ServiceColumn,
                  tgtColumn: ServiceColumn,
                  isDirected: Boolean,
                  serviceName: String,
                  indices: java.util.List[Index],
                  props: java.util.List[Prop],
                  consistencyLevel: String,
                  hTableName: String,
                  hTableTTL: Int,
                  schemaVersion: String,
                  compressionAlgorithm: String,
                  options: String): Label = {
    import scala.collection.JavaConversions._

    createLabel(labelName,
      srcColumn.service.serviceName, srcColumn.columnName, srcColumn.columnType,
      tgtColumn.service.serviceName, tgtColumn.columnName, tgtColumn.columnType,
      isDirected, serviceName, indices, props, consistencyLevel,
      Option(hTableName), Option(hTableTTL).filter(_ > -1),
      schemaVersion, false, compressionAlgorithm, Option(options)
    ).get
  }

  /** HBase specific code */
  def createLabel(label: String,
                  srcServiceName: String,
                  srcColumnName: String,
                  srcColumnType: String,
                  tgtServiceName: String,
                  tgtColumnName: String,
                  tgtColumnType: String,
                  isDirected: Boolean = true,
                  serviceName: String,
                  indices: Seq[Index],
                  props: Seq[Prop],
                  consistencyLevel: String = "weak",
                  hTableName: Option[String] = None,
                  hTableTTL: Option[Int] = None,
                  schemaVersion: String = DEFAULT_VERSION,
                  isAsync: Boolean = false,
                  compressionAlgorithm: String = "gz",
                  options: Option[String] = None): Try[Label] = {

    if (label.length > LABEL_NAME_MAX_LENGTH ) throw new LabelNameTooLongException(s"Label name ${label} too long.( max length : ${LABEL_NAME_MAX_LENGTH}} )")
    if (hTableName.isEmpty && hTableTTL.isDefined) throw new RuntimeException("if want to specify ttl, give hbaseTableName also")

    val labelOpt = Label.findByName(label, useCache = false)
    Model withTx { implicit session =>
      if (labelOpt.isDefined) throw new LabelAlreadyExistException(s"Label name ${label} already exist.")

      /* create all models */
      val newLabel = Label.insertAll(label,
        srcServiceName, srcColumnName, srcColumnType,
        tgtServiceName, tgtColumnName, tgtColumnType,
        isDirected, serviceName, indices, props, consistencyLevel,
        hTableName, hTableTTL, schemaVersion, isAsync, compressionAlgorithm, options)

      /* create hbase table */
      val storage = graph.getStorage(newLabel)
      val service = newLabel.service
      val config = toConfig(Map(
        ZookeeperQuorum -> service.cluster,
//        ColumnFamilies -> List("e", "v"),
        RegionMultiplier -> service.preSplitSize,
        Ttl -> newLabel.hTableTTL,
        CompressionAlgorithm -> newLabel.compressionAlgorithm
      ))
      storage.createTable(config, newLabel.hbaseTableName)

      newLabel
    }
  }

  /**
   * label
   */
  /**
   * copy label when if oldLabel exist and newLabel do not exist.
   * copy label: only used by bulk load job. not sure if we need to parameterize hbase cluster.
   */
  def copyLabel(oldLabelName: String, newLabelName: String, hTableName: Option[String]): Try[Label] = {
    val old = Label.findByName(oldLabelName, useCache = false).getOrElse(throw new LabelNotExistException(s"Old label $oldLabelName not exists."))

    val allProps = old.metas(useCache = false).map { labelMeta => Prop(labelMeta.name, labelMeta.defaultValue, labelMeta.dataType) }
    val allIndices = old.indices(useCache = false).map { index => Index(index.name, index.propNames, index.dir, index.options) }

    createLabel(newLabelName, old.srcService.serviceName, old.srcColumnName, old.srcColumnType,
      old.tgtService.serviceName, old.tgtColumnName, old.tgtColumnType,
      old.isDirected, old.serviceName,
      allIndices, allProps,
      old.consistencyLevel, hTableName, old.hTableTTL, old.schemaVersion, old.isAsync, old.compressionAlgorithm, old.options)
  }

  def enableVertexGlobalIndex(columnMeats: Seq[ColumnMeta]): Boolean = {
    val successes = columnMeats.map { cm =>
      ColumnMeta.updateStoreInGlobalIndex(cm.id.get, cm.storeInGlobalIndex)
    }.map(_.isSuccess)

    successes.forall(identity)
  }

  def enableEdgeGlobalIndex(labelMetas: Seq[LabelMeta]): Boolean = {
    val successes = labelMetas.map { lm =>
      LabelMeta.updateStoreInGlobalIndex(lm.id.get, lm.storeInGlobalIndex)
    }.map(_.isSuccess)

    successes.forall(identity)
  }

//  def buildGlobalVertexIndex(name: String, propNames: java.util.List[String]): GlobalIndex =
//    buildGlobalIndex(GlobalIndex.VertexType, name, propNames)
//
//  def buildGlobalVertexIndex(name: String, propNames: Seq[String]): GlobalIndex =
//    buildGlobalIndex(GlobalIndex.VertexType, name, propNames)
//
//  def buildGlobalEdgeIndex(name: String, propNames: java.util.List[String]): GlobalIndex =
//    buildGlobalIndex(GlobalIndex.EdgeType, name, propNames)
//
//  def buildGlobalEdgeIndex(name: String, propNames: Seq[String]): GlobalIndex =
//    buildGlobalIndex(GlobalIndex.EdgeType, name, propNames)
//
//  def buildGlobalIndex(elementType: String, name: String, propNames: Seq[String]): GlobalIndex = {
//    GlobalIndex.findBy(elementType, name, false) match {
//      case None =>
//        GlobalIndex.insert(elementType, name, propNames)
//        GlobalIndex.findBy(elementType, name, false).get
//      case Some(oldIndex) => oldIndex
//    }
//  }

  def getCurrentStorageInfo(labelName: String): Try[Map[String, String]] = for {
    label <- Try(Label.findByName(labelName, useCache = false).get)
  } yield {
    val storage = graph.getStorage(label)
    storage.info
  }

  def truncateStorage(labelName: String): Unit = {
    Try(Label.findByName(labelName, useCache = false)).map { labelOpt =>
      labelOpt.map { label =>
        val storage = graph.getStorage(label)
        val zkAddr = label.service.cluster

        val config = toConfig(Map(ZookeeperQuorum -> zkAddr))
        storage.truncateTable(config, label.hbaseTableName)
      }
    }
  }

  def deleteStorage(labelName: String): Unit = {
    Try(Label.findByName(labelName, useCache = false)).map { labelOpt =>
      labelOpt.map { label =>
        val storage = graph.getStorage(label)
        val zkAddr = label.service.cluster

        val config = toConfig(Map(ZookeeperQuorum -> zkAddr))
        storage.deleteTable(config, label.hbaseTableName)
      }
    }
  }
}
<|MERGE_RESOLUTION|>--- conflicted
+++ resolved
@@ -63,11 +63,7 @@
 
   object JsonModel {
 
-<<<<<<< HEAD
-    case class Prop(name: String, defaultValue: String, datatType: String, storeInGlobalIndex: Boolean = false)
-=======
     case class Prop(name: String, defaultValue: String, dataType: String, storeInGlobalIndex: Boolean = false)
->>>>>>> 1f1dee3d
 
     object Prop extends ((String, String, String, Boolean) => Prop)
 
@@ -170,11 +166,7 @@
       val labelOpt = Label.findByName(labelStr)
       val label = labelOpt.getOrElse(throw LabelNotExistException(s"$labelStr not found"))
 
-<<<<<<< HEAD
-      LabelMeta.findOrInsert(label.id.get, prop.name, prop.defaultValue, prop.datatType, prop.storeInGlobalIndex)
-=======
       LabelMeta.findOrInsert(label.id.get, prop.name, prop.defaultValue, prop.dataType, prop.storeInGlobalIndex)
->>>>>>> 1f1dee3d
     }
   }
 
