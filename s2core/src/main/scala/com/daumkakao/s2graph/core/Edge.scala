package com.daumkakao.s2graph.core

import java.util

import com.daumkakao.s2graph.core.mysqls._
import com.daumkakao.s2graph.core.types._
import com.daumkakao.s2graph.logger
import com.stumbleupon.async.Deferred
import org.apache.hadoop.hbase.client.{Delete, Put}
import org.apache.hadoop.hbase.util.Bytes
import org.hbase.async._
import play.api.libs.json.Json

import scala.collection.JavaConversions._
import scala.collection.mutable.ListBuffer
import scala.concurrent.Future
import scala.util.hashing.MurmurHash3
import scala.util.{Failure, Random, Success, Try}


case class EdgeWithIndexInverted(srcVertex: Vertex,
                                 tgtVertex: Vertex,
                                 labelWithDir: LabelWithDirection,
                                 op: Byte,
                                 version: Long,
                                 props: Map[Byte, InnerValLikeWithTs],
                                 pendingEdgeOpt: Option[Edge] = None) {

  import Graph.edgeCf
  import HBaseSerializable._

  //  logger.error(s"EdgeWithIndexInverted${this.toString}")
  lazy val schemaVer = label.schemaVersion
  lazy val rowKey = EdgeRowKey(VertexId.toSourceVertexId(srcVertex.id), labelWithDir, LabelIndex.defaultSeq, isInverted = true)(version = schemaVer)
  lazy val qualifier = EdgeQualifierInverted(VertexId.toTargetVertexId(tgtVertex.id))(version = schemaVer)
  lazy val value = EdgeValueInverted(op, props.toList)(version = schemaVer)
  lazy val valueBytes = pendingEdgeOpt match {
    case None => value.bytes
    case Some(pendingEdge) =>

      val opBytes = Array.fill(1)(op)
      val versionBytes = Bytes.toBytes(version)
      val propsBytes = propsToKeyValuesWithTs(pendingEdge.propsWithTs.toSeq)

      Bytes.add(Bytes.add(EdgeValueInverted(op, props.toList)(version = schemaVer).bytes, opBytes), versionBytes, propsBytes)
  }

  // only for toString.
  lazy val label = Label.findById(labelWithDir.labelId)
  lazy val propsWithoutTs = props.map(kv => (kv._1 -> kv._2.innerVal))

  def buildPut() = {
    val put = new Put(rowKey.bytes)
    put.addColumn(edgeCf, qualifier.bytes, version, value.bytes)
  }

  def buildPutAsync() = {
    new PutRequest(label.hbaseTableName.getBytes, rowKey.bytes, edgeCf, qualifier.bytes, valueBytes, version)
  }

  def buildDeleteAsync() = {
    val ret = new DeleteRequest(label.hbaseTableName.getBytes, rowKey.bytes, edgeCf, qualifier.bytes, version)
    //    logger.debug(s"$ret, $version")
    ret
  }

  //  def buildDeleteRowAsync() = {
  //    val ret = new DeleteRequest(label.hbaseTableName.getBytes, rowKey.bytes, edgeCf, version)
  //    //    logger.debug(s"$ret, $version")
  //    ret
  //  }

  def withNoPendingEdge() = {
    copy(pendingEdgeOpt = None)
  }

  def withPendingEdge(pendingEdgeOpt: Option[Edge]) = {
    copy(pendingEdgeOpt = pendingEdgeOpt)
  }
}

case class EdgeWithIndex(srcVertex: Vertex,
                         tgtVertex: Vertex,
                         labelWithDir: LabelWithDirection,
                         op: Byte,
                         ts: Long,
                         labelIndexSeq: Byte,
                         props: Map[Byte, InnerValLike]) extends JSONParser {

  //  assert(props.get(LabelMeta.timeStampSeq).isDefined)

  //  lazy val ts = props(LabelMeta.timeStampSeq).value.asInstanceOf[BigDecimal].toLong

  import Graph.edgeCf

  lazy val label = Label.findById(labelWithDir.labelId)
  lazy val schemaVer = label.schemaVersion
  lazy val labelIndex = LabelIndex.findByLabelIdAndSeq(labelWithDir.labelId, labelIndexSeq).get
  lazy val defaultIndexMetas = (labelIndex.sortKeyTypes.map { meta =>
    val innerVal = toInnerVal(meta.defaultValue, meta.dataType, schemaVer)
    meta.seq -> innerVal
  }).toMap
  lazy val labelIndexMetaSeqs = labelIndex.metaSeqs

  /** TODO: make sure call of this class fill props as this assumes */
  lazy val orders = for (k <- labelIndexMetaSeqs) yield {
    props.get(k) match {
      case None =>

        /**
         * TODO: agly hack
         * now we double store target vertex.innerId/srcVertex.innerId for easy development. later fix this to only store id once
         */
        val v = k match {
          case LabelMeta.timeStampSeq => InnerVal.withLong(ts, schemaVer)
          case LabelMeta.toSeq => tgtVertex.innerId
          case LabelMeta.fromSeq => //srcVertex.innerId
            // for now, it does not make sense to build index on srcVertex.innerId since all edges have same data.
            throw new RuntimeException("_from on indexProps is not supported")
          case _ => defaultIndexMetas(k)
        }
        //        val v = if (k == LabelMeta.timeStampSeq) InnerVal.withLong(ts) else defaultIndexMetas(k)
        (k -> v)
      case Some(v) => (k -> v)
    }
  }
  lazy val ordersKeyMap = orders.map(_._1).toSet
  lazy val metas = for ((k, v) <- props if !ordersKeyMap.contains(k)) yield (k -> v)


  lazy val rowKey = EdgeRowKey(VertexId.toSourceVertexId(srcVertex.id), labelWithDir, labelIndexSeq, isInverted = false)(schemaVer)

  lazy val qualifier = EdgeQualifier(orders, VertexId.toTargetVertexId(tgtVertex.id), op)(label.schemaVersion)
  lazy val value = EdgeValue(metas.toList)(label.schemaVersion)

  lazy val hasAllPropsForIndex = orders.length == labelIndexMetaSeqs.length

  def buildPuts(): List[Put] = {
    if (!hasAllPropsForIndex) {
      logger.error(s"$this dont have all props for index")
      List.empty[Put]
    } else {
      val put = new Put(rowKey.bytes)
      //    logger.debug(s"$this")
      //      logger.debug(s"EdgeWithIndex.buildPut: $rowKey, $qualifier, $value")
      put.addColumn(edgeCf, qualifier.bytes, ts, value.bytes)
      List(put)
    }
  }

  def buildPutsAsync(): List[HBaseRpc] = {
    if (!hasAllPropsForIndex) {
      logger.error(s"$this dont have all props for index")
      List.empty[PutRequest]
    } else {
      val put = new PutRequest(label.hbaseTableName.getBytes, rowKey.bytes, edgeCf, qualifier.bytes, value.bytes, ts)
      //      logger.debug(s"$put")
      List(put)
    }
  }

  def buildIncrementsBulk(amount: Long = 1L): List[Put] = {
    val put = new Put(rowKey.bytes)
    put.addColumn(edgeCf, Array.empty[Byte], Bytes.toBytes(amount))
    List(put)
    //    }
  }

  def buildIncrementsAsync(amount: Long = 1L): List[HBaseRpc] = {
    if (!hasAllPropsForIndex) {
      logger.error(s"$this dont have all props for index")
      List.empty[AtomicIncrementRequest]
    } else {
      val incr = new AtomicIncrementRequest(label.hbaseTableName.getBytes, rowKey.bytes, edgeCf, Array.empty[Byte], amount)
      List(incr)
    }
  }

  def buildIncrementsCountAsync(amount: Long = 1L): List[HBaseRpc] = {
    if (!hasAllPropsForIndex) {
      logger.error(s"$this dont have all props for index")
      List.empty[AtomicIncrementRequest]
    } else {
      val incr = new AtomicIncrementRequest(label.hbaseTableName.getBytes, rowKey.bytes, edgeCf, qualifier.bytes, amount)
      //      logger.debug(s"$incr")
      List(incr)
    }
  }

  def buildDeletes(): List[Delete] = {
    if (!hasAllPropsForIndex) List.empty[Delete]
    else {
      val delete = new Delete(rowKey.bytes)
      delete.addColumns(edgeCf, qualifier.bytes, ts)
      List(delete)
    }
  }

  def buildDeletesAsync(): List[HBaseRpc] = {
    if (!hasAllPropsForIndex) List.empty[DeleteRequest]
    else {
      val deleteRequest = new DeleteRequest(label.hbaseTableName.getBytes, rowKey.bytes, edgeCf, qualifier.bytes, ts)
      //      logger.error(s"$deleteRequest, $ts")
      List(deleteRequest)
    }
  }

  def buildDeleteRowAsync(): List[HBaseRpc] = {
    if (!hasAllPropsForIndex) List.empty[DeleteRequest]
    else {
      val deleteRequest = new DeleteRequest(label.hbaseTableName.getBytes, rowKey.bytes, ts)
      //            logger.error(s"DeleteRow: ${rowKey}, $deleteRequest, $ts")
      List(deleteRequest)
    }
  }

  def buildDegreeDeletesAsync(): List[HBaseRpc] = {
    if (!hasAllPropsForIndex) List.empty[DeleteRequest]
    else {
      List(new DeleteRequest(label.hbaseTableName.getBytes, rowKey.bytes, edgeCf, Array.empty[Byte], ts))
    }
  }

}

/**
 *
 */
case class Edge(srcVertex: Vertex,
                tgtVertex: Vertex,
                labelWithDir: LabelWithDirection,
                op: Byte = GraphUtil.defaultOpByte,
                ts: Long = System.currentTimeMillis(),
                version: Long = System.currentTimeMillis(),
                propsWithTs: Map[Byte, InnerValLikeWithTs] = Map.empty[Byte, InnerValLikeWithTs],
                pendingEdgeOpt: Option[Edge] = None,
                ancestorVertexIds: Seq[VertexId] = Nil)
  extends GraphElement with JSONParser {


  import Edge._

  implicit val ex = Graph.executionContext

  def schemaVer = label.schemaVersion

  def props = for ((k, v) <- propsWithTs) yield (k -> v.innerVal)

  //    if (op == GraphUtil.operations("delete")) Map(LabelMeta.timeStampSeq -> InnerVal.withLong(ts, schemaVer))
  //    else for ((k, v) <- propsWithTs) yield (k -> v.innerVal)

  def relatedEdges = {
    labelWithDir.dir match {
      case 2 => //undirected
        val out = LabelWithDirection(labelWithDir.labelId, GraphUtil.directions("out"))
        val base = Edge(srcVertex, tgtVertex, out, op, ts, version, propsWithTs)
        List(base, base.reverseSrcTgtEdge)
      case 0 | 1 =>
        List(this, duplicateEdge)
    }
  }

  //  assert(srcVertex.isInstanceOf[SourceVertexId] && tgtVertex.isInstanceOf[TargetVertexId])

  def srcForVertex = {
    val belongLabelIds = Seq(labelWithDir.labelId)
    if (labelWithDir.dir == GraphUtil.directions("in")) {
      Vertex(VertexId(label.tgtColumn.id.get, tgtVertex.innerId), tgtVertex.ts, tgtVertex.props,
        belongLabelIds = belongLabelIds)
    } else {
      Vertex(VertexId(label.srcColumn.id.get, srcVertex.innerId), srcVertex.ts, srcVertex.props,
        belongLabelIds = belongLabelIds)
    }
  }

  def tgtForVertex = {
    val belongLabelIds = Seq(labelWithDir.labelId)
    if (labelWithDir.dir == GraphUtil.directions("in")) {
      Vertex(VertexId(label.srcColumn.id.get, srcVertex.innerId), srcVertex.ts, srcVertex.props,
        belongLabelIds = belongLabelIds)
    } else {
      Vertex(VertexId(label.tgtColumn.id.get, tgtVertex.innerId), tgtVertex.ts, tgtVertex.props,
        belongLabelIds = belongLabelIds)
    }
  }


  def duplicateEdge = Edge(tgtVertex, srcVertex, labelWithDir.dirToggled, op, ts, version, propsWithTs)

  def reverseDirEdge = Edge(srcVertex, tgtVertex, labelWithDir.dirToggled, op, ts, version, propsWithTs)

  def reverseSrcTgtEdge = Edge(tgtVertex, srcVertex, labelWithDir, op, ts, version, propsWithTs)

  def label = Label.findById(labelWithDir.labelId)

  def labelOrders = LabelIndex.findByLabelIdAll(labelWithDir.labelId)

  override def serviceName = label.serviceName

  override def queueKey = Seq(ts.toString, tgtVertex.serviceName).mkString("|")

  override def queuePartitionKey = Seq(srcVertex.innerId, tgtVertex.innerId).mkString("|")

  override def isAsync = label.isAsync

  def propsPlusTs = propsWithTs.get(LabelMeta.timeStampSeq) match {
    case Some(_) => props
    case None => props ++ Map(LabelMeta.timeStampSeq -> InnerVal.withLong(ts, schemaVer))
  }

  def propsPlusTsValid = propsPlusTs.filter(kv => kv._1 >= 0)

  def edgesWithIndex = {
    for (labelOrder <- labelOrders) yield {
      EdgeWithIndex(srcVertex, tgtVertex, labelWithDir, op, version, labelOrder.seq, propsPlusTs)
    }
  }

  def edgesWithIndex(newOp: Byte) = {
    for (labelOrder <- labelOrders) yield {
      EdgeWithIndex(srcVertex, tgtVertex, labelWithDir, newOp, version, labelOrder.seq, propsPlusTs)
    }
  }

  def edgesWithIndexValid = {
    for (labelOrder <- labelOrders) yield {
      EdgeWithIndex(srcVertex, tgtVertex, labelWithDir, op, version, labelOrder.seq, propsPlusTsValid)
    }
  }

  def edgesWithIndexValid(newOp: Byte) = {
    for (labelOrder <- labelOrders) yield {
      EdgeWithIndex(srcVertex, tgtVertex, labelWithDir, newOp, version, labelOrder.seq, propsPlusTsValid)
    }
  }

  def toInvertedEdgeHashLike(): EdgeWithIndexInverted = {
    val (smaller, larger) = (srcForVertex, tgtForVertex)
    /** force direction as out on invertedEdge */
    val newLabelWithDir = LabelWithDirection(labelWithDir.labelId, GraphUtil.directions("out"))

    val ret = EdgeWithIndexInverted(smaller, larger, newLabelWithDir, op, version, propsWithTs ++
      Map(LabelMeta.timeStampSeq -> InnerValLikeWithTs(InnerVal.withLong(ts, schemaVer), ts)), pendingEdgeOpt)
    ret
  }

  override def hashCode(): Int = {
    //    logger.debug(s"Edge.hashCode: $this")
    MurmurHash3.stringHash(srcVertex.innerId + "," + labelWithDir + "," + tgtVertex.innerId)
  }

  override def equals(other: Any): Boolean = {
    other match {
      case e: Edge => srcVertex.innerId == e.srcVertex.innerId &&
        tgtVertex.innerId == e.tgtVertex.innerId && labelWithDir == e.labelWithDir
    }
  }

  def edgesWithInvertedIndex = {
    this.toInvertedEdgeHashLike()
  }

  def edgesWithInvertedIndex(newOp: Byte) = {
    this.toInvertedEdgeHashLike()
  }

  def propsWithName = for {
    (seq, v) <- props
    meta <- label.metaPropsMap.get(seq) if seq > 0
    jsValue <- innerValToJsValue(v, meta.dataType)
  } yield (meta.name -> jsValue)

  def canBeBatched =
    op == GraphUtil.operations("insertBulk") ||
      (op == GraphUtil.operations("insert") && label.consistencyLevel != "strong")

  def updateTgtVertex(id: InnerValLike) = {
    val newId = TargetVertexId(tgtVertex.id.colId, id)
    val newTgtVertex = Vertex(newId, tgtVertex.ts, tgtVertex.props)
    Edge(srcVertex, newTgtVertex, labelWithDir, op, ts, version, propsWithTs)
  }

  /**
   * methods for build mutations.
   */
  def buildVertexPuts(): List[Put] = srcForVertex.buildPuts ++ tgtForVertex.buildPuts

  //
  def buildVertexPutsAsync(): List[PutRequest] = srcForVertex.buildPutsAsync() ++ tgtForVertex.buildPutsAsync()

  def buildPutsAll(): List[HBaseRpc] = {
    val edgePuts = {
      if (op == GraphUtil.operations("insert")) {
        if (label.consistencyLevel == "strong") {
          upsert()
          List.empty[PutRequest]
        } else {
          insert()
        }
      } else if (op == GraphUtil.operations("delete")) {
        if (label.consistencyLevel == "strong") delete()
        else deleteBulk()
        List.empty[PutRequest]
      } else if (op == GraphUtil.operations("update")) {
        update()
        List.empty[PutRequest]
      } else if (op == GraphUtil.operations("increment")) {
        increment()
        List.empty[PutRequest]
      } else if (op == GraphUtil.operations("insertBulk")) {
        insert()
      } else {
        throw new Exception(s"operation[${op}] is not supported on edge.")
      }

    }
    val ret = edgePuts ++ buildVertexPutsAsync
    //    logger.debug(s"$this, $ret")
    ret
  }

  def insertBulk(createRelEdges: Boolean = false) = {
    val vertexPuts = buildVertexPuts()
    val snapshotPuts =
      if (createRelEdges && labelWithDir.dir != GraphUtil.directions("in")) List(toInvertedEdgeHashLike().buildPut())
      else Nil

    val relEdges = if (createRelEdges) relatedEdges else List(this)
    val relatedEdgePuts = relEdges.flatMap { relEdge =>
      relEdge.edgesWithIndex.flatMap(e => e.buildPuts())
    }
    vertexPuts ++ snapshotPuts ++ relatedEdgePuts
  }

  def insert() = {
    val puts = edgesWithInvertedIndex.buildPutAsync() :: relatedEdges.flatMap { relEdge =>
      relEdge.edgesWithIndex.flatMap(e => e.buildPutsAsync)
    }
    val incrs = relatedEdges.flatMap { relEdge =>
      relEdge.edgesWithIndex.flatMap(e => e.buildIncrementsAsync())
    }

    val rets = puts ++ incrs
    //    logger.debug(s"Edge.insert(): $rets")
    rets
  }


  def buildDeleteBulk() = {
    toInvertedEdgeHashLike().buildDeleteAsync() :: edgesWithIndex.flatMap { e => e.buildDeletesAsync() ++
      e.buildDegreeDeletesAsync()
    }
  }

  def deleteBulkEdgeUpdate(invertedEdgeOpt: Option[Edge], requestEdge: Edge): EdgeUpdate = {
    val oldPropsWithTs = invertedEdgeOpt.map(_.propsWithTs).getOrElse(Map.empty)
    val newPropsWithTs = Map(LabelMeta.lastDeletedAt ->
      InnerValLikeWithTs.withLong(requestEdge.ts, requestEdge.ts, requestEdge.label.schemaVersion))
    val requestTs = requestEdge.ts
    val schemaVersion = requestEdge.label.schemaVersion

    val (mergedPropsWithTs, shouldReplace) = Edge.buildDelete((oldPropsWithTs, newPropsWithTs, requestTs, schemaVersion))

    val newVersion = invertedEdgeOpt.map(_.version + Edge.incrementVersion).getOrElse(requestEdge.ts)

    val newInvertedEdgeOpt = invertedEdgeOpt.map { e =>
      e.copy(op = GraphUtil.operations("delete"), propsWithTs = mergedPropsWithTs, version = newVersion).toInvertedEdgeHashLike()
    }


    val indexedEdgeMutations = for {
      relEdge <- requestEdge.relatedEdges
      edgeWithIndex <- relEdge.edgesWithIndex
      //      edgeWithIndex <- relEdge.copy(version = relEdge.version + Edge.incrementVersion).edgesWithIndex
      rpc <- edgeWithIndex.buildDeletesAsync() ++ edgeWithIndex.buildIncrementsAsync(-1L)
    } yield {
        //        logger.debug(s"$rpc")
        rpc
      }

    val invertedEdgeMutations =
    //      if (!shouldReplace) Nil else
      newInvertedEdgeOpt.map(e => List(e.buildPutAsync())).getOrElse(Nil)

    EdgeUpdate(indexedEdgeMutations, invertedEdgeMutations, newInvertedEdge = newInvertedEdgeOpt)
  }

  def deleteBulk(): Unit = {
    /** delete all edges related to this
      * snapshot edge is not consistent with weak consistencyLevel. */
    val deletes = relatedEdges.map { relEdge =>
      val snapshotEdgeDelete = relEdge.edgesWithInvertedIndex.buildDeleteAsync()
      //      logger.error(s"SnapshotEdgeDelete: $snapshotEdgeDelete")

      val indexedEdgesDelete = relEdge.edgesWithIndex.flatMap { e =>
        val indexedEdge = e.copy(op = GraphUtil.defaultOpByte)
        val d = indexedEdge.buildDeletesAsync() ++ indexedEdge.buildIncrementsAsync(-1L)
        //        logger.error(s"IndexedEdgesDelete: $d")
        d
      }

      snapshotEdgeDelete :: indexedEdgesDelete
    }

    /** not wait for flush interval */
    for {
      rets <- Graph.writeAsync(label.hbaseZkAddr, deletes)
    } yield {
      val ret = rets.forall(identity)
      if (!ret) {
        logger.error(s"DeleteBulk failed. $this")
        ExceptionHandler.enqueue(ExceptionHandler.toKafkaMessage(element = this))
      }
    }
    //    for {
    //      (queryParam, invertedEdgeOpt) <- fetchInvertedAsync()
    //      edgeUpdate = deleteBulkEdgeUpdate(invertedEdgeOpt, this)
    //      rets <- Graph.writeAsyncWithWait(label.hbaseZkAddr, Seq(edgeUpdate.indexedEdgeMutations ++ edgeUpdate.invertedEdgeMutations))
    //    } yield {
    //      val ret = rets.forall(identity)
    //      if (!ret) {
    //        logger.error(s"DeleteBulk failed. $this")
    //        ExceptionHandler.enqueue(ExceptionHandler.toKafkaMessage(element = this))
    //      }
    //    }

  }

  /**
   * write must be synchronous to keep consistencyLevel
   */
  //  def fetchInverted() = {
  //    Graph.getEdgeSync(srcVertex, tgtVertex, label, labelWithDir.dir)
  //  }
  def fetchInvertedAsync(): Future[(QueryParam, Option[Edge])] = {
    val queryParam = QueryParam(labelWithDir)
    Graph.getEdge(srcVertex, tgtVertex, queryParam, isInnerCall = true).map { case queryResult =>
      (queryParam, queryResult.edgeWithScoreLs.headOption.map { edgeWithScore => edgeWithScore._1 })
    }
  }


  //  def commitPending(snapshotEdge: Option[Edge], edgeUpdate: EdgeUpdate): Future[Boolean] = {
  //    // extract pengindWrites
  //    val pendingEdge = snapshotEdge.flatMap { sn => sn.pendingEdgeOpt }
  //
  //  }
  /**
   *
   */
  def commitPending(snapshotEdgeOpt: Option[Edge]): Future[Boolean] = {
    val pendingEdges =
      if (snapshotEdgeOpt.isEmpty || snapshotEdgeOpt.get.pendingEdgeOpt.isEmpty) Nil
      else Seq(snapshotEdgeOpt.get.pendingEdgeOpt.get)

    if (pendingEdges == Nil) Future.successful(true)
    else {
      val snapshotEdge = snapshotEdgeOpt.get
      // 1. commitPendingEdges
      // after: state without pending edges
      // before: state with pending edges

      val after = snapshotEdge.edgesWithInvertedIndex.withNoPendingEdge().buildPutAsync()
      val before = snapshotEdge.edgesWithInvertedIndex.valueBytes
      val client = Graph.getClient(label.hbaseZkAddr)
      for {
        pendingEdgesLock: Seq[Boolean] <- Graph.writeAsyncWithWait(label.hbaseZkAddr, pendingEdges.map { edge => edge.buildPutsAll })
        ret <-
        if (pendingEdgesLock.forall(identity)) Graph.deferredToFutureWithoutFallback(client.compareAndSet(after, before)).map(_.booleanValue())
        else Future.successful(false)
      } yield ret
    }
  }

  def commitUpdate(snapshotEdgeOpt: Option[Edge], edgeUpdate: EdgeUpdate): Future[Boolean] = {

    val client = Graph.getClient(label.hbaseZkAddr)
    if (edgeUpdate.newInvertedEdge.isEmpty) Future.successful(true)
    else {
      val lock = edgeUpdate.newInvertedEdge.get.withPendingEdge(Option(this)).buildPutAsync()
      val before = snapshotEdgeOpt.map(old => old.edgesWithInvertedIndex.valueBytes).getOrElse(Array.empty[Byte])
      val after = edgeUpdate.newInvertedEdge.get.withNoPendingEdge().buildPutAsync()

      for {
        locked <- Graph.deferredToFutureWithoutFallback(client.compareAndSet(lock, before))
        indexedRets <- if (!locked) Future.successful(Seq(false)) else Graph.writeAsyncWithWait(label.hbaseZkAddr, Seq(edgeUpdate.indexedEdgeMutations))
        releaseLock <- if (indexedRets.forall(identity)) Graph.deferredToFutureWithoutFallback(client.compareAndSet(after, lock.value()))
        else Future.successful[java.lang.Boolean](false)
      } yield releaseLock
    }
  }

  def mutate(f: (Option[Edge], Edge) => EdgeUpdate,
             tryNum: Int = 0): Unit = {
    //             exponentialBackOff: ExponentialBackOff = ExponentialBackOff()): Unit = {
    if (tryNum >= maxTryNum) {
      logger.error(s"mutate failed after $tryNum retry")
      ExceptionHandler.enqueue(ExceptionHandler.toKafkaMessage(element = this))
      //      throw new RuntimeException(s"mutate failed after $tryNum")
    } else {
      val client = Graph.getClient(label.hbaseZkAddr)
      val waitTime = Random.nextInt(2) + 1
      for {
        (queryParam, edges) <- fetchInvertedAsync()
        invertedEdgeOpt = edges.headOption
        edgeUpdate = f(invertedEdgeOpt, this) if edgeUpdate.newInvertedEdge.isDefined
      } {
//        break basic crud spec
//        Graph.writeAsync(queryParam.label.hbaseZkAddr, Seq(edgeUpdate.indexedEdgeMutations ++ edgeUpdate.invertedEdgeMutations))
        for {
          pendingResult <- commitPending(invertedEdgeOpt)
        } {
          if (!pendingResult) {
            Thread.sleep(waitTime)
            mutate(f, tryNum + 1)
          } else {
            for {
              updateResult <- commitUpdate(invertedEdgeOpt, edgeUpdate)
            } {
              if (!updateResult) {
                Thread.sleep(waitTime)
                logger.info(s"mutate failed. retry $this")
                mutate(f, tryNum + 1)
              } else {
                logger.debug(s"mutate success: ${edgeUpdate.toLogString()}\n$this")
              }
            }
          }
        }
      }
    }
  }

  def upsert(): Unit = {
    mutate(Edge.buildUpsert)
  }

  def delete() = {
    mutate(Edge.buildDelete)
  }

  def update() = {
    mutate(Edge.buildUpdate)
  }

  def increment() = {
    mutate(Edge.buildIncrement)
  }

  def toJson() = {}

  def rank(r: RankParam): Double = {

    if (r.keySeqAndWeights.size <= 0) 1.0f
    else {
      //      logger.warn(s"orderMapping : ${orderByKeyValues} keyIdAndWeights : ${r.keyIdAndWeights}")

      var sum: Double = 0
      for {
        (seq, w) <- r.keySeqAndWeights
      } {
        seq match {
          case LabelMeta.countSeq => {
            //case key == "count"
            sum += 1
          }
          case _ => {
            props.get(seq) match {
              case None =>
              //                logger.error(s"Not Found SortKeyType : ${seq} for rank in Label(${labelWithDir.labelId}})'s OrderByKeys(${orderByKey.typeIds}})")
              case Some(innerVal) => {
                val cost = try {
                  //                  BigDecimal(innerVal.toString).toDouble
                  innerVal.toString.toDouble
                } catch {
                  case e: Throwable => 1.0
                }
                sum += w * cost
              }
            }
          }
        }
      }
      sum
    }
  }

  def toLogString(): String = {
    val ls = ListBuffer(ts, GraphUtil.fromOp(op), "e",
      srcVertex.innerId, tgtVertex.innerId, label.label)
    if (!propsWithName.isEmpty) ls += Json.toJson(propsWithName)
    ls.mkString("\t")
  }

}

case class EdgeUpdate(indexedEdgeMutations: List[HBaseRpc] = List.empty[HBaseRpc],
                      invertedEdgeMutations: List[PutRequest] = List.empty[PutRequest],
                      edgesToDelete: List[EdgeWithIndex] = List.empty[EdgeWithIndex],
                      edgesToInsert: List[EdgeWithIndex] = List.empty[EdgeWithIndex],
                      newInvertedEdge: Option[EdgeWithIndexInverted] = None) {

  def toLogString(): String = {
    val indexedEdgeSize = s"indexedEdgeMutationSize: ${indexedEdgeMutations.size}"
    val invertedEdgeSize = s"invertedEdgeMutationSize: ${invertedEdgeMutations.size}"
    val deletes = s"deletes: ${edgesToDelete.map(e => e.toString).mkString("\n")}"
    val inserts = s"inserts: ${edgesToInsert.map(e => e.toString).mkString("\n")}"
    val updates = s"snapshot: $newInvertedEdge"
    List(indexedEdgeSize, invertedEdgeSize, deletes, inserts, updates).mkString("\n")
  }
}

object Edge extends JSONParser {

  import HBaseDeserializable._
  import HBaseSerializable._


  //  val initialVersion = 2L
  val incrementVersion = 1L
  val minOperationTs = 1L
  val minTsVal = 0L
  // FIXME:
  val maxTryNum = 10
  /** now version information is required also **/
  type PropsPairWithTs = (Map[Byte, InnerValLikeWithTs], Map[Byte, InnerValLikeWithTs], Long, String)

  def buildUpsert(invertedEdge: Option[Edge], requestEdge: Edge): EdgeUpdate = {
    assert(requestEdge.op == GraphUtil.operations("insert"))
    buildOperation(invertedEdge, requestEdge)(buildUpsert)
  }

  def buildUpdate(invertedEdge: Option[Edge], requestEdge: Edge): EdgeUpdate = {
    assert(requestEdge.op == GraphUtil.operations("update"))
    buildOperation(invertedEdge, requestEdge)(buildUpdate)
  }

  def buildDelete(invertedEdge: Option[Edge], requestEdge: Edge): EdgeUpdate = {
    assert(requestEdge.op == GraphUtil.operations("delete"))
    buildOperation(invertedEdge, requestEdge)(buildDelete)
  }

  def buildIncrement(invertedEdge: Option[Edge], requestEdge: Edge): EdgeUpdate = {
    assert(requestEdge.op == GraphUtil.operations("increment"))
    buildOperation(invertedEdge, requestEdge)(buildIncrement)
  }

  def buildOperation(invertedEdge: Option[Edge], requestEdge: Edge)(f: PropsPairWithTs => (Map[Byte, InnerValLikeWithTs], Boolean)) = {
    //            logger.debug(s"oldEdge: ${invertedEdge.map(_.toStringRaw)}")
    //            logger.debug(s"requestEdge: ${requestEdge.toStringRaw}")

    val oldPropsWithTs = if (invertedEdge.isEmpty) Map.empty[Byte, InnerValLikeWithTs] else invertedEdge.get.propsWithTs
    val minTsInOldProps = if (invertedEdge.isEmpty) minTsVal else invertedEdge.get.propsWithTs.map(kv => kv._2.ts).min

    val oldTs = invertedEdge.map(e => e.ts).getOrElse(minTsVal)

    if (oldTs == requestEdge.ts) {
      logger.info(s"duplicate timestamp on same edge. $requestEdge")
      EdgeUpdate()
    } else {
      val (newPropsWithTs, shouldReplace) =
        f(oldPropsWithTs, requestEdge.propsWithTs, requestEdge.ts, requestEdge.schemaVer)

      if (!shouldReplace) {
        logger.info(s"drop request $requestEdge becaseu shouldReplace is $shouldReplace")
        EdgeUpdate()
      } else {

        val maxTsInNewProps = newPropsWithTs.map(kv => kv._2.ts).max
        val newOp = if (maxTsInNewProps > requestEdge.ts) {
          invertedEdge match {
            case None => requestEdge.op
            case Some(old) => old.op
          }
        } else {
          requestEdge.op
        }

        val newEdgeVersion = invertedEdge.map(e => e.version + incrementVersion).getOrElse(requestEdge.ts)

        val maxTs = if (oldTs > requestEdge.ts) oldTs else requestEdge.ts
        val newEdge = Edge(requestEdge.srcVertex, requestEdge.tgtVertex, requestEdge.labelWithDir,
          newOp, maxTs, newEdgeVersion, newPropsWithTs)

        buildReplace(invertedEdge, newEdge, newPropsWithTs)
      }
    }

  }

  /**
   * delete invertedEdge.edgesWithIndex
   * insert requestEdge.edgesWithIndex
   * update requestEdge.edgesWithIndexInverted
   */
  def buildReplace(invertedEdge: Option[Edge], requestEdge: Edge, newPropsWithTs: Map[Byte, InnerValLikeWithTs]): EdgeUpdate = {

    val edgesToDelete = invertedEdge match {
      case Some(e) if e.op != GraphUtil.operations("delete") =>
        e.relatedEdges.flatMap { relEdge => relEdge.edgesWithIndexValid }
      //      case Some(e) => e.edgesWithIndexValid
      case _ =>
        // nothing to remove on indexed.
        List.empty[EdgeWithIndex]
    }

    val edgesToInsert = {
      if (newPropsWithTs.isEmpty) List.empty[EdgeWithIndex]
      else {
        if (allPropsDeleted(newPropsWithTs)) {
          // all props is older than lastDeletedAt so nothing to insert on indexed.
          List.empty[EdgeWithIndex]
        } else {
          /** force operation on edge as insert */
          requestEdge.relatedEdges.flatMap { relEdge =>
            relEdge.edgesWithIndexValid(GraphUtil.defaultOpByte)
          }
        }
      }
    }
    val edgeInverted = if (newPropsWithTs.isEmpty) None else Some(requestEdge.edgesWithInvertedIndex)

    val deleteMutations = edgesToDelete.flatMap(edge => edge.buildDeletesAsync)
    val insertMutations = edgesToInsert.flatMap(edge => edge.buildPutsAsync)
    val invertMutations = edgeInverted.map(e => List(e.buildPutAsync)).getOrElse(List.empty[PutRequest])
    val indexedEdgeMutations = deleteMutations ++ insertMutations
    val invertedEdgeMutations = invertMutations
    val incrs =
      (edgesToDelete.isEmpty, edgesToInsert.isEmpty) match {
        case (true, true) =>

          /** when there is no need to update. shouldUpdate == false */
          List.empty[AtomicIncrementRequest]
        case (true, false) =>

          /** no edges to delete but there is new edges to insert so increase degree by 1 */
          requestEdge.relatedEdges.flatMap { relEdge =>
            relEdge.edgesWithIndexValid.flatMap(e => e.buildIncrementsAsync())
          }
        //              this.edgesWithIndexValid.flatMap(e => e.buildIncrementsAsync())
        case (false, true) =>

          /** no edges to insert but there is old edges to delete so decrease degree by 1 */
          requestEdge.relatedEdges.flatMap { relEdge =>
            relEdge.edgesWithIndexValid.flatMap(e => e.buildIncrementsAsync(-1L))
          }
        //              this.edgesWithIndexValid.flatMap(e => e.buildIncrementsAsync(-1L))
        case (false, false) =>

          /** update on existing edges so no change on degree */
          List.empty[AtomicIncrementRequest]
      }
    val update = EdgeUpdate(indexedEdgeMutations ++ incrs, invertedEdgeMutations, edgesToDelete, edgesToInsert, edgeInverted)

    //        logger.debug(s"UpdatedProps: ${newPropsWithTs}\n")
    //        logger.debug(s"EdgeUpdate: $update\n")
    //    logger.debug(s"$update")
    update
  }

  def buildUpsert(propsPairWithTs: PropsPairWithTs) = {
    var shouldReplace = false
    val (oldPropsWithTs, propsWithTs, requestTs, version) = propsPairWithTs
    val lastDeletedAt = oldPropsWithTs.get(LabelMeta.lastDeletedAt).map(v => v.ts).getOrElse(minTsVal)
    val existInOld = for ((k, oldValWithTs) <- oldPropsWithTs) yield {
      propsWithTs.get(k) match {
        case Some(newValWithTs) =>
          assert(oldValWithTs.ts >= lastDeletedAt)
          val v = if (oldValWithTs.ts >= newValWithTs.ts) oldValWithTs
          else {
            shouldReplace = true
            newValWithTs
          }
          Some(k -> v)

        case None =>
          assert(oldValWithTs.ts >= lastDeletedAt)
          if (oldValWithTs.ts >= requestTs || k < 0) Some(k -> oldValWithTs)
          else {
            shouldReplace = true
            None
          }
      }
    }
    val existInNew =
      for {
        (k, newValWithTs) <- propsWithTs if !oldPropsWithTs.contains(k) && newValWithTs.ts > lastDeletedAt
      } yield {
        shouldReplace = true
        Some(k -> newValWithTs)
      }

    ((existInOld.flatten ++ existInNew.flatten).toMap, shouldReplace)
  }

  def buildUpdate(propsPairWithTs: PropsPairWithTs) = {
    var shouldReplace = false
    val (oldPropsWithTs, propsWithTs, requestTs, version) = propsPairWithTs
    val lastDeletedAt = oldPropsWithTs.get(LabelMeta.lastDeletedAt).map(v => v.ts).getOrElse(minTsVal)
    val existInOld = for ((k, oldValWithTs) <- oldPropsWithTs) yield {
      propsWithTs.get(k) match {
        case Some(newValWithTs) =>
          assert(oldValWithTs.ts >= lastDeletedAt)
          val v = if (oldValWithTs.ts >= newValWithTs.ts) oldValWithTs
          else {
            shouldReplace = true
            newValWithTs
          }
          Some(k -> v)
        case None =>
          // important: update need to merge previous valid values.
          assert(oldValWithTs.ts >= lastDeletedAt)
          Some(k -> oldValWithTs)
      }
    }
    val existInNew = for {
      (k, newValWithTs) <- propsWithTs if !oldPropsWithTs.contains(k) && newValWithTs.ts > lastDeletedAt
    } yield {
        shouldReplace = true
        Some(k -> newValWithTs)
      }

    ((existInOld.flatten ++ existInNew.flatten).toMap, shouldReplace)
  }

  def buildIncrement(propsPairWithTs: PropsPairWithTs) = {
    var shouldReplace = false
    val (oldPropsWithTs, propsWithTs, requestTs, version) = propsPairWithTs
    val lastDeletedAt = oldPropsWithTs.get(LabelMeta.lastDeletedAt).map(v => v.ts).getOrElse(minTsVal)
    val existInOld = for ((k, oldValWithTs) <- oldPropsWithTs) yield {
      propsWithTs.get(k) match {
        case Some(newValWithTs) =>
          if (k == LabelMeta.timeStampSeq) {
            val v = if (oldValWithTs.ts >= newValWithTs.ts) oldValWithTs
            else {
              shouldReplace = true
              newValWithTs
            }
            Some(k -> v)
          } else {
            if (oldValWithTs.ts >= newValWithTs.ts) {
              Some(k -> oldValWithTs)
            } else {
              assert(oldValWithTs.ts < newValWithTs.ts && oldValWithTs.ts >= lastDeletedAt)
              shouldReplace = true
              // incr(t0), incr(t2), d(t1) => deleted
              Some(k -> InnerValLikeWithTs(oldValWithTs.innerVal + newValWithTs.innerVal, oldValWithTs.ts))
            }
          }

        case None =>
          assert(oldValWithTs.ts >= lastDeletedAt)
          Some(k -> oldValWithTs)
        //          if (oldValWithTs.ts >= lastDeletedAt) Some(k -> oldValWithTs) else None
      }
    }
    val existInNew = for {
      (k, newValWithTs) <- propsWithTs if !oldPropsWithTs.contains(k) && newValWithTs.ts > lastDeletedAt
    } yield {
        shouldReplace = true
        Some(k -> newValWithTs)
      }

    ((existInOld.flatten ++ existInNew.flatten).toMap, shouldReplace)
  }

  def buildDelete(propsPairWithTs: PropsPairWithTs) = {
    var shouldReplace = false
    val (oldPropsWithTs, propsWithTs, requestTs, version) = propsPairWithTs
    val lastDeletedAt = oldPropsWithTs.get(LabelMeta.lastDeletedAt) match {
      case Some(prevDeletedAt) =>
        if (prevDeletedAt.ts >= requestTs) prevDeletedAt.ts
        else {
          shouldReplace = true
          requestTs
        }
      case None => {
        shouldReplace = true
        requestTs
      }
    }
    val existInOld = for ((k, oldValWithTs) <- oldPropsWithTs) yield {
      if (k == LabelMeta.timeStampSeq) {
        if (oldValWithTs.ts >= requestTs) Some(k -> oldValWithTs)
        else {
          shouldReplace = true
          Some(k -> InnerValLikeWithTs.withLong(requestTs, requestTs, version))
        }
      } else {
        if (oldValWithTs.ts >= lastDeletedAt) Some(k -> oldValWithTs)
        else {
          shouldReplace = true
          None
        }
      }
    }
    val mustExistInNew = Map(LabelMeta.lastDeletedAt -> InnerValLikeWithTs.withLong(lastDeletedAt, lastDeletedAt, version))
    ((existInOld.flatten ++ mustExistInNew).toMap, shouldReplace)
  }

  def allPropsDeleted(props: Map[Byte, InnerValLikeWithTs]): Boolean = {
    if (!props.containsKey(LabelMeta.lastDeletedAt)) false
    else {
      val lastDeletedAt = props.get(LabelMeta.lastDeletedAt).get.ts
      for {
        (k, v) <- props if k != LabelMeta.lastDeletedAt
      } {
        if (v.ts > lastDeletedAt) return false
      }
      true
    }
  }


  def fromString(s: String): Option[Edge] = Graph.toEdge(s)

  //  def elapsed[T](prefix: String)(f: => T) = {
  //    val ts = System.nanoTime()
  //    val ret = f
  //    val duration = System.nanoTime() - ts
  //    logger.info(s"[ELAPSED]\t$prefix\t$duration")
  //    ret
  //  }

<<<<<<< HEAD
  def toEdges(prevStepResultsLs: Seq[QueryResult], kvs: Seq[KeyValue], queryParam: QueryParam, prevScore: Double = 1.0, isInnerCall: Boolean): Seq[(Edge, Double)] = {
=======
  def toEdges(kvs: Seq[KeyValue], queryParam: QueryParam,
              prevScore: Double = 1.0,
              isInnerCall: Boolean,
              ancestorVertexIds: Seq[VertexId]): Seq[(Edge, Double)] = {
>>>>>>> 1b8faf55
    if (kvs.isEmpty) Seq.empty
    else {
      val prevStepProps = (for {
        queryResult <- prevStepResultsLs
        (edge, score) <- queryResult.edgeWithScoreLs
      } yield edge.tgtVertex.id -> edge.propsWithTs).toMap

      val first = kvs.head
      val firstKeyBytes = first.key()
      val edgeRowKeyLike = Option(EdgeRowKey.fromBytes(firstKeyBytes, 0, firstKeyBytes.length, queryParam.label.schemaVersion)._1)
      for {
        kv <- kvs
<<<<<<< HEAD
        edge <- if (queryParam.isSnapshotEdge) toSnapshotEdge(prevStepProps, kv, queryParam, edgeRowKeyLike, isInnerCall) else toEdge(prevStepProps, kv, queryParam, edgeRowKeyLike)
=======
        edge <-
          if (queryParam.isSnapshotEdge) toSnapshotEdge(kv, queryParam, edgeRowKeyLike, isInnerCall, ancestorVertexIds)
          else toEdge(kv, queryParam, edgeRowKeyLike, ancestorVertexIds)
>>>>>>> 1b8faf55
      } yield {
        (edge, edge.rank(queryParam.rank) * prevScore)
      }
    }
  }

<<<<<<< HEAD
  def toSnapshotEdge(prevStepProps: Map[VertexId, Map[Byte, InnerValLikeWithTs]], kv: KeyValue, param: QueryParam, edgeRowKeyLike: Option[EdgeRowKeyLike] = None, isInnerCall: Boolean): Option[Edge] = {
=======
  def toSnapshotEdge(kv: KeyValue, param: QueryParam, edgeRowKeyLike: Option[EdgeRowKeyLike] = None,
                     isInnerCall: Boolean,
                     ancestorVertexIds: Seq[VertexId]): Option[Edge] = {
>>>>>>> 1b8faf55
    val version = kv.timestamp()
    val keyBytes = kv.key()
    val rowKey = edgeRowKeyLike.getOrElse {
      EdgeRowKey.fromBytes(keyBytes, 0, keyBytes.length, param.label.schemaVersion)._1
    }
    val srcVertexId = rowKey.srcVertexId
    val (tgtVertexId, props, op, ts, pendingEdgeOpt) = {

      val qBytes = kv.qualifier()
      val vBytes = kv.value()
      val vBytesLen = vBytes.length
      val (qualifier, _) = EdgeQualifierInverted.fromBytes(qBytes, 0, qBytes.length, param.label.schemaVersion)

      val (value, _) = EdgeValueInverted.fromBytes(vBytes, 0, vBytes.length, param.label.schemaVersion)
      val kvsMap = value.props.toMap
      val ts = kvsMap.get(LabelMeta.timeStampSeq) match {
        case None => version
        case Some(v) => BigDecimal(v.innerVal.toString).toLong
      }


      val pendingEdgePropsOffset = propsToKeyValuesWithTs(value.props).length + 1
      val pendingEdgeOpt = if (pendingEdgePropsOffset == vBytesLen) {
        None
      } else {
        var pos = pendingEdgePropsOffset
        val opByte = vBytes(pos)
        pos += 1
        val versionNum = Bytes.toLong(vBytes, pos, 8)
        pos += 8
        val (pendingEdgeProps, _) = bytesToKeyValuesWithTs(vBytes, pos, param.label.schemaVersion)
        Option(Edge(Vertex(srcVertexId, versionNum),
          Vertex(qualifier.tgtVertexId, versionNum), rowKey.labelWithDir, opByte, ts, versionNum, pendingEdgeProps.toMap))
      }
      (qualifier.tgtVertexId, kvsMap, value.op, ts, pendingEdgeOpt)
    }

    if (isInnerCall) {
      val srcVertexProps = prevStepProps.get(srcVertexId) match {
        case None => Map.empty[Int, InnerValLike]
        case Some(propsWithTs) => propsWithTs.map { case (k, v) => k.toInt -> v.innerVal }
      }
      val edge =
<<<<<<< HEAD
        Edge(Vertex(srcVertexId, ts, props = srcVertexProps), Vertex(tgtVertexId, ts), rowKey.labelWithDir, op, ts, version, props, pendingEdgeOpt)
=======
        Edge(Vertex(srcVertexId, ts), Vertex(tgtVertexId, ts), rowKey.labelWithDir, op, ts, version, props, pendingEdgeOpt, ancestorVertexIds)
>>>>>>> 1b8faf55

      val ret = if (param.where.map(_.filter(edge)).getOrElse(true)) {
        Some(edge)
      } else {
        None
      }
      ret
    } else {
      if (allPropsDeleted(props)) None
      else {
        val edge =
          Edge(Vertex(srcVertexId, ts), Vertex(tgtVertexId, ts), rowKey.labelWithDir, op, ts, version, props, pendingEdgeOpt, ancestorVertexIds)

        val ret = if (param.where.map(_.filter(edge)).getOrElse(true)) {
          Some(edge)
        } else {
          None
        }
        ret
      }
    }
  }

<<<<<<< HEAD
  def toEdge(prevStepProps: Map[VertexId, Map[Byte, InnerValLikeWithTs]], kv: KeyValue, param: QueryParam, edgeRowKeyLike: Option[EdgeRowKeyLike] = None): Option[Edge] = {
=======
  def toEdge(kv: KeyValue, param: QueryParam, edgeRowKeyLike: Option[EdgeRowKeyLike] = None, ancestorVertexIds: Seq[VertexId]): Option[Edge] = {
>>>>>>> 1b8faf55
    logger.debug(s"$param -> $kv")

    val version = kv.timestamp()
    val keyBytes = kv.key()
    val rowKey = edgeRowKeyLike.getOrElse {
      EdgeRowKey.fromBytes(keyBytes, 0, keyBytes.length, param.label.schemaVersion)._1
    }
    val srcVertexId = rowKey.srcVertexId
    var isDegree = false
    val (tgtVertexId, props, op, ts, pendingEdgeOpt) = {
      val kvQual = kv.qualifier()
      val vBytes = kv.value()
      if (kvQual.length == 0) {
        /** degree */
        isDegree = true
        val degree = Bytes.toLong(kv.value())
        //FIXME: dirty hack. dummy target vertexId
        val ts = kv.timestamp()
        val dummyProps = Map(LabelMeta.degreeSeq -> InnerValLikeWithTs.withLong(degree, ts, param.label.schemaVersion))
        val tgtVertexId = VertexId(HBaseType.DEFAULT_COL_ID, InnerVal.withStr("0", param.label.schemaVersion))
        (tgtVertexId, dummyProps, GraphUtil.operations("insert"), ts, None)
      } else {
        /** edge */
        val (qualifier, _) = EdgeQualifier.fromBytes(kvQual, 0, kvQual.length, param.label.schemaVersion)

        val (value, _) = if (qualifier.op == GraphUtil.operations("incrementCount")) {
          val countVal = Bytes.toLong(vBytes)
          val dummyProps = Seq((LabelMeta.countSeq -> InnerVal.withLong(countVal, param.label.schemaVersion)))
          (EdgeValue(dummyProps)(param.label.schemaVersion), 8)
        } else {
          EdgeValue.fromBytes(vBytes, 0, vBytes.length, param.label.schemaVersion)
        }



        val index = param.label.indicesMap.get(rowKey.labelOrderSeq).getOrElse(
          throw new RuntimeException(s"can`t find index sequence for $rowKey ${param.label}"))

        var kvsMap = Map.empty[Byte, InnerValLike]
        qualifier.propsKVs(index.metaSeqs).foreach { case (k, v) =>
          kvsMap += (k -> v)
        }
        value.props.foreach { case (k, v) =>
          kvsMap += (k -> v)
        }
        //          val kvs = qualifier.propsKVs(index.metaSeqs) ++ value.props
        //          val kvsMap = kvs.toMap
        val tgtVertexId = if (qualifier.tgtVertexId == null) {
          kvsMap.get(LabelMeta.toSeq) match {
            case None => qualifier.tgtVertexId
            case Some(vId) => TargetVertexId(HBaseType.DEFAULT_COL_ID, vId)
          }
        } else {
          qualifier.tgtVertexId
        }

        val ts = kvsMap.get(LabelMeta.timeStampSeq).map { v => BigDecimal(v.value.toString).toLong }.getOrElse(version)
        val mergedProps = kvsMap.map { case (k, innerVal) => k -> InnerValLikeWithTs(innerVal, ts) }
        (tgtVertexId, mergedProps, qualifier.op, ts, None)
        //            val ts = kv.timestamp()
        //            (srcVertexId, Map(LabelMeta.timeStampSeq -> InnerValLikeWithTs.withLong(ts, ts, param.label.schemaVersion)), 0.toByte, ts, None)
      }
    }
    if (!param.includeDegree && isDegree) {
      None
    } else {
      val srcVertexProps = prevStepProps.get(srcVertexId) match {
        case None => Map.empty[Int, InnerValLike]
        case Some(propsWithTs) => propsWithTs.map { case (k, v) => k.toInt -> v.innerVal }
      }
      val edge =
      //        if (!param.label.isDirected && param.labelWithDir.dir == GraphUtil.directions("in")) {
      //          Edge(Vertex(srcVertexId, ts), Vertex(tgtVertexId, ts), rowKey.labelWithDir.updateDir(0), op, ts, version, props)
      //        } else {
<<<<<<< HEAD
        Edge(Vertex(srcVertexId, ts, props = srcVertexProps), Vertex(tgtVertexId, ts), rowKey.labelWithDir, op, ts, version, props, pendingEdgeOpt)
=======
        Edge(Vertex(srcVertexId, ts), Vertex(tgtVertexId, ts), rowKey.labelWithDir, op, ts, version, props, pendingEdgeOpt, ancestorVertexIds)
>>>>>>> 1b8faf55
      //        }

      //          logger.debug(s"toEdge: $srcVertexId, $tgtVertexId, $props, $op, $ts")
      //        val labelMetas = LabelMeta.findAllByLabelId(rowKey.labelWithDir.labelId)
      //        val propsWithDefault = (for (meta <- param.label.metaProps) yield {
      //          props.get(meta.seq) match {
      //            case Some(v) => (meta.seq -> v)
      //            case None =>
      //              val defaultInnerVal = toInnerVal(meta.defaultValue, meta.dataType, param.label.schemaVersion)
      //              (meta.seq -> InnerValLikeWithTs(defaultInnerVal, minTsVal))
      //          }
      //        }).toMap
      //        /**
      //         * TODO: backward compatability only. deprecate has field
      //         */
      //        val matches =
      //          for {
      //            (k, v) <- param.hasFilters
      //            edgeVal <- propsWithDefault.get(k) if edgeVal.innerVal == v
      //          } yield (k -> v)
      //        val ret = if (matches.size == param.hasFilters.size && param.where.map(_.filter(edge)).getOrElse(true)) {
      val ret = if (param.where.map(_.filter(edge)).getOrElse(true)) {
        //      val edge = Edge(Vertex(srcVertexId, ts), Vertex(tgtVertexId, ts), rowKey.labelWithDir, op, ts, version, props)
        //              logger.debug(s"fetchedEdge: $edge")
        Some(edge)
      } else {
        None
      }
//      logger.error(s"fetchedEdge: $ret, $kv")
      //        val ret = Option(edge)
      //      logger.debug(s"$param, $kv, $ret")
      //    logger.debug(s"${cell.getQualifier().toList}, ${ret.map(x => x.toStringRaw)}")
      ret
    }
  }

  //FIXME
  def buildIncrementDegreeBulk(srcVertexId: String, labelName: String, direction: String,
                               degreeVal: Long) = {
    for {
      label <- Label.findByName(labelName)
      dir <- GraphUtil.toDir(direction)
      jsValue = Json.toJson(srcVertexId)
      innerVal <- jsValueToInnerVal(jsValue, label.srcColumnWithDir(dir).columnType, label.schemaVersion)
      vertexId = SourceVertexId(label.srcColumn.id.get, innerVal)
      vertex = Vertex(vertexId)
      labelWithDir = LabelWithDirection(label.id.get, GraphUtil.toDirection(direction))
      edge = Edge(vertex, vertex, labelWithDir)
    } yield {
      for {
        edgeWithIndex <- edge.edgesWithIndex
        incr <- edgeWithIndex.buildIncrementsBulk(degreeVal)
      } yield incr
    }
  }


  def incrementCounts(edges: Seq[Edge]): Future[Seq[(Boolean, Long)]] = {
    implicit val ex = Graph.executionContext
    val defers: Seq[Deferred[(Boolean, Long)]] = for {
      edge <- edges
    } yield {
        Try {
          val edgeWithIndex = edge.edgesWithIndex.head
          val countWithTs = edge.propsWithTs(LabelMeta.countSeq)
          val countVal = countWithTs.innerVal.toString().toLong
          val incr = edgeWithIndex.buildIncrementsCountAsync(countVal).head
          val request = incr.asInstanceOf[AtomicIncrementRequest]
          val client = Graph.getClient(edge.label.hbaseZkAddr)
          val defered = Graph.deferredCallbackWithFallback[java.lang.Long, (Boolean, Long)](client.bufferAtomicIncrement(request))({
            (resultCount: java.lang.Long) => (true, resultCount)
          }, {
            (false, -1L)
          })
          defered
        } match {
          case Success(r) => r
          case Failure(ex) => Deferred.fromResult((false, -1L))
        }
      }
    val grouped: Deferred[util.ArrayList[(Boolean, Long)]] = Deferred.groupInOrder(defers)
    Graph.deferredToFutureWithoutFallback(grouped).map(_.toSeq)
  }
}<|MERGE_RESOLUTION|>--- conflicted
+++ resolved
@@ -1022,46 +1022,29 @@
   //    ret
   //  }
 
-<<<<<<< HEAD
-  def toEdges(prevStepResultsLs: Seq[QueryResult], kvs: Seq[KeyValue], queryParam: QueryParam, prevScore: Double = 1.0, isInnerCall: Boolean): Seq[(Edge, Double)] = {
-=======
   def toEdges(kvs: Seq[KeyValue], queryParam: QueryParam,
               prevScore: Double = 1.0,
               isInnerCall: Boolean,
               ancestorVertexIds: Seq[VertexId]): Seq[(Edge, Double)] = {
->>>>>>> 1b8faf55
     if (kvs.isEmpty) Seq.empty
     else {
-      val prevStepProps = (for {
-        queryResult <- prevStepResultsLs
-        (edge, score) <- queryResult.edgeWithScoreLs
-      } yield edge.tgtVertex.id -> edge.propsWithTs).toMap
-
       val first = kvs.head
       val firstKeyBytes = first.key()
       val edgeRowKeyLike = Option(EdgeRowKey.fromBytes(firstKeyBytes, 0, firstKeyBytes.length, queryParam.label.schemaVersion)._1)
       for {
         kv <- kvs
-<<<<<<< HEAD
-        edge <- if (queryParam.isSnapshotEdge) toSnapshotEdge(prevStepProps, kv, queryParam, edgeRowKeyLike, isInnerCall) else toEdge(prevStepProps, kv, queryParam, edgeRowKeyLike)
-=======
         edge <-
           if (queryParam.isSnapshotEdge) toSnapshotEdge(kv, queryParam, edgeRowKeyLike, isInnerCall, ancestorVertexIds)
           else toEdge(kv, queryParam, edgeRowKeyLike, ancestorVertexIds)
->>>>>>> 1b8faf55
       } yield {
         (edge, edge.rank(queryParam.rank) * prevScore)
       }
     }
   }
 
-<<<<<<< HEAD
-  def toSnapshotEdge(prevStepProps: Map[VertexId, Map[Byte, InnerValLikeWithTs]], kv: KeyValue, param: QueryParam, edgeRowKeyLike: Option[EdgeRowKeyLike] = None, isInnerCall: Boolean): Option[Edge] = {
-=======
   def toSnapshotEdge(kv: KeyValue, param: QueryParam, edgeRowKeyLike: Option[EdgeRowKeyLike] = None,
                      isInnerCall: Boolean,
                      ancestorVertexIds: Seq[VertexId]): Option[Edge] = {
->>>>>>> 1b8faf55
     val version = kv.timestamp()
     val keyBytes = kv.key()
     val rowKey = edgeRowKeyLike.getOrElse {
@@ -1100,16 +1083,8 @@
     }
 
     if (isInnerCall) {
-      val srcVertexProps = prevStepProps.get(srcVertexId) match {
-        case None => Map.empty[Int, InnerValLike]
-        case Some(propsWithTs) => propsWithTs.map { case (k, v) => k.toInt -> v.innerVal }
-      }
       val edge =
-<<<<<<< HEAD
-        Edge(Vertex(srcVertexId, ts, props = srcVertexProps), Vertex(tgtVertexId, ts), rowKey.labelWithDir, op, ts, version, props, pendingEdgeOpt)
-=======
         Edge(Vertex(srcVertexId, ts), Vertex(tgtVertexId, ts), rowKey.labelWithDir, op, ts, version, props, pendingEdgeOpt, ancestorVertexIds)
->>>>>>> 1b8faf55
 
       val ret = if (param.where.map(_.filter(edge)).getOrElse(true)) {
         Some(edge)
@@ -1133,11 +1108,7 @@
     }
   }
 
-<<<<<<< HEAD
-  def toEdge(prevStepProps: Map[VertexId, Map[Byte, InnerValLikeWithTs]], kv: KeyValue, param: QueryParam, edgeRowKeyLike: Option[EdgeRowKeyLike] = None): Option[Edge] = {
-=======
   def toEdge(kv: KeyValue, param: QueryParam, edgeRowKeyLike: Option[EdgeRowKeyLike] = None, ancestorVertexIds: Seq[VertexId]): Option[Edge] = {
->>>>>>> 1b8faf55
     logger.debug(s"$param -> $kv")
 
     val version = kv.timestamp()
@@ -1204,19 +1175,11 @@
     if (!param.includeDegree && isDegree) {
       None
     } else {
-      val srcVertexProps = prevStepProps.get(srcVertexId) match {
-        case None => Map.empty[Int, InnerValLike]
-        case Some(propsWithTs) => propsWithTs.map { case (k, v) => k.toInt -> v.innerVal }
-      }
       val edge =
       //        if (!param.label.isDirected && param.labelWithDir.dir == GraphUtil.directions("in")) {
       //          Edge(Vertex(srcVertexId, ts), Vertex(tgtVertexId, ts), rowKey.labelWithDir.updateDir(0), op, ts, version, props)
       //        } else {
-<<<<<<< HEAD
-        Edge(Vertex(srcVertexId, ts, props = srcVertexProps), Vertex(tgtVertexId, ts), rowKey.labelWithDir, op, ts, version, props, pendingEdgeOpt)
-=======
         Edge(Vertex(srcVertexId, ts), Vertex(tgtVertexId, ts), rowKey.labelWithDir, op, ts, version, props, pendingEdgeOpt, ancestorVertexIds)
->>>>>>> 1b8faf55
       //        }
 
       //          logger.debug(s"toEdge: $srcVertexId, $tgtVertexId, $props, $op, $ts")
