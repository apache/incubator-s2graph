package com.daumkakao.s2graph.core

import java.util
import java.util.ArrayList
import java.util.concurrent.{ConcurrentHashMap, Executors}

import com.daumkakao.s2graph.core.mysqls._
import com.daumkakao.s2graph.core.types._
import com.daumkakao.s2graph.logger
import com.google.common.cache.CacheBuilder
import com.stumbleupon.async.{Callback, Deferred}
import com.typesafe.config.{Config, ConfigFactory}
import org.apache.hadoop.hbase.HBaseConfiguration
import org.apache.hadoop.hbase.client._
import org.hbase.async._

import scala.collection.JavaConversions.{mapAsScalaConcurrentMap, _}
import scala.collection._
import scala.collection.mutable.ListBuffer
import scala.concurrent._
import scala.concurrent.duration._
import scala.util.hashing.MurmurHash3
import scala.util.{Failure, Success, Try}

object Graph {
  val vertexCf = "v".getBytes()
  val edgeCf = "e".getBytes()

  val maxValidEdgeListSize = 10000

  private val conns = new java.util.concurrent.ConcurrentHashMap[String, Connection]()
  private val clients = new java.util.concurrent.ConcurrentHashMap[String, HBaseClient]()

  var emptyKVs = new ArrayList[KeyValue]()

  //  var shouldRunFromBytes = true
  //  var shouldReturnResults = true
  //  var shouldRunFetch = true
  //  var shouldRunFilter = true

  val defaultConfigs: Map[String, AnyRef] = Map(
    "hbase.zookeeper.quorum" -> "localhost",
    "hbase.table.name" -> "s2graph",
    "hbase.table.compression.algorithm" -> "gz",
    "phase" -> "dev",
    "async.hbase.client.flush.interval" -> java.lang.Short.valueOf(100.toShort),
    "hbase.client.operation.timeout" -> java.lang.Integer.valueOf(1000),
    "db.default.driver" -> "com.mysql.jdbc.Driver",
    "db.default.url" -> "jdbc:mysql://localhost:3306/graph_dev",
    "db.default.password" -> "graph",
    "db.default.user" -> "graph",
    "cache.max.size" -> java.lang.Integer.valueOf(100000),
    "cache.ttl.seconds" -> java.lang.Integer.valueOf(60))

  var config: Config = ConfigFactory.parseMap(defaultConfigs)
  var executionContext: ExecutionContext = ExecutionContext.fromExecutor(Executors.newFixedThreadPool(1))

  var hbaseConfig: org.apache.hadoop.conf.Configuration = HBaseConfiguration.create()
  var storageExceptionCount = 0L
  var singleGetTimeout = 1000
  var clientFlushInterval = 100.toShort
  val defaultScore = 1.0

  lazy val cache = CacheBuilder.newBuilder()
    .maximumSize(10000)
    .build[java.lang.Integer, QueryResult]()

  lazy val vertexCache = CacheBuilder.newBuilder()
    .maximumSize(10000)
    .build[java.lang.Integer, Option[Vertex]]()

  /**
   * requred: hbase.zookeeper.quorum
   * optional: all `hbase` contains configurations.
   */
  private def toHBaseConfig(config: com.typesafe.config.Config) = {
    val conf = HBaseConfiguration.create()

    for {
      (k, v) <- defaultConfigs if !config.hasPath(k)
    } {
      conf.set(k, v.toString())
    }

    for (entry <- config.entrySet() if entry.getKey().contains("hbase")) {
      conf.set(entry.getKey(), entry.getValue().unwrapped().toString)
    }

    conf
  }

  def apply(config: com.typesafe.config.Config)(implicit ex: ExecutionContext) = {
    this.config = config.withFallback(this.config)
    this.hbaseConfig = toHBaseConfig(this.config)

    Model(this.config)

    this.executionContext = ex
    this.singleGetTimeout = this.config.getInt("hbase.client.operation.timeout")
    this.clientFlushInterval = this.config.getInt("async.hbase.client.flush.interval").toShort

    // make hbase client for cache
    getClient(hbaseConfig.get("hbase.zookeeper.quorum"))

    ExceptionHandler.apply(config)

    defaultConfigs.foreach { case (k, v) =>
      logger.info(s"[Initialized]: $k, ${this.config.getAnyRef(k)}")
      println(s"[Initialized]: $k, ${this.config.getAnyRef(k)}")
    }
  }

  def getClient(zkQuorum: String, flushInterval: Short = clientFlushInterval) = {
    val key = zkQuorum + ":" + flushInterval

    clients.getOrElseUpdate(key, {
      val client = new HBaseClient(zkQuorum)
      client.setFlushInterval(flushInterval)
      client
    })
  }

  def flush: Unit = {
    for ((zkQuorum, client) <- Graph.clients) {
      Await.result(deferredToFutureWithoutFallback(client.flush), Duration((clientFlushInterval + 10) * 20, duration.MILLISECONDS))
    }
  }

  def getConn(zkQuorum: String) = conns.getOrElseUpdate(zkQuorum, ConnectionFactory.createConnection(this.hbaseConfig))

  def defferedToFuture[A](d: Deferred[A])(fallback: A): Future[A] = {
    val promise = Promise[A]

    d.addBoth(new Callback[Unit, A] {
      def call(arg: A) = arg match {
        case e: Exception =>
          logger.error(s"deferred failed with return fallback: $e", e)
          promise.success(fallback)
        case _ => promise.success(arg)
      }
    })

    promise.future
  }

  def deferredToFutureWithoutFallback[T](d: Deferred[T]) = {
    val promise = Promise[T]

    d.addBoth(new Callback[Unit, T] {
      def call(arg: T) = arg match {
        case e: Exception =>
          logger.error(s"deferred return Exception: $e", e)
          promise.failure(e)
        case _ => promise.success(arg)
      }
    })

    promise.future
  }

  def deferredCallbackWithFallback[T, R](d: Deferred[T])(f: T => R, fallback: => R) = {
    d.addCallback(new Callback[R, T] {
      def call(args: T): R = {
        f(args)
      }
    }).addErrback(new Callback[R, Exception] {
      def call(e: Exception): R = {
        logger.error(s"Exception on deferred: $e", e)
        fallback
      }
    })
  }

  private def errorBack(block: => Exception => Unit) = new Callback[Unit, Exception] {
    def call(ex: Exception): Unit = block(ex)
  }

  def writeAsyncWithWait(zkQuorum: String, elementRpcs: Seq[Seq[HBaseRpc]]): Future[Seq[Boolean]] = {
    implicit val ex = this.executionContext

    if (elementRpcs.isEmpty) {
      Future.successful(Seq.empty[Boolean])
    } else {
      val client = getClient(zkQuorum, flushInterval = 0.toShort)
      val defers = elementRpcs.map { rpcs =>

        val defer = rpcs.map { rpc =>
          val deferred = rpc match {
            case d: DeleteRequest => client.delete(d).addErrback(errorBack(ex => logger.error(s"delete request failed. $d, $ex", ex)))
            case p: PutRequest => client.put(p).addErrback(errorBack(ex => logger.error(s"put request failed. $p, $ex", ex)))
            case i: AtomicIncrementRequest => client.bufferAtomicIncrement(i).addErrback(errorBack(ex => logger.error(s"increment request failed. $i, $ex", ex)))
          }

          deferredCallbackWithFallback(deferred)({
            (anyRef: Any) => anyRef match {
              case e: Exception =>
                logger.error(s"mutation failed. $e", e)
                false
              case _ => true
            }
          }, false)
        }

        deferredToFutureWithoutFallback(Deferred.group(defer)).map { arr => arr.forall(identity) }
      }

      Future.sequence(defers)
    }
  }

  def writeAsync(zkQuorum: String, elementRpcs: Seq[Seq[HBaseRpc]]): Future[Seq[Boolean]] = {
    implicit val ex = this.executionContext

    if (elementRpcs.isEmpty) {
      Future.successful(Seq.empty[Boolean])
    } else {
      val client = getClient(zkQuorum)
      elementRpcs.foreach { rpcs =>

        rpcs.foreach { rpc =>
          val deferred = rpc match {
            case d: DeleteRequest => client.delete(d).addErrback(errorBack(ex => logger.error(s"delete request failed. $d, $ex", ex)))
            case p: PutRequest => client.put(p).addErrback(errorBack(ex => logger.error(s"put request failed. $p, $ex", ex)))
            case i: AtomicIncrementRequest => client.bufferAtomicIncrement(i).addErrback(errorBack(ex => logger.error(s"increment request failed. $i, $ex", ex)))
          }

          deferredCallbackWithFallback(deferred)({
            (anyRef: Any) => anyRef match {
              case e: Exception =>
                logger.error(s"mutation failed. $e", e)
                false
              case _ => true
            }
          }, false)
        }
      }

      Future.successful(elementRpcs.map(x => true))
    }
  }

  def getEdgesAsync(q: Query): Future[Seq[QueryResult]] = {
    implicit val ex = this.executionContext

    Try {
      if (q.steps.isEmpty) {
        // TODO: this should be get vertex query.
        Future.successful(q.vertices.map(v => QueryResult(query = q, stepIdx = 0, queryParam = QueryParam.empty)))
      } else {
        val startQueryResultLs = QueryResult.fromVertices(q, stepIdx = 0, q.steps.head.queryParams, q.vertices)
        q.steps.zipWithIndex.foldLeft(Future.successful(startQueryResultLs)) { case (acc, (_, idx)) =>
          getEdgesAsyncWithRank(acc, q, idx)
        }
      }
    } recover {
      case e: Exception =>
        logger.error(s"getEdgesAsync: $e", e)
        Future.successful(q.vertices.map(v => QueryResult(query = q, stepIdx = 0, queryParam = QueryParam.empty)))
    } get
  }

<<<<<<< HEAD
  private def fetchEdgesLs(prevStepResultsLs: Seq[QueryResult], currentStepRequestLss: Seq[(Iterable[(GetRequest, QueryParam)], Double)], q: Query, stepIdx: Int): Seq[Deferred[QueryResult]] = {
=======
  private def fetchEdgesLs(prevStepTgtVertexIdEdges: Map[VertexId, Seq[Edge]],
                           currentStepRequestLss: Seq[(Iterable[(VertexId, GetRequest, QueryParam)], Double)],
                           q: Query, stepIdx: Int,
                           shouldPropagate: Boolean): Seq[Deferred[QueryResult]] = {
>>>>>>> 1b8faf55
    for {
      (prevStepTgtVertexResultLs, prevScore) <- currentStepRequestLss
      (startVertexId, getRequest, queryParam) <- prevStepTgtVertexResultLs
    } yield {
<<<<<<< HEAD
      fetchEdgesWithCache(prevStepResultsLs, getRequest, q, stepIdx, queryParam, prevScore)
    }
  }

  private def fetchEdgesWithCache(prevStepResultsLs: Seq[QueryResult], getRequest: GetRequest, q: Query, stepIdx: Int, queryParam: QueryParam, prevScore: Double): Deferred[QueryResult] = {
=======
      val ancestorVertexIds =
        if (shouldPropagate) {
          Seq(startVertexId)
        } else {
          prevStepTgtVertexIdEdges.get(startVertexId) match {
            case None =>
              logger.error(s"this should never happend.")
              Nil
            case Some(ancestorEdges) =>
              ancestorEdges.flatMap(_.ancestorVertexIds)
          }
        }

      fetchEdgesWithCache(ancestorVertexIds, getRequest, q, stepIdx, queryParam, prevScore)
    }
  }

  private def fetchEdgesWithCache(ancestorVertexIds: Seq[VertexId], getRequest: GetRequest, q: Query, stepIdx: Int, queryParam: QueryParam, prevScore: Double): Deferred[QueryResult] = {
>>>>>>> 1b8faf55
    val cacheKey = MurmurHash3.stringHash(getRequest.toString)
    def queryResultCallback(cacheKey: Int) = new Callback[QueryResult, QueryResult] {
      def call(arg: QueryResult): QueryResult = {
        //        logger.debug(s"queryResultCachePut, $arg")
        cache.put(cacheKey, arg)
        arg
      }
    }
    if (queryParam.cacheTTLInMillis > 0) {
      val cacheTTL = queryParam.cacheTTLInMillis
      if (cache.asMap().containsKey(cacheKey)) {
        val cachedVal = cache.asMap().get(cacheKey)
        if (cachedVal != null && queryParam.timestamp - cachedVal.timestamp < cacheTTL) {
          // val elapsedTime = queryParam.timestamp - cachedVal.timestamp
          //          logger.debug(s"cacheHitAndValid: $cacheKey, $cacheTTL, $elapsedTime")
          Deferred.fromResult(cachedVal)
        }
        else {
          // cache.asMap().remove(cacheKey)
          //          logger.debug(s"cacheHitInvalid(invalidated): $cacheKey, $cacheTTL")
<<<<<<< HEAD
          fetchEdges(prevStepResultsLs, getRequest, q, stepIdx, queryParam, prevScore).addBoth(queryResultCallback(cacheKey))
        }
      } else {
        //        logger.debug(s"cacheMiss: $cacheKey")
        fetchEdges(prevStepResultsLs, getRequest, q, stepIdx, queryParam, prevScore).addBoth(queryResultCallback(cacheKey))
      }
    } else {
      //      logger.debug(s"cacheMiss(no cacheTTL in QueryParam): $cacheKey")
      fetchEdges(prevStepResultsLs, getRequest, q, stepIdx, queryParam, prevScore)
=======
          fetchEdges(ancestorVertexIds, getRequest, q, stepIdx, queryParam, prevScore).addBoth(queryResultCallback(cacheKey))
        }
      } else {
        //        logger.debug(s"cacheMiss: $cacheKey")
        fetchEdges(ancestorVertexIds, getRequest, q, stepIdx, queryParam, prevScore).addBoth(queryResultCallback(cacheKey))
      }
    } else {
      //      logger.debug(s"cacheMiss(no cacheTTL in QueryParam): $cacheKey")
      fetchEdges(ancestorVertexIds, getRequest, q, stepIdx, queryParam, prevScore)
>>>>>>> 1b8faf55
    }
  }

  /** actual request to HBase */
<<<<<<< HEAD
  private def fetchEdges(prevStepResultsLs: Seq[QueryResult], getRequest: GetRequest, q: Query, stepIdx: Int, queryParam: QueryParam, prevScore: Double): Deferred[QueryResult] = {
    //    if (!this.shouldRunFetch) Deferred.fromResult(QueryResult(q, stepIdx, queryParam))
    //    else {
    try {
      val client = getClient(queryParam.label.hbaseZkAddr)
      deferredCallbackWithFallback(client.get(getRequest))({ kvs =>
        val edgeWithScores = Edge.toEdges(prevStepResultsLs, kvs, queryParam, prevScore, isInnerCall = false)
        QueryResult(q, stepIdx, queryParam, new ArrayList(edgeWithScores))
      }, QueryResult(q, stepIdx, queryParam))
    } catch {
      case e@(_: Throwable | _: Exception) =>
=======
  private def fetchEdges(ancestorVertexIds: Seq[VertexId], getRequest: GetRequest, q: Query, stepIdx: Int, queryParam: QueryParam, prevScore: Double): Deferred[QueryResult] =
    Try {
      val client = getClient(queryParam.label.hbaseZkAddr)

      val successCallback = (kvs: util.ArrayList[KeyValue]) => {
        val edgeWithScores = Edge.toEdges(kvs, queryParam, prevScore, isInnerCall = false, ancestorVertexIds)
        QueryResult(q, stepIdx, queryParam, edgeWithScores)
      }

      val fallback = QueryResult(q, stepIdx, queryParam)

      deferredCallbackWithFallback(client.get(getRequest))(successCallback, fallback)

    } recover {
      case e: Exception =>
>>>>>>> 1b8faf55
        logger.error(s"Exception: $e", e)
        Deferred.fromResult(QueryResult(q, stepIdx, queryParam))
    } get

  private def alreadyVisitedVertices(queryResultLs: Seq[QueryResult]) = {
    val vertices = for {
      queryResult <- queryResultLs
      (edge, score) <- queryResult.edgeWithScoreLs
    } yield {
        (edge.labelWithDir, if (edge.labelWithDir.dir == GraphUtil.directions("out")) edge.tgtVertex else edge.srcVertex) -> true
      }
    vertices.toMap
  }

  private def getEdgesAsyncWithRank(queryResultsLs: Seq[QueryResult],
                                    q: Query,
                                    stepIdx: Int): Future[Seq[QueryResult]] = {
    implicit val ex = executionContext

    val prevStepOpt = if (stepIdx > 0) Option(q.steps(stepIdx - 1)) else None
    val prevStepThreshold = prevStepOpt.map(_.nextStepScoreThreshold).getOrElse(QueryParam.defaultThreshold)
    val prevStepLimit = prevStepOpt.map(_.nextStepLimit).getOrElse(-1)
    val step = q.steps(stepIdx)
    val alreadyVisited =
      if (stepIdx == 0) Map.empty[(LabelWithDirection, Vertex), Boolean]
      else alreadyVisitedVertices(queryResultsLs)

    val shouldPropagate = prevStepOpt.map { prevStep => prevStep.shouldPropagate }.getOrElse(false)
    //TODO:
    val groupedBy = queryResultsLs.flatMap { queryResult =>
      queryResult.edgeWithScoreLs.map { case (edge, score) =>
        (edge.tgtVertex ->(edge, score))
      }
    }.groupBy { case (vertex, (edge, score)) =>
      vertex
    }


    //    logger.debug(s"groupedBy: $groupedBy")
    val groupedByFiltered = for {
      (vertex, edgesWithScore) <- groupedBy
      aggregatedScore = edgesWithScore.map(_._2._2).sum if aggregatedScore >= prevStepThreshold
    } yield (vertex -> aggregatedScore)

    val prevStepTgtVertexIdEdges = for {
      (vertex, edgesWithScore) <- groupedBy
    } yield (vertex.id -> edgesWithScore.map(_._2._1))
    //    logger.debug(s"groupedByFiltered: $groupedByFiltered")

    val nextStepSrcVertices = if (prevStepLimit >= 0) {
      groupedByFiltered.toSeq.sortBy(-1 * _._2).take(prevStepLimit)
    } else {
      groupedByFiltered.toSeq
    }
    //    logger.debug(s"nextStepSrcVertices: $nextStepSrcVertices")
    val currentStepRequestLss = buildGetRequests(nextStepSrcVertices, step.queryParams)

    val queryParams = currentStepRequestLss.flatMap { case (getsWithQueryParams, prevScore) =>
      getsWithQueryParams.map { case (vertexId, get, queryParam) => queryParam }
    }
    val fallback = new util.ArrayList(queryParams.map(param => QueryResult(q, stepIdx, param)))
<<<<<<< HEAD
    val deffered = fetchEdgesLs(queryResultsLs, currentStepRequestLss, q, stepIdx)
=======
    val deffered = fetchEdgesLs(prevStepTgtVertexIdEdges, currentStepRequestLss, q, stepIdx, shouldPropagate)
>>>>>>> 1b8faf55
    val grouped: Deferred[util.ArrayList[QueryResult]] = Deferred.group(deffered)

    filterEdges(defferedToFuture(grouped)(fallback), q, stepIdx, alreadyVisited)
  }

  def getEdgesAsyncWithRank(queryResultLsFuture: Future[Seq[QueryResult]], q: Query, stepIdx: Int): Future[Seq[QueryResult]] = {
    implicit val ex = executionContext
    for {
      queryResultLs <- queryResultLsFuture
      //      (queryParam, edgeWithScoreLs) <- srcEdges
      // prevStep: (QueryParam, Seq[(Edge, Double)]), q: Query, stepIdx: Int): Future[Seq[(QueryParam, Iterable[(Edge, Double)])]] = {
      ret <- getEdgesAsyncWithRank(queryResultLs, q, stepIdx)
    } yield {
      ret
    }
  }

  def getEdge(srcVertex: Vertex, tgtVertex: Vertex, queryParam: QueryParam, isInnerCall: Boolean): Future[QueryResult] = {
    implicit val ex = this.executionContext


    val invertedEdge = Edge(srcVertex, tgtVertex, queryParam.labelWithDir).toInvertedEdgeHashLike()
    val getRequest = queryParam.tgtVertexInnerIdOpt(Option(invertedEdge.tgtVertex.innerId))
      .buildGetRequest(invertedEdge.srcVertex)
    val q = Query.toQuery(Seq(srcVertex), queryParam)

    defferedToFuture(getClient(queryParam.label.hbaseZkAddr).get(getRequest))(emptyKVs).map { kvs =>
<<<<<<< HEAD
      val edgeWithScoreLs = Edge.toEdges(prevStepResultsLs = Nil, kvs, queryParam, prevScore = 1.0, isInnerCall = isInnerCall)
=======
      val edgeWithScoreLs = Edge.toEdges(kvs, queryParam, prevScore = 1.0, isInnerCall = isInnerCall, Nil)
>>>>>>> 1b8faf55
      QueryResult(query = q, stepIdx = 0, queryParam = queryParam, edgeWithScoreLs = edgeWithScoreLs)
    }
  }

  def checkEdges(quads: Seq[(Vertex, Vertex, Label, Int)], isInnerCall: Boolean): Future[Seq[QueryResult]] = {
    implicit val ex = this.executionContext
    val futures = for {
      (srcVertex, tgtVertex, label, dir) <- quads
      queryParam = QueryParam(LabelWithDirection(label.id.get, dir))
    } yield getEdge(srcVertex, tgtVertex, queryParam, isInnerCall)

    Future.sequence(futures)
  }


  def buildGetRequests(startVertices: Seq[(Vertex, Double)], params: List[QueryParam]): Seq[(Iterable[(VertexId, GetRequest, QueryParam)], Double)] = {
    for {
      (vertex, score) <- startVertices
    } yield {
      val requests = for {
        param <- params
      } yield {
          (vertex.id, param.buildGetRequest(vertex), param)
        }
      (requests, score)
    }
  }


  def convertEdges(queryParam: QueryParam, edge: Edge, nextStepOpt: Option[Step]): Seq[Edge] = {
    for {
      convertedEdge <- queryParam.transformer.transform(edge, nextStepOpt)
    } yield convertedEdge
  }


  type HashKey = (Int, Int, Int, Int, Boolean)
  type FilterHashKey = (Int, Int)

  def toHashKey(queryParam: QueryParam, edge: Edge): (HashKey, FilterHashKey) = {
    val isDegree = edge.propsWithTs.containsKey(LabelMeta.degreeSeq)
    val src = edge.srcVertex.innerId.hashKey(queryParam.srcColumnWithDir.columnType)
    val tgt = edge.tgtVertex.innerId.hashKey(queryParam.tgtColumnWithDir.columnType)
    val hashKey = (src, edge.labelWithDir.labelId, edge.labelWithDir.dir, tgt, isDegree)
    val filterHashKey = (src, tgt)

    (hashKey, filterHashKey)
  }

  def filterEdges(queryResultLsFuture: Future[ArrayList[QueryResult]],
                  q: Query,
                  stepIdx: Int,
                  alreadyVisited: Map[(LabelWithDirection, Vertex), Boolean] =
                  Map.empty[(LabelWithDirection, Vertex), Boolean]): Future[Seq[QueryResult]] = {
    implicit val ex = Graph.executionContext
    queryResultLsFuture.map { queryResultLs =>
      val step = q.steps(stepIdx)

      val nextStepOpt = if (stepIdx < q.steps.size - 1) Option(q.steps(stepIdx + 1)) else None

      //      val labelOutputFields = step.queryParams.map { qParam =>
      //        qParam.labelWithDir.labelId -> qParam.outputFields
      //      }.toMap

      val excludeLabelWithDirSet = step.queryParams.filter(_.exclude).map(l => l.labelWithDir.labelId -> l.labelWithDir.dir).toSet
      val includeLabelWithDirSet = step.queryParams.filter(_.include).map(l => l.labelWithDir.labelId -> l.labelWithDir.dir).toSet

      val edgesToExclude = new util.concurrent.ConcurrentHashMap[FilterHashKey, Boolean]()
      val edgesToInclude = new util.concurrent.ConcurrentHashMap[FilterHashKey, Boolean]()

      val queryParamResultLs = for {
        queryResult <- queryResultLs
      } yield {
          val duplicateEdges = new util.concurrent.ConcurrentHashMap[HashKey, ListBuffer[(Edge, Double)]]()
          val resultEdgeWithScores = new util.concurrent.ConcurrentHashMap[HashKey, (HashKey, FilterHashKey, Edge, Double)]()
          val edgeWithScoreSorted = new ListBuffer[(HashKey, FilterHashKey, Edge, Double)]

          val labelWeight = step.labelWeights.get(queryResult.queryParam.labelWithDir.labelId).getOrElse(1.0)
          for {
            (edge, score) <- queryResult.edgeWithScoreLs
            //            outputFields <- labelOutputFields.get(edge.labelWithDir.labelId)
            convertedEdge <- convertEdges(queryResult.queryParam, edge, nextStepOpt)
            //            convertedEdge <- convertEdges(edge, labelOutputFields(edge.labelWithDir.labelId))
            (hashKey, filterHashKey) = toHashKey(queryResult.queryParam, convertedEdge)
          } {
            //            logger.error(s"filterEdge: $edge")
            /** check if this edge should be exlcuded. */
            val filterKey = edge.labelWithDir.labelId -> edge.labelWithDir.dir
            if (excludeLabelWithDirSet.contains(filterKey) && !edge.propsWithTs.containsKey(LabelMeta.degreeSeq)) {
              edgesToExclude.put(filterHashKey, true)
            } else {
              /** include should be aggregated into score */
              if (includeLabelWithDirSet.contains(filterKey) && !edge.propsWithTs.containsKey(LabelMeta.degreeSeq)) {
                edgesToInclude.put(filterHashKey, true)
              }
              /** process time decay */
              val tsVal = queryResult.queryParam.timeDecay match {
                case None => 1.0
                case Some(timeDecay) =>
                  val timeDiff = queryResult.queryParam.timestamp - edge.ts
                  timeDecay.decay(timeDiff)
              }

              val newScore = labelWeight * score * tsVal

              /** aggregate score into result. note that this is only aggregate in queryParam scope */
              if (resultEdgeWithScores.containsKey(hashKey)) {
                val (oldHashKey, oldFilterHashKey, oldEdge, oldScore) = resultEdgeWithScores.get(hashKey)
                //TODO:
                queryResult.queryParam.duplicatePolicy match {
                  case Query.DuplicatePolicy.First => // do nothing
                  case Query.DuplicatePolicy.Raw =>
                    if (duplicateEdges.containsKey(hashKey)) {
                      duplicateEdges.get(hashKey) += (convertedEdge -> newScore)
                    } else {
                      val newBuffer = new ListBuffer[(Edge, Double)]
                      newBuffer += (convertedEdge -> newScore)
                      duplicateEdges.put(hashKey, newBuffer)
                    }
                  case Query.DuplicatePolicy.CountSum =>
                    resultEdgeWithScores.put(hashKey, (hashKey, filterHashKey, oldEdge, oldScore + 1))
                  case _ =>
                    resultEdgeWithScores.put(hashKey, (hashKey, filterHashKey, oldEdge, oldScore + newScore))
                }
              } else {
                resultEdgeWithScores.put(hashKey, (hashKey, filterHashKey, convertedEdge, newScore))
                edgeWithScoreSorted += ((hashKey, filterHashKey, convertedEdge, newScore))
              }
            }
          }
          //                    logMap(duplicateEdges)
          //                    logMap(resultEdgeWithScores)

          (duplicateEdges, resultEdgeWithScores, edgeWithScoreSorted)
        }

      val aggregatedResults = for {
        (queryResult, queryParamResult) <- queryResultLs.zip(queryParamResultLs)
        (duplicateEdges, resultEdgeWithScores, edgeWithScoreSorted) = queryParamResult
      } yield {
          val edgesWithScores = for {
            (hashKey, filterHashKey, edge, _) <- edgeWithScoreSorted if edgesToInclude.containsKey(filterHashKey) || !edgesToExclude.containsKey(filterHashKey)
            score = resultEdgeWithScores.get(hashKey)._4
            (duplicateEdge, aggregatedScore) <- (edge -> score) +: (if (duplicateEdges.containsKey(hashKey)) duplicateEdges.get(hashKey) else Seq.empty)
            if aggregatedScore >= queryResult.queryParam.threshold
          } yield {
              //            logger.error(s"remainEdge: $duplicateEdge")
              (duplicateEdge, aggregatedScore)
            }

          QueryResult(queryResult.query, queryResult.stepIdx, queryResult.queryParam, edgesWithScores)
        }

      aggregatedResults
    }
  }

  private def logMap[K, V](h: ConcurrentHashMap[K, V]) = {
    for {
      e <- h.entrySet()
    } {
      logger.error(s"${e.getKey} -> ${e.getValue}")
    }
  }

  /**
   * Vertex
   */

  def getVerticesAsync(vertices: Seq[Vertex]): Future[Seq[Vertex]] = {
    implicit val ex = executionContext

    val futures = vertices.map { vertex =>
      val client = getClient(vertex.hbaseZkAddr)
      val get = vertex.buildGet
      get.setRpcTimeout(this.singleGetTimeout.toShort)
      get.setFailfast(true)

      val cacheKey = MurmurHash3.stringHash(get.toString)
      if (vertexCache.asMap().containsKey(cacheKey)) {
        val cachedVal = vertexCache.asMap().get(cacheKey)
        if (cachedVal == null) {
          defferedToFuture(client.get(get))(emptyKVs).map { kvs =>
            Vertex(kvs, vertex.serviceColumn.schemaVersion)
          }
        } else {
          Future.successful(cachedVal)
        }
      } else {
        defferedToFuture(client.get(get))(emptyKVs).map { kvs =>
          Vertex(kvs, vertex.serviceColumn.schemaVersion)
        }
      }
    }
    Future.sequence(futures).map { result => result.toList.flatten }
  }

  def mutateEdge(edge: Edge): Future[Boolean] = {
    implicit val ex = this.executionContext
    writeAsync(edge.label.hbaseZkAddr, Seq(edge).map(e => e.buildPutsAll())).map { rets =>
      rets.forall(identity)
    }
  }

  def mutateEdges(edges: Seq[Edge]): Future[Seq[Boolean]] = {
    implicit val ex = this.executionContext
    val futures = edges.map { edge => mutateEdge(edge) }
    Future.sequence(futures)
  }

  def mutateVertex(vertex: Vertex): Future[Boolean] = {
    implicit val ex = this.executionContext
    if (vertex.op == GraphUtil.operations("delete")) {
      deleteVertex(vertex)
    } else if (vertex.op == GraphUtil.operations("deleteAll")) {
      //      throw new RuntimeException("Not yet supported")
      deleteVerticesAll(List(vertex)).onComplete {
        case Success(s) => logger.info(s"mutateVertex($vertex) for deleteAll successed.")
        case Failure(ex) => logger.error(s"mutateVertex($vertex) for deleteAll failed. $ex", ex)
      }
      Future.successful(true)
    } else {
      writeAsync(vertex.hbaseZkAddr, Seq(vertex).map(v => v.buildPutsAll())).map { rets =>
        rets.forall(identity)
      }
    }
  }

  def mutateVertices(vertices: Seq[Vertex]): Future[Seq[Boolean]] = {
    implicit val ex = this.executionContext
    val futures = vertices.map { vertex => mutateVertex(vertex) }
    Future.sequence(futures)
  }

  private def deleteVertex(vertex: Vertex): Future[Boolean] = {
    implicit val ex = this.executionContext
    writeAsync(vertex.hbaseZkAddr, Seq(vertex).map(_.buildDeleteAsync())).map { rets =>
      rets.forall(identity)
    }
  }

  private def deleteVertices(vertices: Seq[Vertex]): Future[Seq[Boolean]] = {
    implicit val ex = this.executionContext
    val futures = vertices.map { vertex => deleteVertex(vertex) }
    Future.sequence(futures)
  }

  /**
   * O(E), maynot feasable
   */

  def deleteVerticesAll(vertices: List[Vertex]): Future[Boolean] = {
    implicit val ex = this.executionContext

    val labelsMap = for {
      vertex <- vertices
      label <- (Label.findBySrcColumnId(vertex.id.colId) ++ Label.findByTgtColumnId(vertex.id.colId))
    } yield {
        label.id.get -> label
      }
    val labels = labelsMap.groupBy { case (labelId, label) => labelId }.map {
      _._2.head
    } values

    /** delete vertex only */
    for {
      relEdgesOutDeleted <- deleteVerticesAllAsync(vertices, labels.toSeq, GraphUtil.directions("out"))
      relEdgesInDeleted <- deleteVerticesAllAsync(vertices, labels.toSeq, GraphUtil.directions("in"))
      vertexDeleted <- deleteVertices(vertices)
    } yield {
      relEdgesOutDeleted && relEdgesInDeleted && vertexDeleted.forall(identity)
    }
  }

  /** not care about partial failure for now */
  def deleteVerticesAllAsync(srcVertices: List[Vertex], labels: Seq[Label], dir: Int, ts: Option[Long] = None): Future[Boolean] = {
    implicit val ex = Graph.executionContext
    val requestTs = ts.getOrElse(System.currentTimeMillis())
    val queryParams = for {
      label <- labels
    } yield {
        val labelWithDir = LabelWithDirection(label.id.get, dir)
        QueryParam(labelWithDir).limit(0, maxValidEdgeListSize * 5).duplicatePolicy(Option(Query.DuplicatePolicy.Raw))
      }

    val step = Step(queryParams.toList)
    val q = Query(srcVertices, List(step), false)


    def deleteDuplicateEdges(queryResultLs: Seq[QueryResult]): Future[Boolean] = {
      val futures = for {
        queryResult <- queryResultLs
        (edge, score) <- queryResult.edgeWithScoreLs
        duplicateEdge = edge.duplicateEdge
        //        version = edge.version + Edge.incrementVersion // this lead to forcing delete on fetched edges
        version = requestTs
        copiedEdge = edge.copy(ts = requestTs, version = version)
        hbaseZkAddr = queryResult.queryParam.label.hbaseZkAddr
      } yield {
          logger.debug(s"FetchedEdge: $edge")
          logger.debug(s"DeleteEdge: $duplicateEdge")
          val indexedEdgesDeletes = duplicateEdge.edgesWithIndex.map { indexedEdge =>
            val delete = indexedEdge.buildDeletesAsync()
            logger.debug(s"indexedEdgeDelete: $delete")
            delete
          }
          //          ++ edge.edgesWithIndex.map { indexedEdge =>
          //            val delete = indexedEdge.buildDeletesAsync()
          //            logger.debug(s"indexedEdgeDelete: $delete")
          //            delete
          //          }
          val indexedEdgesIncrements = duplicateEdge.edgesWithIndex.map { indexedEdge =>
            val incr = indexedEdge.buildIncrementsAsync(-1L)
            logger.debug(s"indexedEdgeIncr: $incr")
            incr
          }
          //          ++ edge.edgesWithIndex.map { indexedEdge =>
          //            val incr = indexedEdge.buildIncrementsAsync(-1L)
          //            logger.debug(s"indexedEdgeIncr: $incr")
          //            incr
          //          }
          val snapshotEdgeDelete = duplicateEdge.toInvertedEdgeHashLike().buildDeleteAsync()

          /** delete inverse edges first, then delete current edge entirely */
          for {
            inverseEdgeDeletes <- Graph.writeAsync(hbaseZkAddr, Seq(snapshotEdgeDelete) :: indexedEdgesDeletes ++ indexedEdgesIncrements)
            if inverseEdgeDeletes.forall(identity)
            edgeDeletes <-
            if (edge.ts < requestTs) Graph.writeAsync(hbaseZkAddr, copiedEdge.edgesWithIndex.map { e => e.buildDeletesAsync() })
            else Future.successful(Seq(true))
          } yield {
            //            inverseEdgeDeletes.forall(identity)
            edgeDeletes.forall(identity)
          }
        }
      Future.sequence(futures).map { rets => rets.forall(identity) }
    }

    for {
      queryResultLs <- getEdgesAsync(q)
      ret <- deleteDuplicateEdges(queryResultLs)
    } yield ret
  }


  def mutateElements(elemnents: Seq[GraphElement]): Future[Seq[Boolean]] = {
    implicit val ex = this.executionContext
    val futures = elemnents.map { element =>
      element match {
        case edge: Edge => mutateEdge(edge)
        case vertex: Vertex => mutateVertex(vertex)
        case _ => throw new RuntimeException(s"$element is not edge/vertex")
      }
    }
    Future.sequence(futures)
  }


  // select
  def getVertex(vertex: Vertex): Future[Option[Vertex]] = {
    implicit val ex = executionContext
    val client = getClient(vertex.hbaseZkAddr)
    defferedToFuture(client.get(vertex.buildGet))(emptyKVs).map { kvs =>
      Vertex(kvs, vertex.serviceColumn.schemaVersion)
    }
  }

  /**
   * Bulk
   */

  /**
   * when how from to what direction (meta info key:value)
   * ex) timestamp insert shon sol talk_friend directed/undirected propperties
   * ex) timestamp insert shon talk_user_id propperties
   *
   */
  def toGraphElement(s: String, labelMapping: Map[String, String] = Map.empty): Option[GraphElement] = Try {
    val parts = GraphUtil.split(s)
    val logType = parts(2)
    val element = if (logType == "edge" | logType == "e") {
      /** current only edge is considered to be bulk loaded */
      labelMapping.get(parts(5)) match {
        case None =>
        case Some(toReplace) =>
          parts(5) = toReplace
      }
      toEdge(parts)
    } else if (logType == "vertex" | logType == "v") {
      toVertex(parts)
    } else {
      throw new KGraphExceptions.JsonParseException("log type is not exist in log.")
    }

    element
  } recover {
    case e: Exception =>
      logger.error(s"$e", e)
      None
  } get

  def bulkMutates(elements: Iterable[GraphElement], mutateInPlace: Boolean = false) = {
    val vertices = new ListBuffer[Vertex]
    val edges = new ListBuffer[Edge]
    for (e <- elements) {
      e match {
        case edge: Edge => edges += edge
        case vertex: Vertex => vertices += vertex
        case _ => throw new Exception("GraphElement should be either vertex or edge.")
      }
    }
    mutateVertices(vertices)
    mutateEdges(edges)
  }

  def toVertex(s: String): Option[Vertex] = {
    toVertex(GraphUtil.split(s))
  }

  def toEdge(s: String): Option[Edge] = {
    toEdge(GraphUtil.split(s))
  }

  //"1418342849000\tu\te\t3286249\t71770\ttalk_friend\t{\"is_hidden\":false}"
  //{"from":1,"to":101,"label":"graph_test","props":{"time":-1, "weight":10},"timestamp":1417616431},
  def toEdge(parts: Array[String]): Option[Edge] = Try {
    val (ts, operation, logType, srcId, tgtId, label) = (parts(0), parts(1), parts(2), parts(3), parts(4), parts(5))
    val props = if (parts.length >= 7) parts(6) else "{}"
    val tempDirection = if (parts.length >= 8) parts(7) else "out"
    val direction = if (tempDirection != "out" && tempDirection != "in") "out" else tempDirection

    val edge = Management.toEdge(ts.toLong, operation, srcId, tgtId, label, direction, props)
    //            logger.debug(s"toEdge: $edge")
    Some(edge)
  } recover {
    case e: Exception =>
      logger.error(s"toEdge: $e", e)
      throw e
  } get

  //"1418342850000\ti\tv\t168756793\ttalk_user_id\t{\"country_iso\":\"KR\"}"
  def toVertex(parts: Array[String]): Option[Vertex] = Try {
    val (ts, operation, logType, srcId, serviceName, colName) = (parts(0), parts(1), parts(2), parts(3), parts(4), parts(5))
    val props = if (parts.length >= 7) parts(6) else "{}"
    Some(Management.toVertex(ts.toLong, operation, srcId, serviceName, colName, props))
  } recover {
    case e: Throwable =>
      logger.error(s"toVertex: $e", e)
      throw e
  } get
}<|MERGE_RESOLUTION|>--- conflicted
+++ resolved
@@ -259,25 +259,14 @@
     } get
   }
 
-<<<<<<< HEAD
-  private def fetchEdgesLs(prevStepResultsLs: Seq[QueryResult], currentStepRequestLss: Seq[(Iterable[(GetRequest, QueryParam)], Double)], q: Query, stepIdx: Int): Seq[Deferred[QueryResult]] = {
-=======
   private def fetchEdgesLs(prevStepTgtVertexIdEdges: Map[VertexId, Seq[Edge]],
                            currentStepRequestLss: Seq[(Iterable[(VertexId, GetRequest, QueryParam)], Double)],
                            q: Query, stepIdx: Int,
                            shouldPropagate: Boolean): Seq[Deferred[QueryResult]] = {
->>>>>>> 1b8faf55
     for {
       (prevStepTgtVertexResultLs, prevScore) <- currentStepRequestLss
       (startVertexId, getRequest, queryParam) <- prevStepTgtVertexResultLs
     } yield {
-<<<<<<< HEAD
-      fetchEdgesWithCache(prevStepResultsLs, getRequest, q, stepIdx, queryParam, prevScore)
-    }
-  }
-
-  private def fetchEdgesWithCache(prevStepResultsLs: Seq[QueryResult], getRequest: GetRequest, q: Query, stepIdx: Int, queryParam: QueryParam, prevScore: Double): Deferred[QueryResult] = {
-=======
       val ancestorVertexIds =
         if (shouldPropagate) {
           Seq(startVertexId)
@@ -296,7 +285,6 @@
   }
 
   private def fetchEdgesWithCache(ancestorVertexIds: Seq[VertexId], getRequest: GetRequest, q: Query, stepIdx: Int, queryParam: QueryParam, prevScore: Double): Deferred[QueryResult] = {
->>>>>>> 1b8faf55
     val cacheKey = MurmurHash3.stringHash(getRequest.toString)
     def queryResultCallback(cacheKey: Int) = new Callback[QueryResult, QueryResult] {
       def call(arg: QueryResult): QueryResult = {
@@ -317,17 +305,6 @@
         else {
           // cache.asMap().remove(cacheKey)
           //          logger.debug(s"cacheHitInvalid(invalidated): $cacheKey, $cacheTTL")
-<<<<<<< HEAD
-          fetchEdges(prevStepResultsLs, getRequest, q, stepIdx, queryParam, prevScore).addBoth(queryResultCallback(cacheKey))
-        }
-      } else {
-        //        logger.debug(s"cacheMiss: $cacheKey")
-        fetchEdges(prevStepResultsLs, getRequest, q, stepIdx, queryParam, prevScore).addBoth(queryResultCallback(cacheKey))
-      }
-    } else {
-      //      logger.debug(s"cacheMiss(no cacheTTL in QueryParam): $cacheKey")
-      fetchEdges(prevStepResultsLs, getRequest, q, stepIdx, queryParam, prevScore)
-=======
           fetchEdges(ancestorVertexIds, getRequest, q, stepIdx, queryParam, prevScore).addBoth(queryResultCallback(cacheKey))
         }
       } else {
@@ -337,24 +314,10 @@
     } else {
       //      logger.debug(s"cacheMiss(no cacheTTL in QueryParam): $cacheKey")
       fetchEdges(ancestorVertexIds, getRequest, q, stepIdx, queryParam, prevScore)
->>>>>>> 1b8faf55
     }
   }
 
   /** actual request to HBase */
-<<<<<<< HEAD
-  private def fetchEdges(prevStepResultsLs: Seq[QueryResult], getRequest: GetRequest, q: Query, stepIdx: Int, queryParam: QueryParam, prevScore: Double): Deferred[QueryResult] = {
-    //    if (!this.shouldRunFetch) Deferred.fromResult(QueryResult(q, stepIdx, queryParam))
-    //    else {
-    try {
-      val client = getClient(queryParam.label.hbaseZkAddr)
-      deferredCallbackWithFallback(client.get(getRequest))({ kvs =>
-        val edgeWithScores = Edge.toEdges(prevStepResultsLs, kvs, queryParam, prevScore, isInnerCall = false)
-        QueryResult(q, stepIdx, queryParam, new ArrayList(edgeWithScores))
-      }, QueryResult(q, stepIdx, queryParam))
-    } catch {
-      case e@(_: Throwable | _: Exception) =>
-=======
   private def fetchEdges(ancestorVertexIds: Seq[VertexId], getRequest: GetRequest, q: Query, stepIdx: Int, queryParam: QueryParam, prevScore: Double): Deferred[QueryResult] =
     Try {
       val client = getClient(queryParam.label.hbaseZkAddr)
@@ -370,7 +333,6 @@
 
     } recover {
       case e: Exception =>
->>>>>>> 1b8faf55
         logger.error(s"Exception: $e", e)
         Deferred.fromResult(QueryResult(q, stepIdx, queryParam))
     } get
@@ -432,11 +394,7 @@
       getsWithQueryParams.map { case (vertexId, get, queryParam) => queryParam }
     }
     val fallback = new util.ArrayList(queryParams.map(param => QueryResult(q, stepIdx, param)))
-<<<<<<< HEAD
-    val deffered = fetchEdgesLs(queryResultsLs, currentStepRequestLss, q, stepIdx)
-=======
     val deffered = fetchEdgesLs(prevStepTgtVertexIdEdges, currentStepRequestLss, q, stepIdx, shouldPropagate)
->>>>>>> 1b8faf55
     val grouped: Deferred[util.ArrayList[QueryResult]] = Deferred.group(deffered)
 
     filterEdges(defferedToFuture(grouped)(fallback), q, stepIdx, alreadyVisited)
@@ -464,11 +422,7 @@
     val q = Query.toQuery(Seq(srcVertex), queryParam)
 
     defferedToFuture(getClient(queryParam.label.hbaseZkAddr).get(getRequest))(emptyKVs).map { kvs =>
-<<<<<<< HEAD
-      val edgeWithScoreLs = Edge.toEdges(prevStepResultsLs = Nil, kvs, queryParam, prevScore = 1.0, isInnerCall = isInnerCall)
-=======
       val edgeWithScoreLs = Edge.toEdges(kvs, queryParam, prevScore = 1.0, isInnerCall = isInnerCall, Nil)
->>>>>>> 1b8faf55
       QueryResult(query = q, stepIdx = 0, queryParam = queryParam, edgeWithScoreLs = edgeWithScoreLs)
     }
   }
