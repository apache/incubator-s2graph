--- conflicted
+++ resolved
@@ -9,490 +9,6 @@
 
 
 object HBaseElement {
-<<<<<<< HEAD
-  val ttsForActivity = 60 * 60 * 24 * 30
-  val delimiter = "|"
-  val seperator = ":"
-  val bytesForMurMur = 2
-  val bitsForDir = 2
-  val bytesForOp = 3
-  val bitsForLenWithDir = 5
-  val bitsForDirWithLen = 2
-  val bitsForOp = 3
-
-  val bitForPropMode = 1
-  val bitForByte = 7
-  /**
-   * id between application and Graph Instance.
-   */
-  object CompositeId {
-    val defaultColId = 0
-    val defaultInnerId = 0
-    val isDescOrder = false
-    val emptyCompositeId = CompositeId(defaultColId, InnerVal.withLong(defaultInnerId), isEdge = true, useHash = true)
-    def apply(bytes: Array[Byte], offset: Int, isEdge: Boolean, useHash: Boolean): CompositeId = {
-      var pos = offset
-      if (useHash) {
-        // skip over murmur hash
-        pos += 2
-      }
-      val innerId = InnerVal(bytes, pos)
-      pos += innerId.bytes.length
-      if (isEdge) {
-        CompositeId(defaultColId, innerId, true, useHash)
-      } else {
-        val cId = Bytes.toInt(bytes, pos, 4)
-        CompositeId(cId, innerId, false, useHash)
-      }
-    }
-  }
-  // TODO: colId range < (1<<15??) id length??
-  case class CompositeId(colId: Int, innerId: InnerVal, isEdge: Boolean, useHash: Boolean) {
-    //    play.api.Logger.debug(s"$this")
-    lazy val hash = murmur3(innerId.value.toString)
-    lazy val bytes = {
-      var ret = if (useHash) Bytes.toBytes(hash) else Array.empty[Byte]
-      isEdge match {
-        case false =>
-          Bytes.add(ret, innerId.bytes, Bytes.toBytes(colId))
-        case true => Bytes.add(ret, innerId.bytes)
-      }
-    }
-    lazy val bytesInUse = bytes.length
-    def updateIsEdge(otherIsEdge: Boolean) = CompositeId(colId, innerId, otherIsEdge, useHash)
-    def updateUseHash(otherUseHash: Boolean) = CompositeId(colId, innerId, isEdge, otherUseHash)
-    override def equals(obj: Any) = {
-      obj match {
-        case other: CompositeId => colId == other.colId && innerId == other.innerId
-        case _ => false
-      }
-    }
-  }
-
-  /**
-   * label + direction
-   */
-
-  object LabelWithDirection {
-    val maxBytes = Bytes.toBytes(Int.MaxValue)
-    def apply(compositeInt: Int): LabelWithDirection = {
-      //      play.api.Logger.debug(s"CompositeInt: $compositeInt")
-
-      val dir = compositeInt & ((1 << bitsForDir) - 1)
-      val labelId = compositeInt >> bitsForDir
-      LabelWithDirection(labelId, dir)
-    }
-  }
-  case class LabelWithDirection(labelId: Int, dir: Int) {
-    assert(dir < (1 << bitsForDir))
-    assert(labelId < (Int.MaxValue >> bitsForDir))
-
-    val labelBits = labelId << bitsForDir
-
-    lazy val compositeInt = labelBits | dir
-    lazy val bytes = Bytes.toBytes(compositeInt)
-    lazy val dirToggled = LabelWithDirection(labelId, toggleDir(dir))
-    def updateDir(newDir: Int) = LabelWithDirection(labelId, newDir)
-
-  }
-
-  object InnerVal {
-    val defaultVal = InnerVal(None, None, None)
-    val stringLenOffset = 7.toByte
-    val maxStringLen = Byte.MaxValue - stringLenOffset
-    val maxMetaByte = Byte.MaxValue
-    val minMetaByte = 0.toByte
-    /**
-     * first byte encoding rule.
-     * 0 => default
-     * 1 => long
-     * 2 => int
-     * 3 => short
-     * 4 => byte
-     * 5 => true
-     * 6 => false
-     * 7 ~ 127 => string len + 7
-     */
-    val metaByte = Map("default" -> 0, "long" -> 1, "int" -> 2, "short" -> 3,
-      "byte" -> 4, "true" -> 5, "false" -> 6).map {
-        case (k, v) => (k, v.toByte)
-      }
-    val metaByteRev = metaByte.map { case (k, v) => (v.toByte, k) } ++ metaByte.map { case (k, v) => ((-v).toByte, k) }
-
-    def maxIdVal(dataType: String) = {
-      dataType match {
-        case "string" => InnerVal.withStr((0 until (Byte.MaxValue - stringLenOffset)).map("~").mkString)
-        case "long" => InnerVal.withLong(Long.MaxValue)
-        case "bool" => InnerVal.withBoolean(true)
-        case _ => throw IllegalDataTypeException(dataType)
-      }
-    }
-    def minIdVal(dataType: String) = {
-      dataType match {
-        case "string" => InnerVal.withStr("")
-        case "long" => InnerVal.withLong(1)
-        case "bool" => InnerVal.withBoolean(false)
-        case _ => throw IllegalDataTypeException(dataType)
-      }
-    }
-    def apply(bytes: Array[Byte], offset: Int): InnerVal = {
-      var pos = offset
-      //
-      val len = bytes(pos)
-      //      play.api.Logger.debug(s"${bytes(offset)}: ${bytes.toList.slice(pos, bytes.length)}")
-      pos += 1
-
-      val (longV, strV, boolV) = metaByteRev.get(len) match {
-        case Some(s) =>
-          s match {
-            case "default" => (None, None, None)
-            case "true" => (None, None, Some(true))
-            case "false" => (None, None, Some(false))
-            case "byte" =>
-              val b = bytes(pos)
-              val value = if (b >= 0) Byte.MaxValue - b else Byte.MinValue - b - 1
-              (Some(value.toLong), None, None)
-            case "short" =>
-              val b = Bytes.toShort(bytes, pos, 2)
-              val value = if (b >= 0) Short.MaxValue - b else Short.MinValue - b - 1
-              (Some(value.toLong), None, None)
-            case "int" =>
-              val b = Bytes.toInt(bytes, pos, 4)
-              val value = if (b >= 0) Int.MaxValue - b else Int.MinValue - b - 1
-              (Some(value.toLong), None, None)
-            case "long" =>
-              val b = Bytes.toLong(bytes, pos, 8)
-              val value = if (b >= 0) Long.MaxValue - b else Long.MinValue - b - 1
-              (Some(value.toLong), None, None)
-          }
-        case _ => // string
-          val strLen = len - stringLenOffset
-          (None, Some(Bytes.toString(bytes, pos, strLen)), None)
-      }
-
-      InnerVal(longV, strV, boolV)
-    }
-
-    def withLong(l: Long): InnerVal = {
-      //      if (l < 0) throw new IllegalDataRangeException("value should be >= 0")
-      InnerVal(Some(l), None, None)
-    }
-    def withStr(s: String): InnerVal = {
-      InnerVal(None, Some(s), None)
-    }
-    def withBoolean(b: Boolean): InnerVal = {
-      InnerVal(None, None, Some(b))
-    }
-    /**
-     * In natural order
-     * -129, -128 , -2, -1 < 0 < 1, 2, 127, 128
-     *
-     * In byte order
-     * 0 < 1, 2, 127, 128 < -129, -128, -2, -1
-     *
-     */
-    def transform(l: Long): (Byte, Array[Byte]) = {
-      if (Byte.MinValue < l && l <= Byte.MaxValue) {
-        //        val value = if (l < 0) l - Byte.MinValue else l + Byte.MinValue
-        val key = if (l >= 0) metaByte("byte") else -metaByte("byte")
-        val value = if (l >= 0) Byte.MaxValue - l else Byte.MinValue - l - 1
-        val valueBytes = Array.fill(1)(value.toByte)
-        (key.toByte, valueBytes)
-      } else if (Short.MinValue < l && l <= Short.MaxValue) {
-        val key = if (l >= 0) metaByte("short") else -metaByte("short")
-        val value = if (l >= 0) Short.MaxValue - l else Short.MinValue - l - 1
-        val valueBytes = Bytes.toBytes(value.toShort)
-        (key.toByte, valueBytes)
-      } else if (Int.MinValue < l && l <= Int.MaxValue) {
-        val key = if (l >= 0) metaByte("int") else -metaByte("int")
-        val value = if (l >= 0) Int.MaxValue - l else Int.MinValue - l - 1
-        val valueBytes = Bytes.toBytes(value.toInt)
-        (key.toByte, valueBytes)
-      } else if (Long.MinValue < l && l <= Long.MaxValue) {
-        val key = if (l >= 0) metaByte("long") else -metaByte("long")
-        val value = if (l >= 0) Long.MaxValue - l else Long.MinValue - l - 1
-        val valueBytes = Bytes.toBytes(value.toLong)
-        (key.toByte, valueBytes)
-      } else {
-        throw new Exception(s"InnerVal range is out: $l")
-      }
-    }
-  }
-
-  case class InnerVal(longV: Option[Long], strV: Option[String], boolV: Option[Boolean]) {
-    import InnerVal._
-
-    lazy val bytes = {
-      val (meta, valBytes) = (longV, strV, boolV) match {
-        case (None, None, None) =>
-          (metaByte("default"), Array.empty[Byte])
-        case (Some(l), None, None) =>
-          transform(l)
-        case (None, None, Some(b)) =>
-          val meta = if (b) metaByte("true") else metaByte("false")
-          (meta, Array.empty[Byte])
-        case (None, Some(s), None) =>
-          val sBytes = Bytes.toBytes(s)
-          if (sBytes.length > maxStringLen) throw new IllegalDataTypeException(s"string in innerVal maxSize is $maxStringLen, given ${sBytes.length}")
-          assert(sBytes.length <= maxStringLen)
-          val meta = (stringLenOffset + sBytes.length).toByte
-          (meta, sBytes)
-        case _ => throw new IllegalDataTypeException("innerVal data type should be [long/string/bool]")
-      }
-      Bytes.add(Array.fill(1)(meta.toByte), valBytes)
-    }
-
-    //    lazy val bytesInUse = bytes.length
-    lazy val isDefault = longV.isEmpty && strV.isEmpty && boolV.isEmpty
-    lazy val value = (longV, strV, boolV) match {
-      case (Some(l), None, None) => l
-      case (None, Some(s), None) => s
-      case (None, None, Some(b)) => b
-      case _ => throw new Exception(s"InnerVal should be [long/integeer/short/byte/string/boolean]")
-    }
-    lazy val valueType = (longV, strV, boolV) match {
-      case (Some(l), None, None) => "long"
-      case (None, Some(s), None) => "string"
-      case (None, None, Some(b)) => "boolean"
-      case _ => throw new Exception(s"InnerVal should be [long/integeer/short/byte/string/boolean]")
-    }
-    override def toString(): String = {
-      value.toString
-    }
-
-    def compare(other: InnerVal) = {
-      (value, other.value) match {
-        case (v1: Long, v2: Long) => v1.compare(v2)
-        case (b1: Boolean, b2: Boolean) => b1.compare(b2)
-        case (s1: String, s2: String) => s1.compare(s2)
-        case _ => throw new Exception("Please check a type of the compare operands")
-      }
-    }
-    def +(other: InnerVal) = {
-      (value, other.value) match {
-        case (v1: Long, v2: Long) => InnerVal.withLong(v1 + v2)
-        case (b1: Boolean, b2: Boolean) => InnerVal.withBoolean(if (b2) !b1 else b1)
-        case _ => throw new Exception("Please check a type of the incr operands")
-      }
-    }
-    def <(other: InnerVal) = this.compare(other) < 0
-    def <=(other: InnerVal) = this.compare(other) <= 0
-    def >(other: InnerVal) = this.compare(other) > 0
-    def >=(other: InnerVal) = this.compare(other) >= 0
-
-  }
-  object InnerValWithTs {
-    def apply(bytes: Array[Byte], offset: Int): InnerValWithTs = {
-      val innerVal = InnerVal(bytes, offset)
-      var pos = offset + innerVal.bytes.length
-      val ts = Bytes.toLong(bytes, pos, 8)
-      InnerValWithTs(innerVal, ts)
-    }
-    def withLong(value: Long, ts: Long) = InnerValWithTs(InnerVal.withLong(value), ts)
-    def withStr(value: String, ts: Long) = InnerValWithTs(InnerVal.withStr(value), ts)
-    def withBoolean(value: Boolean, ts: Long) = InnerValWithTs(InnerVal.withBoolean(value), ts)
-    def withInnerVal(value: InnerVal, ts: Long) = InnerValWithTs(value, ts)
-  }
-  case class InnerValWithTs(innerVal: InnerVal, ts: Long) {
-    lazy val bytes = Bytes.add(innerVal.bytes, Bytes.toBytes(ts))
-  }
-  def propsToBytes(props: Seq[(Byte, InnerVal)]): Array[Byte] = {
-    val len = props.length
-    assert(len < Byte.MaxValue)
-    var bytes = Array.fill(1)(len.toByte)
-    for ((k, v) <- props) bytes = Bytes.add(bytes, v.bytes)
-
-    //    Logger.debug(s"propsToBytes: $props => ${bytes.toList}")
-    bytes
-  }
-  def propsToKeyValues(props: Seq[(Byte, InnerVal)]): Array[Byte] = {
-    val len = props.length
-    assert(len < Byte.MaxValue)
-    var bytes = Array.fill(1)(len.toByte)
-    for ((k, v) <- props) bytes = Bytes.add(bytes, Array.fill(1)(k), v.bytes)
-    //    Logger.debug(s"propsToBytes: $props => ${bytes.toList}")
-    bytes
-  }
-  def propsToKeyValuesWithTs(props: Seq[(Byte, InnerValWithTs)]): Array[Byte] = {
-    val len = props.length
-    assert(len < Byte.MaxValue)
-    var bytes = Array.fill(1)(len.toByte)
-    for ((k, v) <- props) bytes = Bytes.add(bytes, Array.fill(1)(k), v.bytes)
-    //    Logger.debug(s"propsToBytes: $props => ${bytes.toList}")
-    bytes
-  }
-  def bytesToKeyValues(bytes: Array[Byte], offset: Int): (Seq[(Byte, InnerVal)], Int) = {
-    var pos = offset
-    val len = bytes(pos)
-    pos += 1
-    val kvs = new ArrayBuffer[(Byte, InnerVal)]
-    for (i <- (0 until len)) {
-      val k = bytes(pos)
-      pos += 1
-      val v = InnerVal(bytes, pos)
-      pos += v.bytes.length
-      kvs += (k -> v)
-    }
-    val ret = (kvs.toList, pos)
-    //    Logger.debug(s"bytesToProps: $ret")
-    ret
-  }
-  def bytesToKeyValuesWithTs(bytes: Array[Byte], offset: Int): (Seq[(Byte, InnerValWithTs)], Int) = {
-    var pos = offset
-    val len = bytes(pos)
-    pos += 1
-    val kvs = new ArrayBuffer[(Byte, InnerValWithTs)]
-    for (i <- (0 until len)) {
-      val k = bytes(pos)
-      pos += 1
-      val v = InnerValWithTs(bytes, pos)
-      pos += v.bytes.length
-      kvs += (k -> v)
-    }
-    val ret = (kvs.toList, pos)
-    //    Logger.debug(s"bytesToProps: $ret")
-    ret
-  }
-  def bytesToProps(bytes: Array[Byte], offset: Int): (Seq[(Byte, InnerVal)], Int) = {
-    var pos = offset
-    val len = bytes(pos)
-    pos += 1
-    val kvs = new ArrayBuffer[(Byte, InnerVal)]
-    for (i <- (0 until len)) {
-      val k = HLabelMeta.emptyValue
-      val v = InnerVal(bytes, pos)
-      pos += v.bytes.length
-      kvs += (k -> v)
-    }
-    val ret = (kvs.toList, pos)
-    //    Logger.debug(s"bytesToProps: $ret")
-    ret
-  }
-  def labelOrderSeqWithIsInverted(labelOrderSeq: Byte, isInverted: Boolean): Array[Byte] = {
-    assert(labelOrderSeq < (1 << 6))
-    val byte = labelOrderSeq << 1 | (if (isInverted) 1 else 0)
-    Array.fill(1)(byte.toByte)
-  }
-  def bytesToLabelIndexSeqWithIsInverted(bytes: Array[Byte], offset: Int): (Byte, Boolean) = {
-    val byte = bytes(offset)
-    val isInverted = if ((byte & 1) != 0) true else false
-    val labelOrderSeq = byte >> 1
-    (labelOrderSeq.toByte, isInverted)
-  }
-  /**
-   * hbase specific classes
-   */
-
-  object VertexRowKey {
-    val isEdge = false
-    def apply(bytes: Array[Byte], offset: Int): VertexRowKey = {
-      VertexRowKey(CompositeId(bytes, offset, isEdge, true))
-    }
-  }
-
-  case class VertexRowKey(id: CompositeId) {
-    lazy val bytes = id.bytes
-  }
-
-  object VertexQualifier {
-    def apply(bytes: Array[Byte], offset: Int, len: Int): VertexQualifier = {
-      VertexQualifier(bytes(offset))
-    }
-  }
-  case class VertexQualifier(propKey: Byte) {
-    lazy val bytes = Array.fill(1)(propKey)
-  }
-
-  object EdgeRowKey {
-    val propMode = 0
-    val isEdge = true
-    def apply(bytes: Array[Byte], offset: Int): EdgeRowKey = {
-      var pos = offset
-      val copmositeId = CompositeId(bytes, pos, isEdge, true)
-      pos += copmositeId.bytesInUse
-      val labelWithDir = LabelWithDirection(Bytes.toInt(bytes, pos, 4))
-      pos += 4
-      val (labelOrderSeq, isInverted) = bytesToLabelIndexSeqWithIsInverted(bytes, pos)
-      EdgeRowKey(copmositeId, labelWithDir, labelOrderSeq, isInverted)
-    }
-  }
-  //TODO: split inverted table? cf?
-  case class EdgeRowKey(srcVertexId: CompositeId, labelWithDir: LabelWithDirection, labelOrderSeq: Byte, isInverted: Boolean) {
-    //    play.api.Logger.debug(s"$this")
-    lazy val innerSrcVertexId = srcVertexId.updateUseHash(true)
-    lazy val bytes = Bytes.add(innerSrcVertexId.bytes, labelWithDir.bytes, labelOrderSeqWithIsInverted(labelOrderSeq, isInverted))
-  }
-
-  object EdgeQualifier {
-    val isEdge = true
-    val degreeTgtId = Byte.MinValue
-    val degreeOp = 0.toByte
-    def apply(bytes: Array[Byte], offset: Int, len: Int): EdgeQualifier = {
-      var pos = offset
-      val op = bytes(offset + len - 1)
-
-      val (props, tgtVertexId) = {
-        val (props, endAt) = bytesToProps(bytes, pos)
-        val tgtVertexId = CompositeId(bytes, endAt, true, false)
-        (props, tgtVertexId)
-      }
-      EdgeQualifier(props, tgtVertexId, op)
-    }
-  }
-  case class EdgeQualifier(props: Seq[(Byte, InnerVal)], tgtVertexId: CompositeId, op: Byte) {
-
-    val opBytes = Array.fill(1)(op)
-    val innerTgtVertexId = tgtVertexId.updateUseHash(false)
-    lazy val propsBytes = propsToBytes(props)
-    lazy val bytes = Bytes.add(propsBytes, innerTgtVertexId.bytes, opBytes)
-    //TODO:
-    def propsKVs(labelId: Int, labelOrderSeq: Byte): List[(Byte, InnerVal)] = {
-      val filtered = props.filter(kv => kv._1 != HLabelMeta.emptyValue)
-      if (filtered.isEmpty) {
-        val opt = for (index <- HLabelIndex.findByLabelIdAndSeq(labelId, labelOrderSeq)) yield {
-          val v = index.metaSeqs.zip(props.map(_._2))
-          v
-        }
-        opt.getOrElse(List.empty[(Byte, InnerVal)])
-      } else {
-        filtered.toList
-      }
-    }
-  }
-
-  object EdgeQualifierInverted {
-    def apply(bytes: Array[Byte], offset: Int): EdgeQualifierInverted = {
-      val tgtVertexId = CompositeId(bytes, offset, true, false)
-      EdgeQualifierInverted(tgtVertexId)
-    }
-  }
-  case class EdgeQualifierInverted(tgtVertexId: CompositeId) {
-    //    play.api.Logger.debug(s"$this")
-    val innerTgtVertexId = tgtVertexId.updateUseHash(false)
-    lazy val bytes = innerTgtVertexId.bytes
-  }
-  object EdgeValue {
-    def apply(bytes: Array[Byte], offset: Int): EdgeValue = {
-      val (props, endAt) = bytesToKeyValues(bytes, offset)
-      EdgeValue(props)
-    }
-  }
-  case class EdgeValue(props: Seq[(Byte, InnerVal)]) {
-    lazy val bytes = propsToKeyValues(props)
-  }
-  object EdgeValueInverted {
-    def apply(bytes: Array[Byte], offset: Int): EdgeValueInverted = {
-      var pos = offset
-      val op = bytes(pos)
-      pos += 1
-      val (props, endAt) = bytesToKeyValuesWithTs(bytes, pos)
-      EdgeValueInverted(op, props)
-    }
-  }
-  case class EdgeValueInverted(op: Byte, props: Seq[(Byte, InnerValWithTs)]) {
-    lazy val bytes = Bytes.add(Array.fill(1)(op), propsToKeyValuesWithTs(props))
-  }
-=======
 //  val ttsForActivity = 60 * 60 * 24 * 30
 //  val delimiter = "|"
 //  val seperator = ":"
@@ -975,6 +491,5 @@
 //  case class EdgeValueInverted(op: Byte, props: Seq[(Byte, InnerValWithTs)]) {
 //    lazy val bytes = Bytes.add(Array.fill(1)(op), propsToKeyValuesWithTs(props))
 //  }
->>>>>>> 9c27d026
 
 }