package com.kakao.s2graph.core.utils

import com.stumbleupon.async.{Callback, Deferred}

import scala.concurrent.{ExecutionContext, Future, Promise}

object Extensions {

  implicit class FutureOps[T](f: Future[T])(implicit ec: ExecutionContext) {

    def retryFallback(n: Int)(fallback: => T): Future[T] = n match {
      case i if i > 1 => f recoverWith { case t: Throwable => f.retryFallback(i - 1)(fallback) }
      case _ => Future.successful(fallback)
    }

    def retry(n: Int) = retryWith(n)(f)

    def retryWith(n: Int)(fallback: => Future[T]): Future[T] = n match {
<<<<<<< HEAD
      case i if i > 1 => f recoverWith {
        case t: Throwable => logger.info(s"Future.retryWith: $n")
          f.retryWith(i - 1)(fallback);
      }
=======
      case i if i > 1 => f recoverWith { case t: Throwable => logger.info(s"Future.retryWith: $t"); f.retryWith(n - 1)(fallback) }
>>>>>>> 8f06f436
      case _ => fallback
    }
  }

  implicit class DeferOps[T](d: Deferred[T])(implicit ex: ExecutionContext) {

    def retryFallback(n: Int)(fallback: => T): Deferred[T] = n match {
      case i if i > 1 => d.addErrback(new Callback[Deferred[T], Exception] {
        override def call(ex: Exception): Deferred[T] = {
          retryFallback(n - 1)(fallback)
        }
      })
    }

    def retry(n: Int) = retryWith(n)(d)

    def retryWith(n: Int)(fallback: => Deferred[T]): Deferred[T] = n match {
      case i if i > 1 => d.addErrback(new Callback[Deferred[T], Exception] {
        override def call(ex: Exception): Deferred[T] = {
          retryWith(n - 1)(fallback)
        }
      })
    }

    def withCallback[R](op: T => R): Deferred[R] = {
      d.addCallback(new Callback[R, T] {
        override def call(arg: T): R = op(arg)
      })
    }

    def recoverWith(op: Exception => T): Deferred[T] = {
      d.addErrback(new Callback[Deferred[T], Exception] {
        override def call(e: Exception): Deferred[T] = Deferred.fromResult(op(e))
      })
    }


    def toFuture: Future[T] = {
      val promise = Promise[T]

      d.addBoth(new Callback[Unit, T] {
        def call(arg: T) = arg match {
          case e: Exception => promise.failure(e)
          case _ => promise.success(arg)
        }
      })

      promise.future
    }

    def toFutureWith(fallback: => T): Future[T] = {
      toFuture recoverWith { case t: Throwable => Future.successful(fallback) }
    }

  }

}<|MERGE_RESOLUTION|>--- conflicted
+++ resolved
@@ -16,14 +16,10 @@
     def retry(n: Int) = retryWith(n)(f)
 
     def retryWith(n: Int)(fallback: => Future[T]): Future[T] = n match {
-<<<<<<< HEAD
       case i if i > 1 => f recoverWith {
-        case t: Throwable => logger.info(s"Future.retryWith: $n")
+        case t: Throwable => logger.info(s"Future.retryWith: $t, $n")
           f.retryWith(i - 1)(fallback);
       }
-=======
-      case i if i > 1 => f recoverWith { case t: Throwable => logger.info(s"Future.retryWith: $t"); f.retryWith(n - 1)(fallback) }
->>>>>>> 8f06f436
       case _ => fallback
     }
   }
