--- conflicted
+++ resolved
@@ -42,12 +42,8 @@
     "delete.all.fetch.size" -> java.lang.Integer.valueOf(1000),
     "future.cache.max.size" -> java.lang.Integer.valueOf(100000),
     "future.cache.expire.after.write" -> java.lang.Integer.valueOf(10000),
-<<<<<<< HEAD
     "future.cache.expire.after.access" -> java.lang.Integer.valueOf(5000),
     "s2graph.storage.backend" -> "hbase"
-=======
-    "future.cache.expire.after.access" -> java.lang.Integer.valueOf(5000)
->>>>>>> d9a7860b
   )
 
   var DefaultConfig: Config = ConfigFactory.parseMap(DefaultConfigs)
@@ -104,15 +100,6 @@
               case _ => innerVal.toString().toLong
             }
           } getOrElse(edge.ts)
-<<<<<<< HEAD
-//          val innerVal = edge.propsWithTs(timeDecay.labelMetaSeq).innerVal
-//
-//          edge.propsWithTs.get(timeDecay.labelMetaSeq).map(_.toString.toLong).getOrElse(edge.ts)
-=======
-          //          val innerVal = edge.propsWithTs(timeDecay.labelMetaSeq).innerVal
-          //
-          //          edge.propsWithTs.get(timeDecay.labelMetaSeq).map(_.toString.toLong).getOrElse(edge.ts)
->>>>>>> d9a7860b
         } catch {
           case e: Exception =>
             logger.error(s"processTimeDecay error. ${edge.toLogString}", e)
