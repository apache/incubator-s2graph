--- conflicted
+++ resolved
@@ -30,29 +30,7 @@
       }
     }
   }
-<<<<<<< HEAD
-}
-
-object GroupBy {
-  val Empty = GroupBy()
-=======
->>>>>>> d9a7860b
-}
-case class GroupBy(keys: Seq[String] = Nil,
-                   limitOpt: Option[Int] = None)
-
-case class QueryOption(removeCycle: Boolean = false,
-                       selectColumns: Seq[String] = Seq.empty,
-                       groupBy: GroupBy = GroupBy.Empty,
-                       orderByColumns: Seq[(String, Boolean)] = Seq.empty,
-                       filterOutQuery: Option[Query] = None,
-                       filterOutFields: Seq[String] = Seq(LabelMeta.to.name),
-                       withScore: Boolean = true,
-                       returnTree: Boolean = false,
-                       limitOpt: Option[Int] = None,
-                       returnAgg: Boolean = true,
-                       scoreThreshold: Double = Double.MinValue,
-                       returnDegree: Boolean = true)
+}
 
 case class MultiQuery(queries: Seq[Query],
                       weights: Seq[Double],
@@ -72,25 +50,16 @@
                        scoreThreshold: Double = Double.MinValue,
                        returnDegree: Boolean = true)
 
-case class MultiQuery(queries: Seq[Query], weights: Seq[Double], queryOption: QueryOption)
 
 case class Query(vertices: Seq[Vertex] = Seq.empty[Vertex],
                  steps: IndexedSeq[Step] = Vector.empty[Step],
-<<<<<<< HEAD
                  queryOption: QueryOption = QueryOption(),
                  jsonQuery: JsValue = JsNull) {
 
   val removeCycle = queryOption.removeCycle
   val selectColumns = queryOption.selectColumns
-  val groupBy = queryOption.groupBy
-//  val groupByColumns = queryOption.groupByColumns
-=======
-                 queryOption: QueryOption = QueryOption()) {
-
-  val removeCycle = queryOption.removeCycle
-  val selectColumns = queryOption.selectColumns
+//  val groupBy = queryOption.groupBy
   val groupByColumns = queryOption.groupByColumns
->>>>>>> d9a7860b
   val orderByColumns = queryOption.orderByColumns
   val filterOutQuery = queryOption.filterOutQuery
   val filterOutFields = queryOption.filterOutFields
@@ -102,11 +71,7 @@
 
   def cacheKeyBytes: Array[Byte] = {
     val selectBytes = Bytes.toBytes(queryOption.selectColumns.toString)
-<<<<<<< HEAD
-    val groupBytes = Bytes.toBytes(queryOption.groupBy.keys.toString)
-=======
     val groupBytes = Bytes.toBytes(queryOption.groupByColumns.toString)
->>>>>>> d9a7860b
     val orderByBytes = Bytes.toBytes(queryOption.orderByColumns.toString)
     val filterOutBytes = queryOption.filterOutQuery.map(_.cacheKeyBytes).getOrElse(Array.empty[Byte])
     val returnTreeBytes = Bytes.toBytes(queryOption.returnTree)
@@ -340,11 +305,7 @@
   var exclude = false
   var include = false
   var shouldNormalize= false
-<<<<<<< HEAD
   var cursorOpt: Option[String] = None
-
-=======
->>>>>>> d9a7860b
 
   var columnRangeFilterMinBytes = Array.empty[Byte]
   var columnRangeFilterMaxBytes = Array.empty[Byte]
@@ -532,26 +493,18 @@
     this
   }
 
-<<<<<<< HEAD
   def shouldNormalize(shouldNormalize: Boolean): QueryParam = {
     this.shouldNormalize = shouldNormalize
     this
   }
 
-=======
->>>>>>> d9a7860b
   def whereRawOpt(sqlOpt: Option[String]): QueryParam = {
     this.whereRawOpt = sqlOpt
     this
   }
 
-<<<<<<< HEAD
   def cursorOpt(cursorOpt: Option[String]): QueryParam = {
     this.cursorOpt = cursorOpt
-=======
-  def shouldNormalize(shouldNormalize: Boolean): QueryParam = {
-    this.shouldNormalize = shouldNormalize
->>>>>>> d9a7860b
     this
   }
 
