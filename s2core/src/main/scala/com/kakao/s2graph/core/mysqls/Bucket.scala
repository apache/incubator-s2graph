--- conflicted
+++ resolved
@@ -53,27 +53,12 @@
 
 case class Bucket(id: Option[Int],
                   experimentId: Int,
-<<<<<<< HEAD
-                  uuidMods: String,
-                  trafficRatios: String,
-                  httpVerb: String,
-                  apiPath: String,
-                  requestBody: String,
-                  timeout: Int,
-                  impressionId: String,
-=======
                   modular: String,
                   httpVerb: String, apiPath: String,
                   requestBody: String, timeout: Int, impressionId: String,
->>>>>>> 1210f993
                   isGraphQuery: Boolean = true) {
 
   import Bucket._
 
-<<<<<<< HEAD
-  lazy val uuidRangeOpt = toRange(uuidMods)
-  lazy val trafficRangeOpt = toRange(trafficRatios)
-=======
   lazy val rangeOpt = toRange(modular)
->>>>>>> 1210f993
 }