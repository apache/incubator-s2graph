package com.kakao.s2graph.core.storage.hbase


<<<<<<< HEAD
=======
import com.google.common.cache.Cache
import com.kakao.s2graph.core.ExceptionHandler.{KafkaMessage, Key, Val}
import com.kakao.s2graph.core.GraphExceptions.FetchTimeoutException
>>>>>>> d9a7860b
import com.kakao.s2graph.core._
import com.kakao.s2graph.core.mysqls._
import com.kakao.s2graph.core.storage._
import com.kakao.s2graph.core.types._
import com.kakao.s2graph.core.utils.{FutureCache, DeferCache, Extensions, logger}
import com.stumbleupon.async.Deferred
<<<<<<< HEAD
import com.typesafe.config.{ConfigFactory, Config}
=======
import com.typesafe.config.Config
>>>>>>> d9a7860b
import org.apache.hadoop.hbase.client.{ConnectionFactory, Durability}
import org.apache.hadoop.hbase.io.compress.Compression.Algorithm
import org.apache.hadoop.hbase.io.encoding.DataBlockEncoding
import org.apache.hadoop.hbase.regionserver.BloomType
import org.apache.hadoop.hbase.util.Bytes
import org.apache.hadoop.hbase.{HBaseConfiguration, HColumnDescriptor, HTableDescriptor, TableName}
<<<<<<< HEAD
=======
import org.apache.kafka.clients.producer.ProducerRecord
>>>>>>> d9a7860b
import org.hbase.async._
import scala.collection.JavaConversions._
import scala.collection.{Map, Seq}
import scala.concurrent.duration.Duration
import scala.concurrent.{Await, ExecutionContext, Future, duration}
import scala.util.hashing.MurmurHash3
import java.util
import java.util.Base64


object AsynchbaseStorage {
  val vertexCf = Serializable.vertexCf
  val edgeCf = Serializable.edgeCf
  val emptyKVs = new util.ArrayList[KeyValue]()


  def makeClient(config: Config, overrideKv: (String, String)*) = {
    val asyncConfig: org.hbase.async.Config = new org.hbase.async.Config()

    for (entry <- config.entrySet() if entry.getKey.contains("hbase")) {
      asyncConfig.overrideConfig(entry.getKey, entry.getValue.unwrapped().toString)
    }

    for ((k, v) <- overrideKv) {
      asyncConfig.overrideConfig(k, v)
    }

    val client = new HBaseClient(asyncConfig)
    logger.info(s"Asynchbase: ${client.getConfig.dumpConfiguration()}")
    client
  }
}

<<<<<<< HEAD
class AsynchbaseStorage(override val config: Config)(implicit ec: ExecutionContext)
  extends Storage[Deferred[QueryRequestWithResult]](config) {
=======
class AsynchbaseStorage(override val config: Config, vertexCache: Cache[Integer, Option[Vertex]])
                       (implicit ec: ExecutionContext) extends Storage(config) {

  import AsynchbaseStorage._

  //  import Extensions.FutureOps
>>>>>>> d9a7860b

  import Extensions.DeferOps

  /**
   * Asynchbase client setup.
   * note that we need two client, one for bulk(withWait=false) and another for withWait=true
   */
  val configWithFlush = config.withFallback(ConfigFactory.parseMap(Map("hbase.rpcs.buffered_flush_interval" -> "0")))
  val client = AsynchbaseStorage.makeClient(config)
<<<<<<< HEAD
=======
  val queryBuilder = new AsynchbaseQueryBuilder(this)(ec)
  val mutationBuilder = new AsynchbaseMutationBuilder(this)(ec)

  //  val cacheOpt = Option(cache)
  val cacheOpt = None
  val vertexCacheOpt = Option(vertexCache)
>>>>>>> d9a7860b

  private val clientWithFlush = AsynchbaseStorage.makeClient(config, "hbase.rpcs.buffered_flush_interval" -> "0")
  private val clients = Seq(client, clientWithFlush)
  private val clientFlushInterval = config.getInt("hbase.rpcs.buffered_flush_interval").toString().toShort
<<<<<<< HEAD
  private val emptyKeyValues = new util.ArrayList[KeyValue]()
=======
  val MaxRetryNum = config.getInt("max.retry.number")
  val MaxBackOff = config.getInt("max.back.off")
  val DeleteAllFetchSize = config.getInt("delete.all.fetch.size")
  val FailProb = config.getDouble("hbase.fail.prob")
  val LockExpireDuration = config.getInt("lock.expire.time")

  /**
    * Serializer/Deserializer
    */
  def snapshotEdgeSerializer(snapshotEdge: SnapshotEdge) = new SnapshotEdgeSerializable(snapshotEdge)

  def indexEdgeSerializer(indexedEdge: IndexEdge) = new IndexEdgeSerializable(indexedEdge)
>>>>>>> d9a7860b

  private def client(withWait: Boolean): HBaseClient = if (withWait) clientWithFlush else client

  /** Future Cache to squash request */
  private val futureCache = new DeferCache[QueryResult](config)(ec)

  /** Simple Vertex Cache */
  private val vertexCache = new FutureCache[Seq[SKeyValue]](config)(ec)


  /**
   * fire rpcs into proper hbase cluster using client and
   * return true on all mutation success. otherwise return false.
   */
  override def writeToStorage(cluster: String, kvs: Seq[SKeyValue], withWait: Boolean): Future[Boolean] = {
    if (kvs.isEmpty) Future.successful(true)
    else {
      val _client = client(withWait)
      val futures = kvs.map { kv =>
        val _defer = kv.operation match {
          case SKeyValue.Put => _client.put(new PutRequest(kv.table, kv.row, kv.cf, kv.qualifier, kv.value, kv.timestamp))
          case SKeyValue.Delete =>
            if (kv.qualifier == null) _client.delete(new DeleteRequest(kv.table, kv.row, kv.cf, kv.timestamp))
            else _client.delete(new DeleteRequest(kv.table, kv.row, kv.cf, kv.qualifier, kv.timestamp))
          case SKeyValue.Increment =>
            _client.atomicIncrement(new AtomicIncrementRequest(kv.table, kv.row, kv.cf, kv.qualifier, Bytes.toLong(kv.value)))
        }
        val future = _defer.withCallback { ret => true }.recoverWith { ex =>
          logger.error(s"mutation failed. $kv", ex)
          false
        }.toFuture

        if (withWait) future else Future.successful(true)
      }

      Future.sequence(futures).map(_.forall(identity))
    }
  }


  override def fetchSnapshotEdgeKeyValues(hbaseRpc: AnyRef): Future[Seq[SKeyValue]] = {
    val defer = fetchKeyValuesInner(hbaseRpc)
    defer.toFuture.map { kvsArr =>
      kvsArr.map { kv =>
        implicitly[CanSKeyValue[KeyValue]].toSKeyValue(kv)
      } toSeq
    }
  }

<<<<<<< HEAD
  /**
   * since HBase natively provide CheckAndSet on storage level, implementation becomes simple.
   * @param rpc: key value that is need to be stored on storage.
   * @param expectedOpt: last valid value for rpc's KeyValue.value from fetching.
   * @return return true if expected value matches and our rpc is successfully applied, otherwise false.
   *         note that when some other thread modified same cell and have different value on this KeyValue,
   *         then HBase atomically return false.
   */
  override def writeLock(rpc: SKeyValue, expectedOpt: Option[SKeyValue]): Future[Boolean] = {
    val put = new PutRequest(rpc.table, rpc.row, rpc.cf, rpc.qualifier, rpc.value, rpc.timestamp)
    val expected = expectedOpt.map(_.value).getOrElse(Array.empty)
    client(withWait = true).compareAndSet(put, expected).withCallback(ret => ret.booleanValue()).toFuture
  }


  /**
   * given queryRequest, build storage specific RPC Request.
   * In HBase case, we either build Scanner or GetRequest.
   *
   * IndexEdge layer:
   *    Tall schema(v4): use scanner.
   *    Wide schema(label's schema version in v1, v2, v3): use GetRequest with columnRangeFilter
   *                                                       when query is given with itnerval option.
   * SnapshotEdge layer:
   *    Tall schema(v3, v4): use GetRequest without column filter.
   *    Wide schema(label's schema version in v1, v2): use GetRequest with columnRangeFilter.
   * Vertex layer:
   *    all version: use GetRequest without column filter.
   * @param queryRequest
   * @return Scanner or GetRequest with proper setup with StartKey, EndKey, RangeFilter.
   */
  override def buildRequest(queryRequest: QueryRequest): AnyRef = {
    import Serializable._
    val queryParam = queryRequest.queryParam
    val label = queryParam.label
    val edge = toRequestEdge(queryRequest)
=======

  def mutateEdge(edge: Edge, withWait: Boolean): Future[Boolean] = {
    val edgeFuture =
      if (edge.op == GraphUtil.operations("deleteAll")) {
        deleteAllAdjacentEdges(Seq(edge.srcVertex), Seq(edge.label), edge.labelWithDir.dir, edge.ts)
      } else {
        val strongConsistency = edge.label.consistencyLevel == "strong"
        if (edge.op == GraphUtil.operations("delete") && !strongConsistency) {
          val zkQuorum = edge.label.hbaseZkAddr
          val (_, edgeUpdate) = Edge.buildDeleteBulk(None, edge)
          val mutations =
            mutationBuilder.indexedEdgeMutations(edgeUpdate) ++
              mutationBuilder.snapshotEdgeMutations(edgeUpdate) ++
              mutationBuilder.increments(edgeUpdate)
          writeAsyncSimple(zkQuorum, mutations, withWait)
        } else {
          mutateEdgesInner(Seq(edge), strongConsistency, withWait)(Edge.buildOperation)
        }
      }

    val vertexFuture = writeAsyncSimple(edge.label.hbaseZkAddr,
      mutationBuilder.buildVertexPutsAsync(edge), withWait)

    Future.sequence(Seq(edgeFuture, vertexFuture)).map(_.forall(identity))
  }

  override def mutateEdges(_edges: Seq[Edge], withWait: Boolean): Future[Seq[Boolean]] = {
    val grouped = _edges.groupBy { edge => (edge.label, edge.srcVertex.innerId, edge.tgtVertex.innerId) } toSeq

    val mutateEdges = grouped.map { case ((_, _, _), edgeGroup) =>
      val (deleteAllEdges, edges) = edgeGroup.partition(_.op == GraphUtil.operations("deleteAll"))

      // DeleteAll first
      val deleteAllFutures = deleteAllEdges.map { edge =>
        deleteAllAdjacentEdges(Seq(edge.srcVertex), Seq(edge.label), edge.labelWithDir.dir, edge.ts)
      }

      // After deleteAll, process others
      lazy val mutateEdgeFutures = edges.toList match {
        case head :: tail =>
          val strongConsistency = edges.head.label.consistencyLevel == "strong"
          if (strongConsistency) {
            val edgeFuture = mutateEdgesInner(edges, strongConsistency, withWait)(Edge.buildOperation)

            //TODO: decide what we will do on failure on vertex put
            val puts = mutationBuilder.buildVertexPutsAsync(head)
            val vertexFuture = writeAsyncSimple(head.label.hbaseZkAddr, puts, withWait)
            Seq(edgeFuture, vertexFuture)
          } else {
            edges.map { edge => mutateEdge(edge, withWait = withWait) }
          }
        case Nil => Nil
      }

      val composed = for {
        deleteRet <- Future.sequence(deleteAllFutures)
        mutateRet <- Future.sequence(mutateEdgeFutures)
      } yield deleteRet ++ mutateRet

      composed.map(_.forall(identity))
    }

    Future.sequence(mutateEdges)
  }
>>>>>>> d9a7860b

    val kv = if (queryParam.tgtVertexInnerIdOpt.isDefined) {
      val snapshotEdge = edge.toSnapshotEdge
      snapshotEdgeSerializer(snapshotEdge).toKeyValues.head
      //      new GetRequest(label.hbaseTableName.getBytes, kv.row, edgeCf, kv.qualifier)
    } else {
      val indexedEdgeOpt = edge.edgesWithIndex.find(e => e.labelIndexSeq == queryParam.labelOrderSeq)
      assert(indexedEdgeOpt.isDefined)

      val indexedEdge = indexedEdgeOpt.get
      indexEdgeSerializer(indexedEdge).toKeyValues.head
    }

    val (minTs, maxTs) = queryParam.duration.getOrElse((0L, Long.MaxValue))

    label.schemaVersion match {
      case HBaseType.VERSION4 if queryParam.tgtVertexInnerIdOpt.isEmpty =>
        val scanner = client.newScanner(label.hbaseTableName.getBytes)
        scanner.setFamily(edgeCf)

        /**
         * TODO: remove this part.
         */
        val indexEdgeOpt = edge.edgesWithIndex.filter(edgeWithIndex => edgeWithIndex.labelIndex.seq == queryParam.labelOrderSeq).headOption
        val indexEdge = indexEdgeOpt.getOrElse(throw new RuntimeException(s"Can`t find index for query $queryParam"))

        val srcIdBytes = VertexId.toSourceVertexId(indexEdge.srcVertex.id).bytes
        val labelWithDirBytes = indexEdge.labelWithDir.bytes
        val labelIndexSeqWithIsInvertedBytes = StorageSerializable.labelOrderSeqWithIsInverted(indexEdge.labelIndexSeq, isInverted = false)
        //        val labelIndexSeqWithIsInvertedStopBytes =  StorageSerializable.labelOrderSeqWithIsInverted(indexEdge.labelIndexSeq, isInverted = true)
        val baseKey = Bytes.add(srcIdBytes, labelWithDirBytes, Bytes.add(labelIndexSeqWithIsInvertedBytes, Array.fill(1)(edge.op)))
        val (startKey, stopKey) =
          if (queryParam.columnRangeFilter != null) {
            // interval is set.
            val _startKey = queryParam.cursorOpt match {
              case Some(cursor) => Bytes.add(Base64.getDecoder.decode(cursor), Array.fill(1)(0))
              case None => Bytes.add(baseKey, queryParam.columnRangeFilterMinBytes)
            }
            (_startKey, Bytes.add(baseKey, queryParam.columnRangeFilterMaxBytes))
          } else {
            /**
             * note: since propsToBytes encode size of property map at first byte, we are sure about max value here
             */
            val _startKey = queryParam.cursorOpt match {
              case Some(cursor) => Bytes.add(Base64.getDecoder.decode(cursor), Array.fill(1)(0))
              case None => baseKey
            }
            (_startKey, Bytes.add(baseKey, Array.fill(1)(-1)))
          }
//                logger.debug(s"[StartKey]: ${startKey.toList}")
//                logger.debug(s"[StopKey]: ${stopKey.toList}")

        scanner.setStartKey(startKey)
        scanner.setStopKey(stopKey)

        if (queryParam.limit == Int.MinValue) logger.debug(s"MinValue: $queryParam")

        scanner.setMaxVersions(1)
        scanner.setMaxNumRows(queryParam.limit)
        scanner.setMaxTimestamp(maxTs)
        scanner.setMinTimestamp(minTs)
        scanner.setRpcTimeout(queryParam.rpcTimeoutInMillis)
        // SET option for this rpc properly.
        scanner
      case _ =>
        val get =
          if (queryParam.tgtVertexInnerIdOpt.isDefined) new GetRequest(label.hbaseTableName.getBytes, kv.row, edgeCf, kv.qualifier)
          else new GetRequest(label.hbaseTableName.getBytes, kv.row, edgeCf)

        get.maxVersions(1)
        get.setFailfast(true)
        get.setMaxResultsPerColumnFamily(queryParam.limit)
        get.setRowOffsetPerColumnFamily(queryParam.offset)
        get.setMinTimestamp(minTs)
        get.setMaxTimestamp(maxTs)
        get.setTimeout(queryParam.rpcTimeoutInMillis)

        if (queryParam.columnRangeFilter != null) get.setFilter(queryParam.columnRangeFilter)

        get
    }
  }

<<<<<<< HEAD
  /**
   * we are using future cache to squash requests into same key on storage.
   *
   * @param queryRequest
   * @param prevStepScore
   * @param isInnerCall
   * @param parentEdges
   * @return we use Deferred here since it has much better performrance compared to scala.concurrent.Future.
   *         seems like map, flatMap on scala.concurrent.Future is slower than Deferred's addCallback
   */
  override def fetch(queryRequest: QueryRequest,
                     prevStepScore: Double,
                     isInnerCall: Boolean,
                     parentEdges: Seq[EdgeWithScore]): Deferred[QueryRequestWithResult] = {

    def fetchInner(hbaseRpc: AnyRef): Deferred[QueryResult] = {
      fetchKeyValuesInner(hbaseRpc).withCallback { kvs =>
        val edgeWithScores = toEdges(kvs, queryRequest.queryParam, prevStepScore, isInnerCall, parentEdges)
        val resultEdgesWithScores = if (queryRequest.queryParam.sample >= 0) {
          sample(queryRequest, edgeWithScores, queryRequest.queryParam.sample)
        } else edgeWithScores
        QueryResult(resultEdgesWithScores, tailCursor = kvs.lastOption.map(_.key).getOrElse(Array.empty[Byte]))
//        QueryRequestWithResult(queryRequest, QueryResult(resultEdgesWithScores, tailCursor = kvs.lastOption.map(_.key).getOrElse(Array.empty)))

=======
  def incrementCounts(edges: Seq[Edge], withWait: Boolean): Future[Seq[(Boolean, Long)]] = {
    val _client = if (withWait) clientWithFlush else client
    val defers: Seq[Deferred[(Boolean, Long)]] = for {
      edge <- edges
    } yield {
      val edgeWithIndex = edge.edgesWithIndex.head
      val countWithTs = edge.propsWithTs(LabelMeta.countSeq)
      val countVal = countWithTs.innerVal.toString().toLong
      val incr = mutationBuilder.buildIncrementsCountAsync(edgeWithIndex, countVal).head
      val request = incr.asInstanceOf[AtomicIncrementRequest]
      val defer = _client.bufferAtomicIncrement(request) withCallback { resultCount: java.lang.Long =>
        (true, resultCount.longValue())
>>>>>>> d9a7860b
      } recoverWith { ex =>
        logger.error(s"fetchInner failed. fallback return. $hbaseRpc}", ex)
        QueryResult(isFailure = true)
//        QueryRequestWithResult(queryRequest, QueryResult(isFailure = true))
      }
      if (withWait) defer
      else Deferred.fromResult((true, -1L))
    }

    val queryParam = queryRequest.queryParam
    val cacheTTL = queryParam.cacheTTLInMillis
    val request = buildRequest(queryRequest)

    val defer =
      if (cacheTTL <= 0) fetchInner(request)
      else {
        val cacheKeyBytes = Bytes.add(queryRequest.query.cacheKeyBytes, toCacheKeyBytes(request))
        val cacheKey = queryParam.toCacheKey(cacheKeyBytes)
        futureCache.getOrElseUpdate(cacheKey, cacheTTL)(fetchInner(request))
    }
    defer withCallback { queryResult => QueryRequestWithResult(queryRequest, queryResult)}
  }


  override def fetches(queryRequestWithScoreLs: scala.Seq[(QueryRequest, Double)],
                       prevStepEdges: Predef.Map[VertexId, scala.Seq[EdgeWithScore]]): Future[scala.Seq[QueryRequestWithResult]] = {
    val defers: Seq[Deferred[QueryRequestWithResult]] = for {
      (queryRequest, prevStepScore) <- queryRequestWithScoreLs
      parentEdges <- prevStepEdges.get(queryRequest.vertex.id)
    } yield fetch(queryRequest, prevStepScore, isInnerCall = false, parentEdges)

    val grouped: Deferred[util.ArrayList[QueryRequestWithResult]] = Deferred.group(defers)
    grouped withCallback {
      queryResults: util.ArrayList[QueryRequestWithResult] =>
        queryResults.toIndexedSeq
    } toFuture
  }


  def fetchVertexKeyValues(request: AnyRef): Future[Seq[SKeyValue]] = fetchSnapshotEdgeKeyValues(request)


<<<<<<< HEAD
  /**
   * when withWait is given, we use client with flushInterval set to 0.
   * if we are not using this, then we are adding extra wait time as much as flushInterval in worst case.
   *
   * @param edges
   * @param withWait
   * @return
   */
  override def incrementCounts(edges: Seq[Edge], withWait: Boolean): Future[Seq[(Boolean, Long)]] = {
    val _client = client(withWait)
    val defers: Seq[Deferred[(Boolean, Long)]] = for {
      edge <- edges
    } yield {
        val edgeWithIndex = edge.edgesWithIndex.head
        val countWithTs = edge.propsWithTs(LabelMeta.countSeq)
        val countVal = countWithTs.innerVal.toString().toLong
        val incr = buildIncrementsCountAsync(edgeWithIndex, countVal).head
        val request = incr.asInstanceOf[AtomicIncrementRequest]
        _client.bufferAtomicIncrement(request) withCallback { resultCount: java.lang.Long =>
          (true, resultCount.longValue())
        } recoverWith { ex =>
          logger.error(s"mutation failed. $request", ex)
          (false, -1L)
        }
      }

    val grouped: Deferred[util.ArrayList[(Boolean, Long)]] = Deferred.groupInOrder(defers)
    grouped.toFuture.map(_.toSeq)
=======
  def debug(ret: Boolean, phase: String, snapshotEdge: SnapshotEdge, edgeMutate: EdgeMutate) = {
    val msg = Seq(s"[$ret] [$phase]", s"${snapshotEdge.toLogString()}",
      s"${edgeMutate.toLogString}").mkString("\n")
    logger.debug(msg)
  }

  private def buildLockEdge(snapshotEdgeOpt: Option[Edge], edge: Edge, kvOpt: Option[KeyValue]) = {
    val currentTs = System.currentTimeMillis()
    val lockTs = snapshotEdgeOpt match {
      case None => Option(currentTs)
      case Some(snapshotEdge) =>
        snapshotEdge.pendingEdgeOpt match {
          case None => Option(currentTs)
          case Some(pendingEdge) => pendingEdge.lockTs
        }
    }
    val newVersion = kvOpt.map(_.timestamp()).getOrElse(edge.ts) + 1
    //      snapshotEdgeOpt.map(_.version).getOrElse(edge.ts) + 1
    val pendingEdge = edge.copy(version = newVersion, statusCode = 1, lockTs = lockTs)
    val base = snapshotEdgeOpt match {
      case None =>
        // no one ever mutated on this snapshotEdge.
        edge.toSnapshotEdge.copy(pendingEdgeOpt = Option(pendingEdge))
      case Some(snapshotEdge) =>
        // there is at least one mutation have been succeed.
        snapshotEdgeOpt.get.toSnapshotEdge.copy(pendingEdgeOpt = Option(pendingEdge))
    }
    base.copy(version = newVersion, statusCode = 1, lockTs = None)
  }

  private def buildReleaseLockEdge(snapshotEdgeOpt: Option[Edge], lockEdge: SnapshotEdge,
                                   edgeMutate: EdgeMutate) = {
    val newVersion = lockEdge.version + 1
    val base = edgeMutate.newSnapshotEdge match {
      case None =>
        // shouldReplace false
        assert(snapshotEdgeOpt.isDefined)
        snapshotEdgeOpt.get.toSnapshotEdge
      case Some(newSnapshotEdge) => newSnapshotEdge
    }
    base.copy(version = newVersion, statusCode = 0, pendingEdgeOpt = None)
>>>>>>> d9a7860b
  }


  override def flush(): Unit = clients.foreach { client =>
    val timeout = Duration((clientFlushInterval + 10) * 20, duration.MILLISECONDS)
    Await.result(client.flush().toFuture, timeout)
  }


  override def createTable(zkAddr: String,
                           tableName: String,
                           cfs: List[String],
                           regionMultiplier: Int,
                           ttl: Option[Int],
                           compressionAlgorithm: String): Unit = {
    logger.info(s"create table: $tableName on $zkAddr, $cfs, $regionMultiplier, $compressionAlgorithm")
    val admin = getAdmin(zkAddr)
    val regionCount = admin.getClusterStatus.getServersSize * regionMultiplier
    if (!admin.tableExists(TableName.valueOf(tableName))) {
      try {
        val desc = new HTableDescriptor(TableName.valueOf(tableName))
        desc.setDurability(Durability.ASYNC_WAL)
        for (cf <- cfs) {
          val columnDesc = new HColumnDescriptor(cf)
            .setCompressionType(Algorithm.valueOf(compressionAlgorithm.toUpperCase))
            .setBloomFilterType(BloomType.ROW)
            .setDataBlockEncoding(DataBlockEncoding.FAST_DIFF)
            .setMaxVersions(1)
            .setTimeToLive(2147483647)
            .setMinVersions(0)
            .setBlocksize(32768)
            .setBlockCacheEnabled(true)
          if (ttl.isDefined) columnDesc.setTimeToLive(ttl.get)
          desc.addFamily(columnDesc)
        }

        if (regionCount <= 1) admin.createTable(desc)
        else admin.createTable(desc, getStartKey(regionCount), getEndKey(regionCount), regionCount)
      } catch {
        case e: Throwable =>
          logger.error(s"$zkAddr, $tableName failed with $e", e)
          throw e
      }
    } else {
      logger.info(s"$zkAddr, $tableName, $cfs already exist.")
    }
  }


  /** Asynchbase implementation override default getVertices to use future Cache */
  override def getVertices(vertices: Seq[Vertex]): Future[Seq[Vertex]] = {
    def fromResult(queryParam: QueryParam,
                   kvs: Seq[SKeyValue],
                   version: String): Option[Vertex] = {

<<<<<<< HEAD
      if (kvs.isEmpty) None
      else vertexDeserializer.fromKeyValues(queryParam, kvs, version, None)
=======
  private def commitUpdate(edge: Edge,
                           statusCode: Byte)(snapshotEdgeOpt: Option[Edge],
                                             kvOpt: Option[KeyValue],
                                             edgeUpdate: EdgeMutate): Future[Boolean] = {
    val label = edge.label
    def oldBytes = kvOpt.map(_.value()).getOrElse(Array.empty)
    //    def oldBytes = snapshotEdgeOpt.map { e =>
    //      snapshotEdgeSerializer(e.toSnapshotEdge).toKeyValues.head.value
    //    }.getOrElse(Array.empty)
    def process(lockEdge: SnapshotEdge,
                releaseLockEdge: SnapshotEdge,
                _edgeMutate: EdgeMutate,
                statusCode: Byte): Future[Boolean] = {

      for {
        locked <- acquireLock(statusCode, edge, lockEdge, oldBytes)
        mutated <- mutate(locked, edge, statusCode, _edgeMutate)
        incremented <- increment(mutated, edge, statusCode, _edgeMutate)
        released <- releaseLock(incremented, edge, lockEdge, releaseLockEdge, _edgeMutate, oldBytes)
      } yield {
        released
      }
>>>>>>> d9a7860b
    }

    val futures = vertices.map { vertex =>
      val kvs = vertexSerializer(vertex).toKeyValues
      val get = new GetRequest(vertex.hbaseTableName.getBytes, kvs.head.row, Serializable.vertexCf)
      //      get.setTimeout(this.singleGetTimeout.toShort)
      get.setFailfast(true)
      get.maxVersions(1)

<<<<<<< HEAD
      val cacheKey = MurmurHash3.stringHash(get.toString)
      vertexCache.getOrElseUpdate(cacheKey, cacheTTL = 10000)(fetchVertexKeyValues(get)).map { kvs =>
        fromResult(QueryParam.Empty, kvs, vertex.serviceColumn.schemaVersion)
      }
=======
    val lockEdge = buildLockEdge(snapshotEdgeOpt, edge, kvOpt)
    val releaseLockEdge = buildReleaseLockEdge(snapshotEdgeOpt, lockEdge, edgeUpdate)
    snapshotEdgeOpt match {
      case None =>
        // no one ever did success on acquire lock.
        process(lockEdge, releaseLockEdge, edgeUpdate, statusCode)
      case Some(snapshotEdge) =>
        // someone did success on acquire lock at least one.
        snapshotEdge.pendingEdgeOpt match {
          case None =>
            // not locked
            process(lockEdge, releaseLockEdge, edgeUpdate, statusCode)
          case Some(pendingEdge) =>
            def isLockExpired = pendingEdge.lockTs.get + LockExpireDuration < System.currentTimeMillis()
            if (isLockExpired) {
              val oldSnapshotEdge = if (snapshotEdge.ts == pendingEdge.ts) None else Option(snapshotEdge)
              val (_, newEdgeUpdate) = Edge.buildOperation(oldSnapshotEdge, Seq(pendingEdge))
              val newLockEdge = buildLockEdge(snapshotEdgeOpt, pendingEdge, kvOpt)
              val _newReleaseLockEdge = buildReleaseLockEdge(snapshotEdgeOpt, newLockEdge, newEdgeUpdate)

              // set lock ts as current ts
              val newPendingEdgeOpt = _newReleaseLockEdge.pendingEdgeOpt.map(_.copy(lockTs = Option(System.currentTimeMillis())))
              val newReleaseLockEdge = _newReleaseLockEdge.copy(pendingEdgeOpt = newPendingEdgeOpt)

              process(newLockEdge, newReleaseLockEdge, newEdgeUpdate, statusCode = 0).flatMap { ret =>
                val log = s"[Success]: Resolving expired pending edge.\n${pendingEdge.toLogString}"
                throw new PartialFailureException(edge, 0, log)
              }
            } else {
              // locked
              if (pendingEdge.ts == edge.ts && statusCode > 0) {
                // self locked
                val oldSnapshotEdge = if (snapshotEdge.ts == pendingEdge.ts) None else Option(snapshotEdge)
                val (_, newEdgeUpdate) = Edge.buildOperation(oldSnapshotEdge, Seq(edge))
                val newReleaseLockEdge = buildReleaseLockEdge(snapshotEdgeOpt, lockEdge, newEdgeUpdate)

                /** lockEdge will be ignored */
                process(lockEdge, newReleaseLockEdge, newEdgeUpdate, statusCode)
              } else {
                throw new PartialFailureException(edge, statusCode, s"others[${pendingEdge.ts}] is mutating. me[${edge.ts}]")
              }
            }
        }
>>>>>>> d9a7860b
    }

    Future.sequence(futures).map { result => result.toList.flatten }
  }





  /**
   * Private Methods which is specific to Asynchbase implementation.
   */
  private def fetchKeyValuesInner(rpc: AnyRef): Deferred[util.ArrayList[KeyValue]] = {
    rpc match {
      case getRequest: GetRequest => client.get(getRequest)
      case scanner: Scanner =>
        scanner.nextRows().withCallback { kvsLs =>
          val ls = new util.ArrayList[KeyValue]
          if (kvsLs == null) {

          } else {
            kvsLs.foreach { kvs =>
              if (kvs != null) kvs.foreach { kv => ls.add(kv) }
              else {

              }
            }
          }
          scanner.close()
          ls
        }.recoverWith { ex =>
          logger.error(s"fetchKeyValuesInner failed.", ex)
          scanner.close()
          emptyKeyValues
        }
      case _ => Deferred.fromError(new RuntimeException(s"fetchKeyValues failed. $rpc"))
    }
  }

<<<<<<< HEAD
  private def toCacheKeyBytes(hbaseRpc: AnyRef): Array[Byte] = {
    hbaseRpc match {
      case getRequest: GetRequest => getRequest.key()
      case scanner: Scanner => scanner.getCurrentKey()
      case _ =>
        logger.error(s"toCacheKeyBytes failed. not supported class type. $hbaseRpc")
        Array.empty[Byte]
=======

  def mutateLog(snapshotEdgeOpt: Option[Edge], edges: Seq[Edge],
                newEdge: Edge, edgeMutate: EdgeMutate) = {
    Seq("----------------------------------------------",
      s"SnapshotEdge: ${snapshotEdgeOpt.map(_.toLogString)}",
      s"requestEdges: ${edges.map(_.toLogString).mkString("\n")}",
      s"newEdge: ${newEdge.toLogString}",
      s"mutation: \n${edgeMutate.toLogString}",
      "----------------------------------------------").mkString("\n")
  }

  private def deleteAllFetchedEdgesAsyncOld(queryRequest: QueryRequest,
                                            queryResult: QueryResult,
                                            requestTs: Long,
                                            retryNum: Int): Future[Boolean] = {
    val queryParam = queryRequest.queryParam
    val zkQuorum = queryParam.label.hbaseZkAddr
    val futures = for {
      edgeWithScore <- queryResult.edgeWithScoreLs
      (edge, score) = EdgeWithScore.unapply(edgeWithScore).get
    } yield {
      /** reverted direction */
      val reversedIndexedEdgesMutations = edge.duplicateEdge.edgesWithIndex.flatMap { indexedEdge =>
        mutationBuilder.buildDeletesAsync(indexedEdge) ++ mutationBuilder.buildIncrementsAsync(indexedEdge, -1L)
      }
      val reversedSnapshotEdgeMutations = mutationBuilder.buildDeleteAsync(edge.toSnapshotEdge)
      val forwardIndexedEdgeMutations = edge.edgesWithIndex.flatMap { indexedEdge =>
        mutationBuilder.buildDeletesAsync(indexedEdge) ++ mutationBuilder.buildIncrementsAsync(indexedEdge, -1L)
      }
      val mutations = reversedIndexedEdgesMutations ++ reversedSnapshotEdgeMutations ++ forwardIndexedEdgeMutations
      writeAsyncSimple(zkQuorum, mutations, withWait = true)
>>>>>>> d9a7860b
    }
  }

  private def getAdmin(zkAddr: String) = {
    val conf = HBaseConfiguration.create()
    conf.set("hbase.zookeeper.quorum", zkAddr)
    val conn = ConnectionFactory.createConnection(conf)
    conn.getAdmin
  }
<<<<<<< HEAD
  private def enableTable(zkAddr: String, tableName: String) = {
    getAdmin(zkAddr).enableTable(TableName.valueOf(tableName))
=======

  private def deleteAllFetchedEdgesLs(queryRequestWithResultLs: Seq[QueryRequestWithResult], requestTs: Long): Future[(Boolean, Boolean)] = {
    val queryResultLs = queryRequestWithResultLs.map(_.queryResult)
    queryResultLs.foreach { queryResult =>
      if (queryResult.isFailure) throw new RuntimeException("fetched result is fallback.")
    }

    val futures = for {
      queryRequestWithResult <- queryRequestWithResultLs
      (queryRequest, _) = QueryRequestWithResult.unapply(queryRequestWithResult).get
      deleteQueryResult = buildEdgesToDelete(queryRequestWithResult, requestTs)
      if deleteQueryResult.edgeWithScoreLs.nonEmpty
    } yield {
      val label = queryRequest.queryParam.label
      label.schemaVersion match {
        case HBaseType.VERSION3 if label.consistencyLevel == "strong" =>

          /**
            * read: snapshotEdge on queryResult = O(N)
            * write: N x (relatedEdges x indices(indexedEdge) + 1(snapshotEdge))
            */
          mutateEdges(deleteQueryResult.edgeWithScoreLs.map(_.edge), withWait = true).map(_.forall(identity))
        case _ =>

          /**
            * read: x
            * write: N x ((1(snapshotEdge) + 2(1 for incr, 1 for delete) x indices)
            */
          deleteAllFetchedEdgesAsyncOld(queryRequest, deleteQueryResult, requestTs, MaxRetryNum)
      }
    }
    if (futures.isEmpty) {
      // all deleted.
      Future.successful(true -> true)
    } else {
      Future.sequence(futures).map { rets => false -> rets.forall(identity) }
    }
>>>>>>> d9a7860b
  }

  private def disableTable(zkAddr: String, tableName: String) = {
    getAdmin(zkAddr).disableTable(TableName.valueOf(tableName))
  }

<<<<<<< HEAD
  private def dropTable(zkAddr: String, tableName: String) = {
    getAdmin(zkAddr).disableTable(TableName.valueOf(tableName))
    getAdmin(zkAddr).deleteTable(TableName.valueOf(tableName))
  }

  private def getStartKey(regionCount: Int): Array[Byte] = {
    Bytes.toBytes((Int.MaxValue / regionCount))
=======
  def deleteAllAdjacentEdges(srcVertices: Seq[Vertex],
                             labels: Seq[Label],
                             dir: Int,
                             ts: Long): Future[Boolean] = {

    def enqueueLogMessage() = {
      val kafkaMessages = for {
        vertice <- srcVertices
        id = vertice.innerId.toIdString()
        label <- labels
      } yield {
        val tsv = Seq(ts, "deleteAll", "e", id, id, label.label, "{}", GraphUtil.fromOp(dir.toByte)).mkString("\t")
        val topic = ExceptionHandler.failTopic
        val kafkaMsg = KafkaMessage(new ProducerRecord[Key, Val](topic, null, tsv))
        kafkaMsg
      }

      ExceptionHandler.enqueues(kafkaMessages)
    }

    val requestTs = ts
    val queryParams = for {
      label <- labels
    } yield {
      val labelWithDir = LabelWithDirection(label.id.get, dir)
      QueryParam(labelWithDir).limit(0, DeleteAllFetchSize).duplicatePolicy(Option(Query.DuplicatePolicy.Raw))
    }

    val step = Step(queryParams.toList)
    val q = Query(srcVertices, Vector(step))

    //    Extensions.retryOnSuccessWithBackoff(MaxRetryNum, Random.nextInt(MaxBackOff) + 1) {
    val retryFuture = Extensions.retryOnSuccess(MaxRetryNum) {
      fetchAndDeleteAll(q, requestTs)
    } { case (allDeleted, deleteSuccess) =>
      allDeleted && deleteSuccess
    }.map { case (allDeleted, deleteSuccess) => allDeleted && deleteSuccess }

    retryFuture onFailure {
      case ex =>
        logger.error(s"[Error]: deleteAllAdjacentEdges failed.")
        enqueueLogMessage()
    }

    retryFuture
>>>>>>> d9a7860b
  }

  private def getEndKey(regionCount: Int): Array[Byte] = {
    Bytes.toBytes((Int.MaxValue / regionCount * (regionCount - 1)))
  }


<<<<<<< HEAD
=======
  def createTable(zkAddr: String,
                  tableName: String,
                  cfs: List[String],
                  regionMultiplier: Int,
                  ttl: Option[Int],
                  compressionAlgorithm: String): Unit = {
    logger.info(s"create table: $tableName on $zkAddr, $cfs, $regionMultiplier, $compressionAlgorithm")
    val admin = getAdmin(zkAddr)
    val regionCount = admin.getClusterStatus.getServersSize * regionMultiplier
    if (!admin.tableExists(TableName.valueOf(tableName))) {
      try {
        val desc = new HTableDescriptor(TableName.valueOf(tableName))
        desc.setDurability(Durability.ASYNC_WAL)
        for (cf <- cfs) {
          val columnDesc = new HColumnDescriptor(cf)
            .setCompressionType(Algorithm.valueOf(compressionAlgorithm.toUpperCase))
            .setBloomFilterType(BloomType.ROW)
            .setDataBlockEncoding(DataBlockEncoding.FAST_DIFF)
            .setMaxVersions(1)
            .setTimeToLive(2147483647)
            .setMinVersions(0)
            .setBlocksize(32768)
            .setBlockCacheEnabled(true)
          if (ttl.isDefined) columnDesc.setTimeToLive(ttl.get)
          desc.addFamily(columnDesc)
        }

        if (regionCount <= 1) admin.createTable(desc)
        else admin.createTable(desc, getStartKey(regionCount), getEndKey(regionCount), regionCount)
      } catch {
        case e: Throwable =>
          logger.error(s"$zkAddr, $tableName failed with $e", e)
          throw e
      }
    } else {
      logger.info(s"$zkAddr, $tableName, $cfs already exist.")
    }
  }


  private def getAdmin(zkAddr: String) = {
    val conf = HBaseConfiguration.create()
    conf.set("hbase.zookeeper.quorum", zkAddr)
    val conn = ConnectionFactory.createConnection(conf)
    conn.getAdmin
  }

  private def enableTable(zkAddr: String, tableName: String) = {
    getAdmin(zkAddr).enableTable(TableName.valueOf(tableName))
  }

  private def disableTable(zkAddr: String, tableName: String) = {
    getAdmin(zkAddr).disableTable(TableName.valueOf(tableName))
  }

  private def dropTable(zkAddr: String, tableName: String) = {
    getAdmin(zkAddr).disableTable(TableName.valueOf(tableName))
    getAdmin(zkAddr).deleteTable(TableName.valueOf(tableName))
  }

  private def getStartKey(regionCount: Int): Array[Byte] = {
    Bytes.toBytes((Int.MaxValue / regionCount))
  }

  private def getEndKey(regionCount: Int): Array[Byte] = {
    Bytes.toBytes((Int.MaxValue / regionCount * (regionCount - 1)))
  }

>>>>>>> d9a7860b
}<|MERGE_RESOLUTION|>--- conflicted
+++ resolved
@@ -1,33 +1,19 @@
 package com.kakao.s2graph.core.storage.hbase
 
 
-<<<<<<< HEAD
-=======
-import com.google.common.cache.Cache
-import com.kakao.s2graph.core.ExceptionHandler.{KafkaMessage, Key, Val}
-import com.kakao.s2graph.core.GraphExceptions.FetchTimeoutException
->>>>>>> d9a7860b
 import com.kakao.s2graph.core._
 import com.kakao.s2graph.core.mysqls._
 import com.kakao.s2graph.core.storage._
 import com.kakao.s2graph.core.types._
 import com.kakao.s2graph.core.utils.{FutureCache, DeferCache, Extensions, logger}
 import com.stumbleupon.async.Deferred
-<<<<<<< HEAD
 import com.typesafe.config.{ConfigFactory, Config}
-=======
-import com.typesafe.config.Config
->>>>>>> d9a7860b
 import org.apache.hadoop.hbase.client.{ConnectionFactory, Durability}
 import org.apache.hadoop.hbase.io.compress.Compression.Algorithm
 import org.apache.hadoop.hbase.io.encoding.DataBlockEncoding
 import org.apache.hadoop.hbase.regionserver.BloomType
 import org.apache.hadoop.hbase.util.Bytes
 import org.apache.hadoop.hbase.{HBaseConfiguration, HColumnDescriptor, HTableDescriptor, TableName}
-<<<<<<< HEAD
-=======
-import org.apache.kafka.clients.producer.ProducerRecord
->>>>>>> d9a7860b
 import org.hbase.async._
 import scala.collection.JavaConversions._
 import scala.collection.{Map, Seq}
@@ -61,17 +47,9 @@
   }
 }
 
-<<<<<<< HEAD
+
 class AsynchbaseStorage(override val config: Config)(implicit ec: ExecutionContext)
   extends Storage[Deferred[QueryRequestWithResult]](config) {
-=======
-class AsynchbaseStorage(override val config: Config, vertexCache: Cache[Integer, Option[Vertex]])
-                       (implicit ec: ExecutionContext) extends Storage(config) {
-
-  import AsynchbaseStorage._
-
-  //  import Extensions.FutureOps
->>>>>>> d9a7860b
 
   import Extensions.DeferOps
 
@@ -81,36 +59,11 @@
    */
   val configWithFlush = config.withFallback(ConfigFactory.parseMap(Map("hbase.rpcs.buffered_flush_interval" -> "0")))
   val client = AsynchbaseStorage.makeClient(config)
-<<<<<<< HEAD
-=======
-  val queryBuilder = new AsynchbaseQueryBuilder(this)(ec)
-  val mutationBuilder = new AsynchbaseMutationBuilder(this)(ec)
-
-  //  val cacheOpt = Option(cache)
-  val cacheOpt = None
-  val vertexCacheOpt = Option(vertexCache)
->>>>>>> d9a7860b
 
   private val clientWithFlush = AsynchbaseStorage.makeClient(config, "hbase.rpcs.buffered_flush_interval" -> "0")
   private val clients = Seq(client, clientWithFlush)
   private val clientFlushInterval = config.getInt("hbase.rpcs.buffered_flush_interval").toString().toShort
-<<<<<<< HEAD
   private val emptyKeyValues = new util.ArrayList[KeyValue]()
-=======
-  val MaxRetryNum = config.getInt("max.retry.number")
-  val MaxBackOff = config.getInt("max.back.off")
-  val DeleteAllFetchSize = config.getInt("delete.all.fetch.size")
-  val FailProb = config.getDouble("hbase.fail.prob")
-  val LockExpireDuration = config.getInt("lock.expire.time")
-
-  /**
-    * Serializer/Deserializer
-    */
-  def snapshotEdgeSerializer(snapshotEdge: SnapshotEdge) = new SnapshotEdgeSerializable(snapshotEdge)
-
-  def indexEdgeSerializer(indexedEdge: IndexEdge) = new IndexEdgeSerializable(indexedEdge)
->>>>>>> d9a7860b
-
   private def client(withWait: Boolean): HBaseClient = if (withWait) clientWithFlush else client
 
   /** Future Cache to squash request */
@@ -159,7 +112,6 @@
     }
   }
 
-<<<<<<< HEAD
   /**
    * since HBase natively provide CheckAndSet on storage level, implementation becomes simple.
    * @param rpc: key value that is need to be stored on storage.
@@ -196,72 +148,6 @@
     val queryParam = queryRequest.queryParam
     val label = queryParam.label
     val edge = toRequestEdge(queryRequest)
-=======
-
-  def mutateEdge(edge: Edge, withWait: Boolean): Future[Boolean] = {
-    val edgeFuture =
-      if (edge.op == GraphUtil.operations("deleteAll")) {
-        deleteAllAdjacentEdges(Seq(edge.srcVertex), Seq(edge.label), edge.labelWithDir.dir, edge.ts)
-      } else {
-        val strongConsistency = edge.label.consistencyLevel == "strong"
-        if (edge.op == GraphUtil.operations("delete") && !strongConsistency) {
-          val zkQuorum = edge.label.hbaseZkAddr
-          val (_, edgeUpdate) = Edge.buildDeleteBulk(None, edge)
-          val mutations =
-            mutationBuilder.indexedEdgeMutations(edgeUpdate) ++
-              mutationBuilder.snapshotEdgeMutations(edgeUpdate) ++
-              mutationBuilder.increments(edgeUpdate)
-          writeAsyncSimple(zkQuorum, mutations, withWait)
-        } else {
-          mutateEdgesInner(Seq(edge), strongConsistency, withWait)(Edge.buildOperation)
-        }
-      }
-
-    val vertexFuture = writeAsyncSimple(edge.label.hbaseZkAddr,
-      mutationBuilder.buildVertexPutsAsync(edge), withWait)
-
-    Future.sequence(Seq(edgeFuture, vertexFuture)).map(_.forall(identity))
-  }
-
-  override def mutateEdges(_edges: Seq[Edge], withWait: Boolean): Future[Seq[Boolean]] = {
-    val grouped = _edges.groupBy { edge => (edge.label, edge.srcVertex.innerId, edge.tgtVertex.innerId) } toSeq
-
-    val mutateEdges = grouped.map { case ((_, _, _), edgeGroup) =>
-      val (deleteAllEdges, edges) = edgeGroup.partition(_.op == GraphUtil.operations("deleteAll"))
-
-      // DeleteAll first
-      val deleteAllFutures = deleteAllEdges.map { edge =>
-        deleteAllAdjacentEdges(Seq(edge.srcVertex), Seq(edge.label), edge.labelWithDir.dir, edge.ts)
-      }
-
-      // After deleteAll, process others
-      lazy val mutateEdgeFutures = edges.toList match {
-        case head :: tail =>
-          val strongConsistency = edges.head.label.consistencyLevel == "strong"
-          if (strongConsistency) {
-            val edgeFuture = mutateEdgesInner(edges, strongConsistency, withWait)(Edge.buildOperation)
-
-            //TODO: decide what we will do on failure on vertex put
-            val puts = mutationBuilder.buildVertexPutsAsync(head)
-            val vertexFuture = writeAsyncSimple(head.label.hbaseZkAddr, puts, withWait)
-            Seq(edgeFuture, vertexFuture)
-          } else {
-            edges.map { edge => mutateEdge(edge, withWait = withWait) }
-          }
-        case Nil => Nil
-      }
-
-      val composed = for {
-        deleteRet <- Future.sequence(deleteAllFutures)
-        mutateRet <- Future.sequence(mutateEdgeFutures)
-      } yield deleteRet ++ mutateRet
-
-      composed.map(_.forall(identity))
-    }
-
-    Future.sequence(mutateEdges)
-  }
->>>>>>> d9a7860b
 
     val kv = if (queryParam.tgtVertexInnerIdOpt.isDefined) {
       val snapshotEdge = edge.toSnapshotEdge
@@ -345,7 +231,6 @@
     }
   }
 
-<<<<<<< HEAD
   /**
    * we are using future cache to squash requests into same key on storage.
    *
@@ -370,27 +255,11 @@
         QueryResult(resultEdgesWithScores, tailCursor = kvs.lastOption.map(_.key).getOrElse(Array.empty[Byte]))
 //        QueryRequestWithResult(queryRequest, QueryResult(resultEdgesWithScores, tailCursor = kvs.lastOption.map(_.key).getOrElse(Array.empty)))
 
-=======
-  def incrementCounts(edges: Seq[Edge], withWait: Boolean): Future[Seq[(Boolean, Long)]] = {
-    val _client = if (withWait) clientWithFlush else client
-    val defers: Seq[Deferred[(Boolean, Long)]] = for {
-      edge <- edges
-    } yield {
-      val edgeWithIndex = edge.edgesWithIndex.head
-      val countWithTs = edge.propsWithTs(LabelMeta.countSeq)
-      val countVal = countWithTs.innerVal.toString().toLong
-      val incr = mutationBuilder.buildIncrementsCountAsync(edgeWithIndex, countVal).head
-      val request = incr.asInstanceOf[AtomicIncrementRequest]
-      val defer = _client.bufferAtomicIncrement(request) withCallback { resultCount: java.lang.Long =>
-        (true, resultCount.longValue())
->>>>>>> d9a7860b
       } recoverWith { ex =>
         logger.error(s"fetchInner failed. fallback return. $hbaseRpc}", ex)
         QueryResult(isFailure = true)
 //        QueryRequestWithResult(queryRequest, QueryResult(isFailure = true))
       }
-      if (withWait) defer
-      else Deferred.fromResult((true, -1L))
     }
 
     val queryParam = queryRequest.queryParam
@@ -426,7 +295,6 @@
   def fetchVertexKeyValues(request: AnyRef): Future[Seq[SKeyValue]] = fetchSnapshotEdgeKeyValues(request)
 
 
-<<<<<<< HEAD
   /**
    * when withWait is given, we use client with flushInterval set to 0.
    * if we are not using this, then we are adding extra wait time as much as flushInterval in worst case.
@@ -455,49 +323,6 @@
 
     val grouped: Deferred[util.ArrayList[(Boolean, Long)]] = Deferred.groupInOrder(defers)
     grouped.toFuture.map(_.toSeq)
-=======
-  def debug(ret: Boolean, phase: String, snapshotEdge: SnapshotEdge, edgeMutate: EdgeMutate) = {
-    val msg = Seq(s"[$ret] [$phase]", s"${snapshotEdge.toLogString()}",
-      s"${edgeMutate.toLogString}").mkString("\n")
-    logger.debug(msg)
-  }
-
-  private def buildLockEdge(snapshotEdgeOpt: Option[Edge], edge: Edge, kvOpt: Option[KeyValue]) = {
-    val currentTs = System.currentTimeMillis()
-    val lockTs = snapshotEdgeOpt match {
-      case None => Option(currentTs)
-      case Some(snapshotEdge) =>
-        snapshotEdge.pendingEdgeOpt match {
-          case None => Option(currentTs)
-          case Some(pendingEdge) => pendingEdge.lockTs
-        }
-    }
-    val newVersion = kvOpt.map(_.timestamp()).getOrElse(edge.ts) + 1
-    //      snapshotEdgeOpt.map(_.version).getOrElse(edge.ts) + 1
-    val pendingEdge = edge.copy(version = newVersion, statusCode = 1, lockTs = lockTs)
-    val base = snapshotEdgeOpt match {
-      case None =>
-        // no one ever mutated on this snapshotEdge.
-        edge.toSnapshotEdge.copy(pendingEdgeOpt = Option(pendingEdge))
-      case Some(snapshotEdge) =>
-        // there is at least one mutation have been succeed.
-        snapshotEdgeOpt.get.toSnapshotEdge.copy(pendingEdgeOpt = Option(pendingEdge))
-    }
-    base.copy(version = newVersion, statusCode = 1, lockTs = None)
-  }
-
-  private def buildReleaseLockEdge(snapshotEdgeOpt: Option[Edge], lockEdge: SnapshotEdge,
-                                   edgeMutate: EdgeMutate) = {
-    val newVersion = lockEdge.version + 1
-    val base = edgeMutate.newSnapshotEdge match {
-      case None =>
-        // shouldReplace false
-        assert(snapshotEdgeOpt.isDefined)
-        snapshotEdgeOpt.get.toSnapshotEdge
-      case Some(newSnapshotEdge) => newSnapshotEdge
-    }
-    base.copy(version = newVersion, statusCode = 0, pendingEdgeOpt = None)
->>>>>>> d9a7860b
   }
 
 
@@ -553,33 +378,8 @@
                    kvs: Seq[SKeyValue],
                    version: String): Option[Vertex] = {
 
-<<<<<<< HEAD
       if (kvs.isEmpty) None
       else vertexDeserializer.fromKeyValues(queryParam, kvs, version, None)
-=======
-  private def commitUpdate(edge: Edge,
-                           statusCode: Byte)(snapshotEdgeOpt: Option[Edge],
-                                             kvOpt: Option[KeyValue],
-                                             edgeUpdate: EdgeMutate): Future[Boolean] = {
-    val label = edge.label
-    def oldBytes = kvOpt.map(_.value()).getOrElse(Array.empty)
-    //    def oldBytes = snapshotEdgeOpt.map { e =>
-    //      snapshotEdgeSerializer(e.toSnapshotEdge).toKeyValues.head.value
-    //    }.getOrElse(Array.empty)
-    def process(lockEdge: SnapshotEdge,
-                releaseLockEdge: SnapshotEdge,
-                _edgeMutate: EdgeMutate,
-                statusCode: Byte): Future[Boolean] = {
-
-      for {
-        locked <- acquireLock(statusCode, edge, lockEdge, oldBytes)
-        mutated <- mutate(locked, edge, statusCode, _edgeMutate)
-        incremented <- increment(mutated, edge, statusCode, _edgeMutate)
-        released <- releaseLock(incremented, edge, lockEdge, releaseLockEdge, _edgeMutate, oldBytes)
-      } yield {
-        released
-      }
->>>>>>> d9a7860b
     }
 
     val futures = vertices.map { vertex =>
@@ -589,56 +389,10 @@
       get.setFailfast(true)
       get.maxVersions(1)
 
-<<<<<<< HEAD
       val cacheKey = MurmurHash3.stringHash(get.toString)
       vertexCache.getOrElseUpdate(cacheKey, cacheTTL = 10000)(fetchVertexKeyValues(get)).map { kvs =>
         fromResult(QueryParam.Empty, kvs, vertex.serviceColumn.schemaVersion)
       }
-=======
-    val lockEdge = buildLockEdge(snapshotEdgeOpt, edge, kvOpt)
-    val releaseLockEdge = buildReleaseLockEdge(snapshotEdgeOpt, lockEdge, edgeUpdate)
-    snapshotEdgeOpt match {
-      case None =>
-        // no one ever did success on acquire lock.
-        process(lockEdge, releaseLockEdge, edgeUpdate, statusCode)
-      case Some(snapshotEdge) =>
-        // someone did success on acquire lock at least one.
-        snapshotEdge.pendingEdgeOpt match {
-          case None =>
-            // not locked
-            process(lockEdge, releaseLockEdge, edgeUpdate, statusCode)
-          case Some(pendingEdge) =>
-            def isLockExpired = pendingEdge.lockTs.get + LockExpireDuration < System.currentTimeMillis()
-            if (isLockExpired) {
-              val oldSnapshotEdge = if (snapshotEdge.ts == pendingEdge.ts) None else Option(snapshotEdge)
-              val (_, newEdgeUpdate) = Edge.buildOperation(oldSnapshotEdge, Seq(pendingEdge))
-              val newLockEdge = buildLockEdge(snapshotEdgeOpt, pendingEdge, kvOpt)
-              val _newReleaseLockEdge = buildReleaseLockEdge(snapshotEdgeOpt, newLockEdge, newEdgeUpdate)
-
-              // set lock ts as current ts
-              val newPendingEdgeOpt = _newReleaseLockEdge.pendingEdgeOpt.map(_.copy(lockTs = Option(System.currentTimeMillis())))
-              val newReleaseLockEdge = _newReleaseLockEdge.copy(pendingEdgeOpt = newPendingEdgeOpt)
-
-              process(newLockEdge, newReleaseLockEdge, newEdgeUpdate, statusCode = 0).flatMap { ret =>
-                val log = s"[Success]: Resolving expired pending edge.\n${pendingEdge.toLogString}"
-                throw new PartialFailureException(edge, 0, log)
-              }
-            } else {
-              // locked
-              if (pendingEdge.ts == edge.ts && statusCode > 0) {
-                // self locked
-                val oldSnapshotEdge = if (snapshotEdge.ts == pendingEdge.ts) None else Option(snapshotEdge)
-                val (_, newEdgeUpdate) = Edge.buildOperation(oldSnapshotEdge, Seq(edge))
-                val newReleaseLockEdge = buildReleaseLockEdge(snapshotEdgeOpt, lockEdge, newEdgeUpdate)
-
-                /** lockEdge will be ignored */
-                process(lockEdge, newReleaseLockEdge, newEdgeUpdate, statusCode)
-              } else {
-                throw new PartialFailureException(edge, statusCode, s"others[${pendingEdge.ts}] is mutating. me[${edge.ts}]")
-              }
-            }
-        }
->>>>>>> d9a7860b
     }
 
     Future.sequence(futures).map { result => result.toList.flatten }
@@ -678,7 +432,6 @@
     }
   }
 
-<<<<<<< HEAD
   private def toCacheKeyBytes(hbaseRpc: AnyRef): Array[Byte] = {
     hbaseRpc match {
       case getRequest: GetRequest => getRequest.key()
@@ -686,39 +439,6 @@
       case _ =>
         logger.error(s"toCacheKeyBytes failed. not supported class type. $hbaseRpc")
         Array.empty[Byte]
-=======
-
-  def mutateLog(snapshotEdgeOpt: Option[Edge], edges: Seq[Edge],
-                newEdge: Edge, edgeMutate: EdgeMutate) = {
-    Seq("----------------------------------------------",
-      s"SnapshotEdge: ${snapshotEdgeOpt.map(_.toLogString)}",
-      s"requestEdges: ${edges.map(_.toLogString).mkString("\n")}",
-      s"newEdge: ${newEdge.toLogString}",
-      s"mutation: \n${edgeMutate.toLogString}",
-      "----------------------------------------------").mkString("\n")
-  }
-
-  private def deleteAllFetchedEdgesAsyncOld(queryRequest: QueryRequest,
-                                            queryResult: QueryResult,
-                                            requestTs: Long,
-                                            retryNum: Int): Future[Boolean] = {
-    val queryParam = queryRequest.queryParam
-    val zkQuorum = queryParam.label.hbaseZkAddr
-    val futures = for {
-      edgeWithScore <- queryResult.edgeWithScoreLs
-      (edge, score) = EdgeWithScore.unapply(edgeWithScore).get
-    } yield {
-      /** reverted direction */
-      val reversedIndexedEdgesMutations = edge.duplicateEdge.edgesWithIndex.flatMap { indexedEdge =>
-        mutationBuilder.buildDeletesAsync(indexedEdge) ++ mutationBuilder.buildIncrementsAsync(indexedEdge, -1L)
-      }
-      val reversedSnapshotEdgeMutations = mutationBuilder.buildDeleteAsync(edge.toSnapshotEdge)
-      val forwardIndexedEdgeMutations = edge.edgesWithIndex.flatMap { indexedEdge =>
-        mutationBuilder.buildDeletesAsync(indexedEdge) ++ mutationBuilder.buildIncrementsAsync(indexedEdge, -1L)
-      }
-      val mutations = reversedIndexedEdgesMutations ++ reversedSnapshotEdgeMutations ++ forwardIndexedEdgeMutations
-      writeAsyncSimple(zkQuorum, mutations, withWait = true)
->>>>>>> d9a7860b
     }
   }
 
@@ -728,55 +448,15 @@
     val conn = ConnectionFactory.createConnection(conf)
     conn.getAdmin
   }
-<<<<<<< HEAD
+
   private def enableTable(zkAddr: String, tableName: String) = {
     getAdmin(zkAddr).enableTable(TableName.valueOf(tableName))
-=======
-
-  private def deleteAllFetchedEdgesLs(queryRequestWithResultLs: Seq[QueryRequestWithResult], requestTs: Long): Future[(Boolean, Boolean)] = {
-    val queryResultLs = queryRequestWithResultLs.map(_.queryResult)
-    queryResultLs.foreach { queryResult =>
-      if (queryResult.isFailure) throw new RuntimeException("fetched result is fallback.")
-    }
-
-    val futures = for {
-      queryRequestWithResult <- queryRequestWithResultLs
-      (queryRequest, _) = QueryRequestWithResult.unapply(queryRequestWithResult).get
-      deleteQueryResult = buildEdgesToDelete(queryRequestWithResult, requestTs)
-      if deleteQueryResult.edgeWithScoreLs.nonEmpty
-    } yield {
-      val label = queryRequest.queryParam.label
-      label.schemaVersion match {
-        case HBaseType.VERSION3 if label.consistencyLevel == "strong" =>
-
-          /**
-            * read: snapshotEdge on queryResult = O(N)
-            * write: N x (relatedEdges x indices(indexedEdge) + 1(snapshotEdge))
-            */
-          mutateEdges(deleteQueryResult.edgeWithScoreLs.map(_.edge), withWait = true).map(_.forall(identity))
-        case _ =>
-
-          /**
-            * read: x
-            * write: N x ((1(snapshotEdge) + 2(1 for incr, 1 for delete) x indices)
-            */
-          deleteAllFetchedEdgesAsyncOld(queryRequest, deleteQueryResult, requestTs, MaxRetryNum)
-      }
-    }
-    if (futures.isEmpty) {
-      // all deleted.
-      Future.successful(true -> true)
-    } else {
-      Future.sequence(futures).map { rets => false -> rets.forall(identity) }
-    }
->>>>>>> d9a7860b
   }
 
   private def disableTable(zkAddr: String, tableName: String) = {
     getAdmin(zkAddr).disableTable(TableName.valueOf(tableName))
   }
 
-<<<<<<< HEAD
   private def dropTable(zkAddr: String, tableName: String) = {
     getAdmin(zkAddr).disableTable(TableName.valueOf(tableName))
     getAdmin(zkAddr).deleteTable(TableName.valueOf(tableName))
@@ -784,129 +464,9 @@
 
   private def getStartKey(regionCount: Int): Array[Byte] = {
     Bytes.toBytes((Int.MaxValue / regionCount))
-=======
-  def deleteAllAdjacentEdges(srcVertices: Seq[Vertex],
-                             labels: Seq[Label],
-                             dir: Int,
-                             ts: Long): Future[Boolean] = {
-
-    def enqueueLogMessage() = {
-      val kafkaMessages = for {
-        vertice <- srcVertices
-        id = vertice.innerId.toIdString()
-        label <- labels
-      } yield {
-        val tsv = Seq(ts, "deleteAll", "e", id, id, label.label, "{}", GraphUtil.fromOp(dir.toByte)).mkString("\t")
-        val topic = ExceptionHandler.failTopic
-        val kafkaMsg = KafkaMessage(new ProducerRecord[Key, Val](topic, null, tsv))
-        kafkaMsg
-      }
-
-      ExceptionHandler.enqueues(kafkaMessages)
-    }
-
-    val requestTs = ts
-    val queryParams = for {
-      label <- labels
-    } yield {
-      val labelWithDir = LabelWithDirection(label.id.get, dir)
-      QueryParam(labelWithDir).limit(0, DeleteAllFetchSize).duplicatePolicy(Option(Query.DuplicatePolicy.Raw))
-    }
-
-    val step = Step(queryParams.toList)
-    val q = Query(srcVertices, Vector(step))
-
-    //    Extensions.retryOnSuccessWithBackoff(MaxRetryNum, Random.nextInt(MaxBackOff) + 1) {
-    val retryFuture = Extensions.retryOnSuccess(MaxRetryNum) {
-      fetchAndDeleteAll(q, requestTs)
-    } { case (allDeleted, deleteSuccess) =>
-      allDeleted && deleteSuccess
-    }.map { case (allDeleted, deleteSuccess) => allDeleted && deleteSuccess }
-
-    retryFuture onFailure {
-      case ex =>
-        logger.error(s"[Error]: deleteAllAdjacentEdges failed.")
-        enqueueLogMessage()
-    }
-
-    retryFuture
->>>>>>> d9a7860b
   }
 
   private def getEndKey(regionCount: Int): Array[Byte] = {
     Bytes.toBytes((Int.MaxValue / regionCount * (regionCount - 1)))
   }
-
-
-<<<<<<< HEAD
-=======
-  def createTable(zkAddr: String,
-                  tableName: String,
-                  cfs: List[String],
-                  regionMultiplier: Int,
-                  ttl: Option[Int],
-                  compressionAlgorithm: String): Unit = {
-    logger.info(s"create table: $tableName on $zkAddr, $cfs, $regionMultiplier, $compressionAlgorithm")
-    val admin = getAdmin(zkAddr)
-    val regionCount = admin.getClusterStatus.getServersSize * regionMultiplier
-    if (!admin.tableExists(TableName.valueOf(tableName))) {
-      try {
-        val desc = new HTableDescriptor(TableName.valueOf(tableName))
-        desc.setDurability(Durability.ASYNC_WAL)
-        for (cf <- cfs) {
-          val columnDesc = new HColumnDescriptor(cf)
-            .setCompressionType(Algorithm.valueOf(compressionAlgorithm.toUpperCase))
-            .setBloomFilterType(BloomType.ROW)
-            .setDataBlockEncoding(DataBlockEncoding.FAST_DIFF)
-            .setMaxVersions(1)
-            .setTimeToLive(2147483647)
-            .setMinVersions(0)
-            .setBlocksize(32768)
-            .setBlockCacheEnabled(true)
-          if (ttl.isDefined) columnDesc.setTimeToLive(ttl.get)
-          desc.addFamily(columnDesc)
-        }
-
-        if (regionCount <= 1) admin.createTable(desc)
-        else admin.createTable(desc, getStartKey(regionCount), getEndKey(regionCount), regionCount)
-      } catch {
-        case e: Throwable =>
-          logger.error(s"$zkAddr, $tableName failed with $e", e)
-          throw e
-      }
-    } else {
-      logger.info(s"$zkAddr, $tableName, $cfs already exist.")
-    }
-  }
-
-
-  private def getAdmin(zkAddr: String) = {
-    val conf = HBaseConfiguration.create()
-    conf.set("hbase.zookeeper.quorum", zkAddr)
-    val conn = ConnectionFactory.createConnection(conf)
-    conn.getAdmin
-  }
-
-  private def enableTable(zkAddr: String, tableName: String) = {
-    getAdmin(zkAddr).enableTable(TableName.valueOf(tableName))
-  }
-
-  private def disableTable(zkAddr: String, tableName: String) = {
-    getAdmin(zkAddr).disableTable(TableName.valueOf(tableName))
-  }
-
-  private def dropTable(zkAddr: String, tableName: String) = {
-    getAdmin(zkAddr).disableTable(TableName.valueOf(tableName))
-    getAdmin(zkAddr).deleteTable(TableName.valueOf(tableName))
-  }
-
-  private def getStartKey(regionCount: Int): Array[Byte] = {
-    Bytes.toBytes((Int.MaxValue / regionCount))
-  }
-
-  private def getEndKey(regionCount: Int): Array[Byte] = {
-    Bytes.toBytes((Int.MaxValue / regionCount * (regionCount - 1)))
-  }
-
->>>>>>> d9a7860b
 }