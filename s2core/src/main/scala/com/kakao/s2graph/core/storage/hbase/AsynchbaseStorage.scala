--- conflicted
+++ resolved
@@ -461,7 +461,7 @@
     mutationBuilder.buildPutAsync(snapshotEdge).head.asInstanceOf[PutRequest]
   }
 
-<<<<<<< HEAD
+
   private def commitUpdate(edge: Edge,
                            statusCode: Byte)(snapshotEdgeOpt: Option[Edge],
                                              kvOpt: Option[KeyValue],
@@ -471,14 +471,6 @@
 //    def oldBytes = snapshotEdgeOpt.map { e =>
 //      snapshotEdgeSerializer(e.toSnapshotEdge).toKeyValues.head.value
 //    }.getOrElse(Array.empty)
-=======
-  private def commitUpdate(edge: Edge, statusCode: Byte)(snapshotEdgeOpt: Option[Edge], edgeUpdate: EdgeMutate): Future[Boolean] = {
-    //    def oldBytes = snapshotEdgeOpt.map { e =>
-    //      snapshotEdgeSerializer(e.toSnapshotEdge).toKeyValues.head.value
-    //    }.getOrElse(Array.empty)
-    def oldBytes = snapshotEdgeOpt.flatMap(_.valueBytesOpt).getOrElse(Array.empty)
->>>>>>> 3fc530c0
-
     def process(lockEdge: SnapshotEdge,
                 releaseLockEdge: SnapshotEdge,
                 _edgeMutate: EdgeMutate,
