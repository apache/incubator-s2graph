package com.kakao.s2graph.core.storage.hbase

import java.util

import com.google.common.cache.Cache
import com.kakao.s2graph.core.GraphExceptions.FetchTimeoutException
import com.kakao.s2graph.core._
import com.kakao.s2graph.core.mysqls.{Label, LabelMeta}
import com.kakao.s2graph.core.storage.Storage
import com.kakao.s2graph.core.types._
import com.kakao.s2graph.core.utils.{Extensions, logger}
import com.stumbleupon.async.Deferred
import com.typesafe.config.Config
<<<<<<< HEAD
import org.apache.hadoop.conf.Configuration
=======
>>>>>>> 66be5c8c
import org.apache.hadoop.hbase.client.{ConnectionFactory, Durability}
import org.apache.hadoop.hbase.io.compress.Compression.Algorithm
import org.apache.hadoop.hbase.io.encoding.DataBlockEncoding
import org.apache.hadoop.hbase.regionserver.BloomType
import org.apache.hadoop.hbase.util.Bytes
import org.apache.hadoop.hbase.{HBaseConfiguration, HColumnDescriptor, HTableDescriptor, TableName}
<<<<<<< HEAD
import org.apache.hadoop.security.UserGroupInformation
=======
>>>>>>> 66be5c8c
import org.hbase.async._

import scala.collection.JavaConversions._
import scala.collection.Seq
import scala.concurrent.duration.Duration
import scala.concurrent.{Await, ExecutionContext, Future, duration}
import scala.util.Random
import scala.util.hashing.MurmurHash3


object AsynchbaseStorage {
  val vertexCf = HSerializable.vertexCf
  val edgeCf = HSerializable.edgeCf
  val emptyKVs = new util.ArrayList[KeyValue]()


  def makeClient(config: Config, overrideKv: (String, String)*) = {
    val asyncConfig: org.hbase.async.Config =
      if (config.hasPath("hbase.security.auth.enable") && config.getBoolean("hbase.security.auth.enable")) {
        val krb5Conf = config.getString("java.security.krb5.conf")
        val jaas = config.getString("java.security.auth.login.config")

        System.setProperty("java.security.krb5.conf", krb5Conf)
        System.setProperty("java.security.auth.login.config", jaas)
        new org.hbase.async.Config()
      } else {
        new org.hbase.async.Config()
      }

    for (entry <- config.entrySet() if entry.getKey.contains("hbase")) {
      asyncConfig.overrideConfig(entry.getKey, entry.getValue.unwrapped().toString)
    }

    for ((k, v) <- overrideKv) {
      asyncConfig.overrideConfig(k, v)
    }

    val client = new HBaseClient(asyncConfig)
    logger.info(s"Asynchbase: ${client.getConfig.dumpConfiguration()}")
    client
  }
}

class AsynchbaseStorage(override val config: Config, vertexCache: Cache[Integer, Option[Vertex]])
                       (implicit ec: ExecutionContext) extends Storage(config) {

  import AsynchbaseStorage._

  //  import Extensions.FutureOps

  import Extensions.DeferOps

  val client = AsynchbaseStorage.makeClient(config)
  val queryBuilder = new AsynchbaseQueryBuilder(this)(ec)
  val mutationBuilder = new AsynchbaseMutationBuilder(this)(ec)

//  val cacheOpt = Option(cache)
  val cacheOpt = None
  val vertexCacheOpt = Option(vertexCache)

  private val clientWithFlush = AsynchbaseStorage.makeClient(config, "hbase.rpcs.buffered_flush_interval" -> "0")
  private val clients = Seq(client, clientWithFlush)

  private val clientFlushInterval = config.getInt("hbase.rpcs.buffered_flush_interval").toString().toShort
  val MaxRetryNum = config.getInt("max.retry.number")
  val MaxBackOff = config.getInt("max.back.off")
  val DeleteAllFetchSize = config.getInt("delete.all.fetch.size")
  val FailProb = config.getDouble("hbase.fail.prob")
  val LockExpireDuration = Math.max(MaxRetryNum * MaxBackOff * 2, 10000)

  /**
    * Serializer/Deserializer
    */
  def snapshotEdgeSerializer(snapshotEdge: SnapshotEdge) = new SnapshotEdgeSerializable(snapshotEdge)

  def indexEdgeSerializer(indexedEdge: IndexEdge) = new IndexEdgeSerializable(indexedEdge)

  def vertexSerializer(vertex: Vertex) = new VertexSerializable(vertex)

  val snapshotEdgeDeserializer = new SnapshotEdgeDeserializable
  val indexEdgeDeserializer = new IndexEdgeDeserializable
  val vertexDeserializer = new VertexDeserializable

  def getEdges(q: Query): Future[Seq[QueryRequestWithResult]] = queryBuilder.getEdges(q)

  def checkEdges(params: Seq[(Vertex, Vertex, QueryParam)]): Future[Seq[QueryRequestWithResult]] = {
    val futures = for {
      (srcVertex, tgtVertex, queryParam) <- params
    } yield queryBuilder.getEdge(srcVertex, tgtVertex, queryParam, false).toFuture

    Future.sequence(futures)
  }

  def getVertices(vertices: Seq[Vertex]): Future[Seq[Vertex]] = {
    def fromResult(queryParam: QueryParam,
                   kvs: Seq[org.hbase.async.KeyValue],
                   version: String): Option[Vertex] = {

      if (kvs.isEmpty) None
      else {
        val newKVs = kvs
        Option(vertexDeserializer.fromKeyValues(queryParam, newKVs, version, None))
      }
    }

    val futures = vertices.map { vertex =>
      val kvs = vertexSerializer(vertex).toKeyValues
      val get = new GetRequest(vertex.hbaseTableName.getBytes, kvs.head.row, vertexCf)
      //      get.setTimeout(this.singleGetTimeout.toShort)
      get.setFailfast(true)
      get.maxVersions(1)

      val cacheKey = MurmurHash3.stringHash(get.toString)
      val cacheVal = vertexCache.getIfPresent(cacheKey)
      if (cacheVal == null)
        client.get(get).toFutureWith(emptyKVs).map { kvs =>
          fromResult(QueryParam.Empty, kvs, vertex.serviceColumn.schemaVersion)
        }

      else Future.successful(cacheVal)
    }

    Future.sequence(futures).map { result => result.toList.flatten }
  }


  def mutateEdge(edge: Edge, withWait: Boolean): Future[Boolean] = {
    //    mutateEdgeWithOp(edge, withWait)
    val strongConsistency = edge.label.consistencyLevel == "strong"
    val edgeFuture =
      if (edge.op == GraphUtil.operations("delete") && !strongConsistency) {
        val zkQuorum = edge.label.hbaseZkAddr
        val (_, edgeUpdate) = Edge.buildDeleteBulk(None, edge)
        val mutations =
          mutationBuilder.indexedEdgeMutations(edgeUpdate) ++
            mutationBuilder.snapshotEdgeMutations(edgeUpdate) ++
            mutationBuilder.increments(edgeUpdate)
        writeAsyncSimple(zkQuorum, mutations, withWait)
      } else {
        mutateEdgesInner(Seq(edge), strongConsistency, withWait)(Edge.buildOperation)
      }
    val vertexFuture = writeAsyncSimple(edge.label.hbaseZkAddr,
      mutationBuilder.buildVertexPutsAsync(edge), withWait)
    Future.sequence(Seq(edgeFuture, vertexFuture)).map { rets => rets.forall(identity) }
  }

  override def mutateEdges(edges: Seq[Edge], withWait: Boolean): Future[Seq[Boolean]] = {
    val edgeGrouped = edges.groupBy { edge => (edge.label, edge.srcVertex.innerId, edge.tgtVertex.innerId) } toSeq

    val ret = edgeGrouped.map { case ((label, srcId, tgtId), edges) =>
      if (edges.isEmpty) Future.successful(true)
      else {
        val head = edges.head
        val strongConsistency = head.label.consistencyLevel == "strong"

        if (strongConsistency) {
          val edgeFuture = mutateEdgesInner(edges, strongConsistency, withWait)(Edge.buildOperation)
          //TODO: decide what we will do on failure on vertex put
          val vertexFuture = writeAsyncSimple(head.label.hbaseZkAddr,
            mutationBuilder.buildVertexPutsAsync(head), withWait)
          Future.sequence(Seq(edgeFuture, vertexFuture)).map { rets => rets.forall(identity) }
        } else {
          Future.sequence(edges.map { edge =>
            mutateEdge(edge, withWait = withWait)
          }).map { rets =>
            rets.forall(identity)
          }
        }
      }
    }
    Future.sequence(ret)
  }

  def mutateVertex(vertex: Vertex, withWait: Boolean): Future[Boolean] = {
    if (vertex.op == GraphUtil.operations("delete")) {
      writeAsyncSimple(vertex.hbaseZkAddr, mutationBuilder.buildDeleteAsync(vertex), withWait)
    } else if (vertex.op == GraphUtil.operations("deleteAll")) {
      logger.info(s"deleteAll for vertex is truncated. $vertex")
      Future.successful(true) // Ignore withWait parameter, because deleteAll operation may takes long time
    } else {
      writeAsyncSimple(vertex.hbaseZkAddr, mutationBuilder.buildPutsAll(vertex), withWait)
    }
  }

  def incrementCounts(edges: Seq[Edge]): Future[Seq[(Boolean, Long)]] = {
    val defers: Seq[Deferred[(Boolean, Long)]] = for {
      edge <- edges
    } yield {
      val edgeWithIndex = edge.edgesWithIndex.head
      val countWithTs = edge.propsWithTs(LabelMeta.countSeq)
      val countVal = countWithTs.innerVal.toString().toLong
      val incr = mutationBuilder.buildIncrementsCountAsync(edgeWithIndex, countVal).head
      val request = incr.asInstanceOf[AtomicIncrementRequest]
      client.bufferAtomicIncrement(request) withCallback { resultCount: java.lang.Long =>
        (true, resultCount.longValue())
      } recoverWith { ex =>
        logger.error(s"mutation failed. $request", ex)
        (false, -1L)
      }
    }

    val grouped: Deferred[util.ArrayList[(Boolean, Long)]] = Deferred.groupInOrder(defers)
    grouped.toFuture.map(_.toSeq)
  }

  private def writeAsyncSimpleRetry(zkQuorum: String, elementRpcs: Seq[HBaseRpc], withWait: Boolean): Future[Boolean] = {
    def compute = writeAsyncSimple(zkQuorum, elementRpcs, withWait).flatMap { ret =>
      if (ret) Future.successful(ret)
      else throw FetchTimeoutException("writeAsyncWithWaitRetrySimple")
    }
    Extensions.retryOnFailure(MaxRetryNum) {
      compute
    } {
      logger.error(s"writeAsyncWithWaitRetrySimple: $elementRpcs")
      false
    }
  }

  private def writeToStorage(_client: HBaseClient, rpc: HBaseRpc): Deferred[Boolean] = {
    //    logger.debug(s"$rpc")
    val defer = rpc match {
      case d: DeleteRequest => _client.delete(d)
      case p: PutRequest => _client.put(p)
      case i: AtomicIncrementRequest => _client.bufferAtomicIncrement(i)
    }
    defer withCallback { ret => true } recoverWith { ex =>
      logger.error(s"mutation failed. $rpc", ex)
      false
    }
  }

  private def writeAsyncSimple(zkQuorum: String, elementRpcs: Seq[HBaseRpc], withWait: Boolean): Future[Boolean] = {
    val _client = if (withWait) clientWithFlush else client
    if (elementRpcs.isEmpty) {
      Future.successful(true)
    } else {
      val defers = elementRpcs.map { rpc => writeToStorage(_client, rpc) }
      if (withWait)
        Deferred.group(defers).toFuture map { arr => arr.forall(identity) }
      else
        Future.successful(true)
    }
  }

  private def writeAsync(zkQuorum: String, elementRpcs: Seq[Seq[HBaseRpc]], withWait: Boolean): Future[Seq[Boolean]] = {
    val _client = if (withWait) clientWithFlush else client
    if (elementRpcs.isEmpty) {
      Future.successful(Seq.empty[Boolean])
    } else {
      val futures = elementRpcs.map { rpcs =>
        val defers = rpcs.map { rpc => writeToStorage(_client, rpc) }
        if (withWait)
          Deferred.group(defers).toFuture map { arr => arr.forall(identity) }
        else
          Future.successful(true)
      }
      if (withWait)
        Future.sequence(futures)
      else
        Future.successful(elementRpcs.map(_ => true))
    }
  }

  private def fetchSnapshotEdge(edge: Edge): Future[(QueryParam, Option[Edge], Option[KeyValue])] = {
    val labelWithDir = edge.labelWithDir
    val queryParam = QueryParam(labelWithDir)
    val _queryParam = queryParam.tgtVertexInnerIdOpt(Option(edge.tgtVertex.innerId))
    val q = Query.toQuery(Seq(edge.srcVertex), _queryParam)
    val queryRequest = QueryRequest(q, 0, edge.srcVertex, _queryParam)

    client.get(queryBuilder.buildRequest(queryRequest)) withCallback { kvs =>
      val (edgeOpt, kvOpt) =
        if (kvs.isEmpty()) (None, None)
        else {
          val _edgeOpt = toEdges(kvs, queryParam, 1.0, isInnerCall = true, parentEdges = Nil).headOption.map(_.edge)
          val _kvOpt = kvs.headOption
          (_edgeOpt, _kvOpt)
        }
      (queryParam, edgeOpt, kvOpt)
    } recoverWith { ex =>
      logger.error(s"fetchQueryParam failed. fallback return.", ex)
      throw new FetchTimeoutException(s"${edge.toLogString}")
    } toFuture
  }


  case class PartialFailureException(edge: Edge, statusCode: Byte, faileReason: String) extends Exception

  def debug(ret: Boolean, phase: String, snapshotEdge: SnapshotEdge) = {
    val msg = Seq(s"[$ret] [$phase]", s"${snapshotEdge.toLogString()}").mkString("\n")
    logger.debug(msg)
  }

  def debug(ret: Boolean, phase: String, snapshotEdge: SnapshotEdge, edgeMutate: EdgeMutate) = {
    val msg = Seq(s"[$ret] [$phase]", s"${snapshotEdge.toLogString()}",
      s"${edgeMutate.toLogString}").mkString("\n")
    logger.debug(msg)
  }

  private def buildLockEdge(snapshotEdgeOpt: Option[Edge], edge: Edge) = {
    val currentTs = System.currentTimeMillis()
    val lockTs = snapshotEdgeOpt match {
      case None => Option(currentTs)
      case Some(snapshotEdge) =>
        snapshotEdge.pendingEdgeOpt match {
          case None => Option(currentTs)
          case Some(pendingEdge) => pendingEdge.lockTs
        }
    }
    val newVersion = snapshotEdgeOpt.map(_.version).getOrElse(edge.ts) + 1
    val pendingEdge = edge.copy(version = newVersion, statusCode = 1, lockTs = lockTs)
    val base = snapshotEdgeOpt match {
      case None =>
        // no one ever mutated on this snapshotEdge.
        edge.toSnapshotEdge.copy(pendingEdgeOpt = Option(pendingEdge))
      case Some(snapshotEdge) =>
        // there is at least one mutation have been succeed.
        snapshotEdgeOpt.get.toSnapshotEdge.copy(pendingEdgeOpt = Option(pendingEdge))
    }
    base.copy(version = newVersion, statusCode = 1, lockTs = None)
  }

  private def buildReleaseLockEdge(snapshotEdgeOpt: Option[Edge], lockEdge: SnapshotEdge, edgeMutate: EdgeMutate) = {
    val newVersion = lockEdge.version + 1
    val base = edgeMutate.newSnapshotEdge match {
      case None =>
        // shouldReplace false
        assert(snapshotEdgeOpt.isDefined)
        snapshotEdgeOpt.get.toSnapshotEdge
      case Some(newSnapshotEdge) => newSnapshotEdge
    }
    base.copy(version = newVersion, statusCode = 0, pendingEdgeOpt = None)
  }

  def mutate(predicate: Boolean,
             edge: Edge,
             statusCode: Byte,
             _edgeMutate: EdgeMutate): Future[Boolean] = {
    if (!predicate) throw new PartialFailureException(edge, 1, "predicate failed.")

    if (statusCode >= 2) {
      logger.debug(s"skip mutate: [$statusCode]\n${edge.toLogString}")
      Future.successful(true)
    } else {
      val p = Random.nextDouble()
      if (p < FailProb) throw new PartialFailureException(edge, 1, s"$p")
      else
        writeAsyncSimple(edge.label.hbaseZkAddr, mutationBuilder.indexedEdgeMutations(_edgeMutate), withWait = true).map { ret =>
          if (ret) {
            debug(ret, "mutate", edge.toSnapshotEdge, _edgeMutate)
          } else {
            throw new PartialFailureException(edge, 1, "hbase fail.")
          }
          true
        }
    }
  }

  def increment(predicate: Boolean,
                edge: Edge,
                statusCode: Byte, _edgeMutate: EdgeMutate): Future[Boolean] = {
    if (!predicate) throw new PartialFailureException(edge, 2, "predicate failed.")
    if (statusCode >= 3) {
      logger.debug(s"skip increment: [$statusCode]\n${edge.toLogString}")
      Future.successful(true)
    } else {
      val p = Random.nextDouble()
      if (p < FailProb) throw new PartialFailureException(edge, 2, s"$p")
      else
        writeAsyncSimple(edge.label.hbaseZkAddr, mutationBuilder.increments(_edgeMutate), withWait = true).map { ret =>
          if (ret) {
            debug(ret, "increment", edge.toSnapshotEdge, _edgeMutate)
          } else {
            throw new PartialFailureException(edge, 2, "hbase fail.")
          }
          true
        }
    }
  }

  def acquireLock(statusCode: Byte, edge: Edge,
                  lockEdge: SnapshotEdge, oldBytes: Array[Byte]): Future[Boolean] =
    if (statusCode >= 1) {
      logger.debug(s"skip acquireLock: [$statusCode]\n${edge.toLogString}")
      Future.successful(true)
    } else {
      val p = Random.nextDouble()
      if (p < FailProb) throw new PartialFailureException(edge, 0, s"$p")
      else {
        val lockEdgePut = toPutRequest(lockEdge)
        client.compareAndSet(lockEdgePut, oldBytes).toFuture.recoverWith {
          case ex: Exception =>
            logger.error(s"AcquireLock RPC Failed.")
            throw new PartialFailureException(edge, 0, "AcquireLock RPC Failed")
        }.map { ret =>
          if (ret) {
            val log = Seq(
              "\n",
              "=" * 50,
              s"[Success]: acquireLock",
              s"[RequestEdge]: ${edge.toLogString}",
              s"[LockEdge]: ${lockEdge.toLogString()}",
              s"[PendingEdge]: ${lockEdge.pendingEdgeOpt.map(_.toLogString).getOrElse("")}",
              "=" * 50, "\n").mkString("\n")

            logger.debug(log)
            //            debug(ret, "acquireLock", edge.toSnapshotEdge)
          } else {
            throw new PartialFailureException(edge, 0, "hbase fail.")
          }
          true
        }
      }
    }

  def releaseLock(predicate: Boolean,
                  edge: Edge,
                  lockEdge: SnapshotEdge,
                  releaseLockEdge: SnapshotEdge,
                  _edgeMutate: EdgeMutate,
                  oldBytes: Array[Byte]): Future[Boolean] = {
    if (!predicate) {
      throw new PartialFailureException(edge, 3, "predicate failed.")
    }
    val p = Random.nextDouble()
    if (p < FailProb) throw new PartialFailureException(edge, 3, s"$p")
    else {
      val releaseLockEdgePut = toPutRequest(releaseLockEdge)
      val lockEdgePut = toPutRequest(lockEdge)

      client.compareAndSet(releaseLockEdgePut, lockEdgePut.value()).toFuture.recoverWith {
        case ex: Exception =>
          logger.error(s"ReleaseLock RPC Failed.")
          throw new PartialFailureException(edge, 3, "ReleaseLock RPC Failed")
      }.map { ret =>
        if (ret) {
          debug(ret, "releaseLock", edge.toSnapshotEdge)
        } else {
          val msg = Seq("\nFATAL ERROR\n",
            "=" * 50,
            oldBytes.toList,
            lockEdgePut.value.toList,
            releaseLockEdgePut.value().toList,
            "=" * 50,
            "\n"
          )
          logger.error(msg.mkString("\n"))
          //          error(ret, "releaseLock", edge.toSnapshotEdge)
          throw new PartialFailureException(edge, 3, "hbase fail.")
        }
        true
      }
    }
    //      }
  }

  private def toPutRequest(snapshotEdge: SnapshotEdge): PutRequest = {
    mutationBuilder.buildPutAsync(snapshotEdge).head.asInstanceOf[PutRequest]
  }


  private def commitUpdate(edge: Edge,
                           statusCode: Byte)(snapshotEdgeOpt: Option[Edge],
                                             kvOpt: Option[KeyValue],
                                             edgeUpdate: EdgeMutate): Future[Boolean] = {
    val label = edge.label
    def oldBytes = kvOpt.map(_.value()).getOrElse(Array.empty)
//    def oldBytes = snapshotEdgeOpt.map { e =>
//      snapshotEdgeSerializer(e.toSnapshotEdge).toKeyValues.head.value
//    }.getOrElse(Array.empty)
    def process(lockEdge: SnapshotEdge,
                releaseLockEdge: SnapshotEdge,
                _edgeMutate: EdgeMutate,
                statusCode: Byte): Future[Boolean] = {

      for {
        locked <- acquireLock(statusCode, edge, lockEdge, oldBytes)
        mutated <- mutate(locked, edge, statusCode, _edgeMutate)
        incremented <- increment(mutated, edge, statusCode, _edgeMutate)
        released <- releaseLock(incremented, edge, lockEdge, releaseLockEdge, _edgeMutate, oldBytes)
      } yield {
        released
      }
    }


    val lockEdge = buildLockEdge(snapshotEdgeOpt, edge)
    val releaseLockEdge = buildReleaseLockEdge(snapshotEdgeOpt, lockEdge, edgeUpdate)
    snapshotEdgeOpt match {
      case None =>
        // no one ever did success on acquire lock.
        process(lockEdge, releaseLockEdge, edgeUpdate, statusCode)
      case Some(snapshotEdge) =>
        // someone did success on acquire lock at least one.
        snapshotEdge.pendingEdgeOpt match {
          case None =>
            // not locked
            process(lockEdge, releaseLockEdge, edgeUpdate, statusCode)
          case Some(pendingEdge) =>
            def isLockExpired = pendingEdge.lockTs.get + LockExpireDuration < System.currentTimeMillis()
            if (isLockExpired) {
              val oldSnapshotEdge = if (snapshotEdge.ts == pendingEdge.ts) None else Option(snapshotEdge)
              val (_, newEdgeUpdate) = Edge.buildOperation(oldSnapshotEdge, Seq(pendingEdge))
              val newLockEdge = buildLockEdge(snapshotEdgeOpt, pendingEdge)
              val newReleaseLockEdge = buildReleaseLockEdge(snapshotEdgeOpt, newLockEdge, newEdgeUpdate)
              process(newLockEdge, newReleaseLockEdge, newEdgeUpdate, statusCode = 0).flatMap { ret =>
                val log = s"[Success]: Resolving expired pending edge.\n${pendingEdge.toLogString}"
                throw new PartialFailureException(edge, 0, log)
              }
            } else {
              // locked
              if (pendingEdge.ts == edge.ts && statusCode > 0) {
                // self locked
                val oldSnapshotEdge = if (snapshotEdge.ts == pendingEdge.ts) None else Option(snapshotEdge)
                val (_, newEdgeUpdate) = Edge.buildOperation(oldSnapshotEdge, Seq(edge))
                val newReleaseLockEdge = buildReleaseLockEdge(snapshotEdgeOpt, lockEdge, newEdgeUpdate)

                /** lockEdge will be ignored */
                process(lockEdge, newReleaseLockEdge, newEdgeUpdate, statusCode)
              } else {
                throw new PartialFailureException(edge, statusCode, s"others[${pendingEdge.ts}] is mutating. me[${edge.ts}]")
              }
            }
        }
    }
  }

  private def mutateEdgesInner(edges: Seq[Edge],
                               checkConsistency: Boolean,
                               withWait: Boolean)(f: (Option[Edge], Seq[Edge]) => (Edge, EdgeMutate)): Future[Boolean] = {
    if (!checkConsistency) {
      val zkQuorum = edges.head.label.hbaseZkAddr
      val futures = edges.map { edge =>
        val (_, edgeUpdate) = f(None, Seq(edge))
        val mutations =
          mutationBuilder.indexedEdgeMutations(edgeUpdate) ++
            mutationBuilder.snapshotEdgeMutations(edgeUpdate) ++
            mutationBuilder.increments(edgeUpdate)
        writeAsyncSimple(zkQuorum, mutations, withWait)
      }
      Future.sequence(futures).map { rets => rets.forall(identity) }
    } else {
      def commit(_edges: Seq[Edge], statusCode: Byte): Future[Boolean] = {

        fetchSnapshotEdge(_edges.head) flatMap { case (queryParam, snapshotEdgeOpt, kvOpt) =>

          val (newEdge, edgeUpdate) = f(snapshotEdgeOpt, _edges)
          //shouldReplace false.
          if (edgeUpdate.newSnapshotEdge.isEmpty && statusCode <= 0) {
            logger.debug(s"${newEdge.toLogString} drop.")
            Future.successful(true)
          } else {
            commitUpdate(newEdge, statusCode)(snapshotEdgeOpt, kvOpt, edgeUpdate).map { ret =>
              if (ret) {
                logger.info(s"[Success] commit: \n${_edges.map(_.toLogString).mkString("\n")}")
              } else {
                throw new PartialFailureException(newEdge, 3, "commit failed.")
              }
              true
            }
          }
        }
      }
      def retry(tryNum: Int)(edges: Seq[Edge], statusCode: Byte)(fn: (Seq[Edge], Byte) => Future[Boolean]): Future[Boolean] = {
        if (tryNum >= MaxRetryNum) {
          edges.foreach { edge =>
            logger.error(s"commit failed after $MaxRetryNum\n${edge.toLogString}")
            ExceptionHandler.enqueue(ExceptionHandler.toKafkaMessage(element = edge))
          }
          Future.successful(false)
        } else {
          val future = fn(edges, statusCode)
          future.onSuccess {
            case success =>
              logger.debug(s"Finished. [$tryNum]\n${edges.head.toLogString}\n")
          }
          future recoverWith {
            case FetchTimeoutException(retryEdge) =>
              logger.info(s"[Try: $tryNum], Fetch fail.\n${retryEdge}")
              retry(tryNum + 1)(edges, statusCode)(fn)

            case PartialFailureException(retryEdge, failedStatusCode, faileReason) =>
              val status = failedStatusCode match {
                case 0 => "AcquireLock failed."
                case 1 => "Mutation failed."
                case 2 => "Increment failed."
                case 3 => "ReleaseLock failed."
                case 4 => "Unknown"
              }

              Thread.sleep(Random.nextInt(MaxBackOff))
              logger.info(s"[Try: $tryNum], [Status: $status] partial fail.\n${retryEdge.toLogString}\nFailReason: ${faileReason}")
              retry(tryNum + 1)(Seq(retryEdge), failedStatusCode)(fn)
            case ex: Exception =>
              logger.error("Unknown exception", ex)
              Future.successful(false)
          }
        }
      }
      retry(1)(edges, 0)(commit)
    }
  }


  def mutateLog(snapshotEdgeOpt: Option[Edge], edges: Seq[Edge],
                newEdge: Edge, edgeMutate: EdgeMutate) = {
    Seq("----------------------------------------------",
      s"SnapshotEdge: ${snapshotEdgeOpt.map(_.toLogString)}",
      s"requestEdges: ${edges.map(_.toLogString).mkString("\n")}",
      s"newEdge: ${newEdge.toLogString}",
      s"mutation: \n${edgeMutate.toLogString}",
      "----------------------------------------------").mkString("\n")
  }

  private def deleteAllFetchedEdgesAsyncOld(queryRequestWithResult: QueryRequestWithResult,
                                            requestTs: Long,
                                            retryNum: Int): Future[Boolean] = {
    val (queryRequest, queryResult) = QueryRequestWithResult.unapply(queryRequestWithResult).get
    val queryParam = queryRequest.queryParam
    val zkQuorum = queryParam.label.hbaseZkAddr
    val futures = for {
      edgeWithScore <- queryResult.edgeWithScoreLs
      (edge, score) = EdgeWithScore.unapply(edgeWithScore).get
    } yield {
      /** reverted direction */
      val reversedIndexedEdgesMutations = edge.duplicateEdge.edgesWithIndex.flatMap { indexedEdge =>
        mutationBuilder.buildDeletesAsync(indexedEdge) ++ mutationBuilder.buildIncrementsAsync(indexedEdge, -1L)
      }
      val reversedSnapshotEdgeMutations = mutationBuilder.buildDeleteAsync(edge.toSnapshotEdge)
      val forwardIndexedEdgeMutations = edge.edgesWithIndex.flatMap { indexedEdge =>
        mutationBuilder.buildDeletesAsync(indexedEdge) ++ mutationBuilder.buildIncrementsAsync(indexedEdge, -1L)
      }
      val mutations = reversedIndexedEdgesMutations ++ reversedSnapshotEdgeMutations ++ forwardIndexedEdgeMutations
      writeAsyncSimple(zkQuorum, mutations, withWait = true)
    }

    Future.sequence(futures).map { rets => rets.forall(identity) }
  }

  private def buildEdgesToDelete(queryRequestWithResultLs: QueryRequestWithResult, requestTs: Long): QueryResult = {
    val (queryRequest, queryResult) = QueryRequestWithResult.unapply(queryRequestWithResultLs).get
    val edgeWithScoreLs = queryResult.edgeWithScoreLs.filter { edgeWithScore =>
      (edgeWithScore.edge.ts < requestTs) && !edgeWithScore.edge.isDegree
    }.map { edgeWithScore =>
      val label = queryRequest.queryParam.label
      val newPropsWithTs = edgeWithScore.edge.propsWithTs ++
        Map(LabelMeta.timeStampSeq -> InnerValLikeWithTs.withLong(requestTs, requestTs, label.schemaVersion))
      val copiedEdge = edgeWithScore.edge.copy(op = GraphUtil.operations("delete"), version = requestTs,
        propsWithTs = newPropsWithTs)
      edgeWithScore.copy(edge = copiedEdge)
    }
    queryResult.copy(edgeWithScoreLs = edgeWithScoreLs)
  }

  private def deleteAllFetchedEdgesLs(queryRequestWithResultLs: Seq[QueryRequestWithResult], requestTs: Long): Future[(Boolean, Boolean)] = {
    val queryResultLs = queryRequestWithResultLs.map(_.queryResult)
    queryResultLs.foreach { queryResult =>
      if (queryResult.isFailure) throw new RuntimeException("fetched result is fallback.")
    }

    val futures = for {
      queryRequestWithResult <- queryRequestWithResultLs
      (queryRequest, queryResult) = QueryRequestWithResult.unapply(queryRequestWithResult).get
      deleteQueryResult = buildEdgesToDelete(queryRequestWithResult, requestTs)
      if deleteQueryResult.edgeWithScoreLs.nonEmpty
    } yield {
      val label = queryRequest.queryParam.label
      label.schemaVersion match {
        case HBaseType.VERSION3 if label.consistencyLevel == "strong" =>

          /**
            * read: snapshotEdge on queryResult = O(N)
            * write: N x (relatedEdges x indices(indexedEdge) + 1(snapshotEdge))
            */
          mutateEdges(deleteQueryResult.edgeWithScoreLs.map(_.edge), withWait = true).map { rets => rets.forall(identity) }
        case _ =>

          /**
            * read: x
            * write: N x ((1(snapshotEdge) + 2(1 for incr, 1 for delete) x indices)
            */
          deleteAllFetchedEdgesAsyncOld(queryRequestWithResult, requestTs, MaxRetryNum)
      }
    }
    if (futures.isEmpty) {
      // all deleted.
      Future.successful(true -> true)
    } else {
      Future.sequence(futures).map { rets => false -> rets.forall(identity) }
    }
  }

  def fetchAndDeleteAll(query: Query, requestTs: Long): Future[(Boolean, Boolean)] = {
    val future = for {
      queryRequestWithResultLs <- getEdges(query)
      (allDeleted, ret) <- deleteAllFetchedEdgesLs(queryRequestWithResultLs, requestTs)
    } yield {
      (allDeleted, ret)
    }
    Extensions.retryOnFailure(MaxRetryNum) {
      future
    } {
      logger.error(s"fetch and deleteAll failed.")
      (true, false)
    }

  }

  def deleteAllAdjacentEdges(srcVertices: List[Vertex],
                             labels: Seq[Label],
                             dir: Int,
                             ts: Long): Future[Boolean] = {
    val requestTs = ts
    val queryParams = for {
      label <- labels
    } yield {
      val labelWithDir = LabelWithDirection(label.id.get, dir)
      QueryParam(labelWithDir).limit(0, DeleteAllFetchSize).duplicatePolicy(Option(Query.DuplicatePolicy.Raw))
    }

    val step = Step(queryParams.toList)
    val q = Query(srcVertices, Vector(step))

    //    Extensions.retryOnSuccessWithBackoff(MaxRetryNum, Random.nextInt(MaxBackOff) + 1) {
    Extensions.retryOnSuccess(MaxRetryNum) {
      fetchAndDeleteAll(q, requestTs)
    } { case (allDeleted, deleteSuccess) =>
      allDeleted && deleteSuccess
    }.map { case (allDeleted, deleteSuccess) => allDeleted && deleteSuccess }
  }

  def flush(): Unit = clients.foreach { client =>
    val timeout = Duration((clientFlushInterval + 10) * 20, duration.MILLISECONDS)
    Await.result(client.flush().toFuture, timeout)
  }


<<<<<<< HEAD

=======
>>>>>>> 66be5c8c
  def createTable(zkAddr: String,
                  tableName: String,
                  cfs: List[String],
                  regionMultiplier: Int,
                  ttl: Option[Int],
                  compressionAlgorithm: String): Unit = {
    logger.info(s"create table: $tableName on $zkAddr, $cfs, $regionMultiplier, $compressionAlgorithm")
    val admin = getAdmin(zkAddr)
    val regionCount = admin.getClusterStatus.getServersSize * regionMultiplier
    if (!admin.tableExists(TableName.valueOf(tableName))) {
      try {
        val desc = new HTableDescriptor(TableName.valueOf(tableName))
        desc.setDurability(Durability.ASYNC_WAL)
        for (cf <- cfs) {
          val columnDesc = new HColumnDescriptor(cf)
            .setCompressionType(Algorithm.valueOf(compressionAlgorithm.toUpperCase))
            .setBloomFilterType(BloomType.ROW)
            .setDataBlockEncoding(DataBlockEncoding.FAST_DIFF)
            .setMaxVersions(1)
            .setTimeToLive(2147483647)
            .setMinVersions(0)
            .setBlocksize(32768)
            .setBlockCacheEnabled(true)
          if (ttl.isDefined) columnDesc.setTimeToLive(ttl.get)
          desc.addFamily(columnDesc)
        }

        if (regionCount <= 1) admin.createTable(desc)
        else admin.createTable(desc, getStartKey(regionCount), getEndKey(regionCount), regionCount)
      } catch {
        case e: Throwable =>
          logger.error(s"$zkAddr, $tableName failed with $e", e)
          throw e
      }
    } else {
      logger.info(s"$zkAddr, $tableName, $cfs already exist.")
    }
  }

<<<<<<< HEAD
  private def getSecureClusterAdmin(zkAddr: String) = {
    val jaas = config.getString("java.security.auth.login.config")
    val krb5Conf = config.getString("java.security.krb5.conf")
    val realm = config.getString("realm")
    val principal = config.getString("principal")
    val keytab = config.getString("keytab")


    System.setProperty("java.security.auth.login.config", jaas)
    System.setProperty("java.security.krb5.conf", krb5Conf)
    // System.setProperty("sun.security.krb5.debug", "true")
    // System.setProperty("sun.security.spnego.debug", "true")
    val conf = new Configuration(true)
    val hConf = HBaseConfiguration.create(conf)

    hConf.set("hbase.zookeeper.quorum", zkAddr)

    hConf.set("hadoop.security.authentication", "Kerberos")
    hConf.set("hbase.security.authentication", "Kerberos")
    hConf.set("hbase.master.kerberos.principal", "hbase/_HOST@" + realm)
    hConf.set("hbase.regionserver.kerberos.principal", "hbase/_HOST@" + realm)

    System.out.println("Connecting secure cluster, using keytab\n")
    UserGroupInformation.setConfiguration(hConf)
    UserGroupInformation.loginUserFromKeytab(principal, keytab)
    val currentUser = UserGroupInformation.getCurrentUser()
    System.out.println("current user : " + currentUser + "\n")

    // get table list
    val conn = ConnectionFactory.createConnection(hConf)
    conn.getAdmin
  }

  /**
   * following configuration need to come together to use secured hbase cluster.
   * 1. set hbase.security.auth.enable = true
   * 2. set file path to jaas file java.security.auth.login.config
   * 3. set file path to kerberos file java.security.krb5.conf
   * 4. set realm
   * 5. set principal
   * 6. set file path to keytab
   * @param zkAddr
   * @return
   */
  private def getAdmin(zkAddr: String) = {
    if (config.hasPath("hbase.security.auth.enable") && config.getBoolean("hbase.security.auth.enable")) {
      getSecureClusterAdmin(zkAddr)
    } else {
      val conf = HBaseConfiguration.create()
      conf.set("hbase.zookeeper.quorum", zkAddr)
      val conn = ConnectionFactory.createConnection(conf)
      conn.getAdmin
    }
=======

  private def getAdmin(zkAddr: String) = {
    val conf = HBaseConfiguration.create()
    conf.set("hbase.zookeeper.quorum", zkAddr)
    val conn = ConnectionFactory.createConnection(conf)
    conn.getAdmin
>>>>>>> 66be5c8c
  }
  private def enableTable(zkAddr: String, tableName: String) = {
    getAdmin(zkAddr).enableTable(TableName.valueOf(tableName))
  }

  private def disableTable(zkAddr: String, tableName: String) = {
    getAdmin(zkAddr).disableTable(TableName.valueOf(tableName))
  }

  private def dropTable(zkAddr: String, tableName: String) = {
    getAdmin(zkAddr).disableTable(TableName.valueOf(tableName))
    getAdmin(zkAddr).deleteTable(TableName.valueOf(tableName))
  }

  private def getStartKey(regionCount: Int): Array[Byte] = {
    Bytes.toBytes((Int.MaxValue / regionCount))
  }

  private def getEndKey(regionCount: Int): Array[Byte] = {
    Bytes.toBytes((Int.MaxValue / regionCount * (regionCount - 1)))
  }

}<|MERGE_RESOLUTION|>--- conflicted
+++ resolved
@@ -11,22 +11,15 @@
 import com.kakao.s2graph.core.utils.{Extensions, logger}
 import com.stumbleupon.async.Deferred
 import com.typesafe.config.Config
-<<<<<<< HEAD
 import org.apache.hadoop.conf.Configuration
-=======
->>>>>>> 66be5c8c
 import org.apache.hadoop.hbase.client.{ConnectionFactory, Durability}
 import org.apache.hadoop.hbase.io.compress.Compression.Algorithm
 import org.apache.hadoop.hbase.io.encoding.DataBlockEncoding
 import org.apache.hadoop.hbase.regionserver.BloomType
 import org.apache.hadoop.hbase.util.Bytes
 import org.apache.hadoop.hbase.{HBaseConfiguration, HColumnDescriptor, HTableDescriptor, TableName}
-<<<<<<< HEAD
 import org.apache.hadoop.security.UserGroupInformation
-=======
->>>>>>> 66be5c8c
 import org.hbase.async._
-
 import scala.collection.JavaConversions._
 import scala.collection.Seq
 import scala.concurrent.duration.Duration
@@ -762,10 +755,6 @@
   }
 
 
-<<<<<<< HEAD
-
-=======
->>>>>>> 66be5c8c
   def createTable(zkAddr: String,
                   tableName: String,
                   cfs: List[String],
@@ -805,7 +794,6 @@
     }
   }
 
-<<<<<<< HEAD
   private def getSecureClusterAdmin(zkAddr: String) = {
     val jaas = config.getString("java.security.auth.login.config")
     val krb5Conf = config.getString("java.security.krb5.conf")
@@ -859,14 +847,6 @@
       val conn = ConnectionFactory.createConnection(conf)
       conn.getAdmin
     }
-=======
-
-  private def getAdmin(zkAddr: String) = {
-    val conf = HBaseConfiguration.create()
-    conf.set("hbase.zookeeper.quorum", zkAddr)
-    val conn = ConnectionFactory.createConnection(conf)
-    conn.getAdmin
->>>>>>> 66be5c8c
   }
   private def enableTable(zkAddr: String, tableName: String) = {
     getAdmin(zkAddr).enableTable(TableName.valueOf(tableName))
