package com.kakao.s2graph.core.storage.hbase


import com.kakao.s2graph.core._
import com.kakao.s2graph.core.mysqls._
import com.kakao.s2graph.core.storage._
import com.kakao.s2graph.core.types._
import com.kakao.s2graph.core.utils.{FutureCache, DeferCache, Extensions, logger}
import com.stumbleupon.async.Deferred
<<<<<<< HEAD
import com.typesafe.config.Config
=======
import com.typesafe.config.{ConfigFactory, Config}
>>>>>>> 58d52452
import org.apache.hadoop.conf.Configuration
import org.apache.hadoop.hbase.client.{ConnectionFactory, Durability}
import org.apache.hadoop.hbase.io.compress.Compression.Algorithm
import org.apache.hadoop.hbase.io.encoding.DataBlockEncoding
import org.apache.hadoop.hbase.regionserver.BloomType
import org.apache.hadoop.hbase.util.Bytes
import org.apache.hadoop.hbase.{HBaseConfiguration, HColumnDescriptor, HTableDescriptor, TableName}
<<<<<<< HEAD
import org.apache.kafka.clients.producer.ProducerRecord
=======
>>>>>>> 58d52452
import org.apache.hadoop.security.UserGroupInformation
import org.hbase.async._
import scala.collection.JavaConversions._
import scala.collection.{Map, Seq}
import scala.concurrent.duration.Duration
import scala.concurrent.{Await, ExecutionContext, Future, duration}
import scala.util.hashing.MurmurHash3
import java.util



object AsynchbaseStorage {
  val vertexCf = Serializable.vertexCf
  val edgeCf = Serializable.edgeCf
  val emptyKVs = new util.ArrayList[KeyValue]()


  def makeClient(config: Config, overrideKv: (String, String)*) = {
    val asyncConfig: org.hbase.async.Config =
      if (config.hasPath("hbase.security.auth.enable") && config.getBoolean("hbase.security.auth.enable")) {
        val krb5Conf = config.getString("java.security.krb5.conf")
        val jaas = config.getString("java.security.auth.login.config")

        System.setProperty("java.security.krb5.conf", krb5Conf)
        System.setProperty("java.security.auth.login.config", jaas)
        new org.hbase.async.Config()
      } else {
        new org.hbase.async.Config()
      }

    for (entry <- config.entrySet() if entry.getKey.contains("hbase")) {
      asyncConfig.overrideConfig(entry.getKey, entry.getValue.unwrapped().toString)
    }

    for ((k, v) <- overrideKv) {
      asyncConfig.overrideConfig(k, v)
    }

    val client = new HBaseClient(asyncConfig)
    logger.info(s"Asynchbase: ${client.getConfig.dumpConfiguration()}")
    client
  }
}


class AsynchbaseStorage(override val config: Config)(implicit ec: ExecutionContext)
  extends Storage[Deferred[QueryRequestWithResult]](config) {

  import Extensions.DeferOps

  /**
   * Asynchbase client setup.
   * note that we need two client, one for bulk(withWait=false) and another for withWait=true
   */
  val configWithFlush = config.withFallback(ConfigFactory.parseMap(Map("hbase.rpcs.buffered_flush_interval" -> "0")))
  val client = AsynchbaseStorage.makeClient(config)

  private val clientWithFlush = AsynchbaseStorage.makeClient(config, "hbase.rpcs.buffered_flush_interval" -> "0")
  private val clients = Seq(client, clientWithFlush)
  private val clientFlushInterval = config.getInt("hbase.rpcs.buffered_flush_interval").toString().toShort
  private val emptyKeyValues = new util.ArrayList[KeyValue]()
  private def client(withWait: Boolean): HBaseClient = if (withWait) clientWithFlush else client

  /** Future Cache to squash request */
  private val futureCache = new DeferCache[QueryResult](config)(ec)

  /** Simple Vertex Cache */
  private val vertexCache = new FutureCache[Seq[SKeyValue]](config)(ec)


  /**
   * fire rpcs into proper hbase cluster using client and
   * return true on all mutation success. otherwise return false.
   */
  override def writeToStorage(cluster: String, kvs: Seq[SKeyValue], withWait: Boolean): Future[Boolean] = {
    if (kvs.isEmpty) Future.successful(true)
    else {
      val _client = client(withWait)
      val futures = kvs.map { kv =>
        val _defer = kv.operation match {
          case SKeyValue.Put => _client.put(new PutRequest(kv.table, kv.row, kv.cf, kv.qualifier, kv.value, kv.timestamp))
          case SKeyValue.Delete =>
            if (kv.qualifier == null) _client.delete(new DeleteRequest(kv.table, kv.row, kv.cf, kv.timestamp))
            else _client.delete(new DeleteRequest(kv.table, kv.row, kv.cf, kv.qualifier, kv.timestamp))
          case SKeyValue.Increment =>
            _client.atomicIncrement(new AtomicIncrementRequest(kv.table, kv.row, kv.cf, kv.qualifier, Bytes.toLong(kv.value)))
        }
        val future = _defer.withCallback { ret => true }.recoverWith { ex =>
          logger.error(s"mutation failed. $kv", ex)
          false
        }.toFuture

        if (withWait) future else Future.successful(true)
      }

      Future.sequence(futures).map(_.forall(identity))
    }
  }


  override def fetchSnapshotEdgeKeyValues(hbaseRpc: AnyRef): Future[Seq[SKeyValue]] = {
    val defer = fetchKeyValuesInner(hbaseRpc)
    defer.toFuture.map { kvsArr =>
      kvsArr.map { kv =>
        implicitly[CanSKeyValue[KeyValue]].toSKeyValue(kv)
      } toSeq
    }
  }

  /**
   * since HBase natively provide CheckAndSet on storage level, implementation becomes simple.
   * @param rpc: key value that is need to be stored on storage.
   * @param expectedOpt: last valid value for rpc's KeyValue.value from fetching.
   * @return return true if expected value matches and our rpc is successfully applied, otherwise false.
   *         note that when some other thread modified same cell and have different value on this KeyValue,
   *         then HBase atomically return false.
   */
  override def writeLock(rpc: SKeyValue, expectedOpt: Option[SKeyValue]): Future[Boolean] = {
    val put = new PutRequest(rpc.table, rpc.row, rpc.cf, rpc.qualifier, rpc.value, rpc.timestamp)
    val expected = expectedOpt.map(_.value).getOrElse(Array.empty)
    client(withWait = true).compareAndSet(put, expected).withCallback(ret => ret.booleanValue()).toFuture
  }


  /**
   * given queryRequest, build storage specific RPC Request.
   * In HBase case, we either build Scanner or GetRequest.
   *
   * IndexEdge layer:
   *    Tall schema(v4): use scanner.
   *    Wide schema(label's schema version in v1, v2, v3): use GetRequest with columnRangeFilter
   *                                                       when query is given with itnerval option.
   * SnapshotEdge layer:
   *    Tall schema(v3, v4): use GetRequest without column filter.
   *    Wide schema(label's schema version in v1, v2): use GetRequest with columnRangeFilter.
   * Vertex layer:
   *    all version: use GetRequest without column filter.
   * @param queryRequest
   * @return Scanner or GetRequest with proper setup with StartKey, EndKey, RangeFilter.
   */
  override def buildRequest(queryRequest: QueryRequest): AnyRef = {
    import Serializable._
    val queryParam = queryRequest.queryParam
    val label = queryParam.label
    val edge = toRequestEdge(queryRequest)

    val kv = if (queryParam.tgtVertexInnerIdOpt.isDefined) {
      val snapshotEdge = edge.toSnapshotEdge
      snapshotEdgeSerializer(snapshotEdge).toKeyValues.head
      //      new GetRequest(label.hbaseTableName.getBytes, kv.row, edgeCf, kv.qualifier)
    } else {
      val indexedEdgeOpt = edge.edgesWithIndex.find(e => e.labelIndexSeq == queryParam.labelOrderSeq)
      assert(indexedEdgeOpt.isDefined)

      val indexedEdge = indexedEdgeOpt.get
      indexEdgeSerializer(indexedEdge).toKeyValues.head
    }

    val (minTs, maxTs) = queryParam.duration.getOrElse((0L, Long.MaxValue))
    val get =
      if (queryParam.tgtVertexInnerIdOpt.isDefined) new GetRequest(label.hbaseTableName.getBytes, kv.row, edgeCf, kv.qualifier)
      else new GetRequest(label.hbaseTableName.getBytes, kv.row, edgeCf)

    get.maxVersions(1)
    get.setFailfast(true)
    get.setMaxResultsPerColumnFamily(queryParam.limit)
    get.setRowOffsetPerColumnFamily(queryParam.offset)
    get.setMinTimestamp(minTs)
    get.setMaxTimestamp(maxTs)
    get.setTimeout(queryParam.rpcTimeoutInMillis)

    if (queryParam.columnRangeFilter != null) get.setFilter(queryParam.columnRangeFilter)

    get
  }

  /**
   * we are using future cache to squash requests into same key on storage.
   *
   * @param queryRequest
   * @param prevStepScore
   * @param isInnerCall
   * @param parentEdges
   * @return we use Deferred here since it has much better performrance compared to scala.concurrent.Future.
   *         seems like map, flatMap on scala.concurrent.Future is slower than Deferred's addCallback
   */
  override def fetch(queryRequest: QueryRequest,
                     prevStepScore: Double,
                     isInnerCall: Boolean,
                     parentEdges: Seq[EdgeWithScore]): Deferred[QueryRequestWithResult] = {

    def fetchInner(hbaseRpc: AnyRef): Deferred[QueryResult] = {
      fetchKeyValuesInner(hbaseRpc).withCallback { kvs =>
        val edgeWithScores = toEdges(kvs, queryRequest.queryParam, prevStepScore, isInnerCall, parentEdges)
        val resultEdgesWithScores = if (queryRequest.queryParam.sample >= 0) {
          sample(queryRequest, edgeWithScores, queryRequest.queryParam.sample)
        } else edgeWithScores
        QueryResult(resultEdgesWithScores)
//        QueryRequestWithResult(queryRequest, QueryResult(resultEdgesWithScores, tailCursor = kvs.lastOption.map(_.key).getOrElse(Array.empty)))

      } recoverWith { ex =>
        logger.error(s"fetchInner failed. fallback return. $hbaseRpc}", ex)
        QueryResult(isFailure = true)
//        QueryRequestWithResult(queryRequest, QueryResult(isFailure = true))
      }
    }

    val queryParam = queryRequest.queryParam
    val cacheTTL = queryParam.cacheTTLInMillis
    val request = buildRequest(queryRequest)

    val defer =
      if (cacheTTL <= 0) fetchInner(request)
      else {
        val cacheKeyBytes = Bytes.add(queryRequest.query.cacheKeyBytes, toCacheKeyBytes(request))
        val cacheKey = queryParam.toCacheKey(cacheKeyBytes)
        futureCache.getOrElseUpdate(cacheKey, cacheTTL)(fetchInner(request))
    }
    defer withCallback { queryResult => QueryRequestWithResult(queryRequest, queryResult)}
  }


  override def fetches(queryRequestWithScoreLs: scala.Seq[(QueryRequest, Double)],
                       prevStepEdges: Predef.Map[VertexId, scala.Seq[EdgeWithScore]]): Future[scala.Seq[QueryRequestWithResult]] = {
    val defers: Seq[Deferred[QueryRequestWithResult]] = for {
      (queryRequest, prevStepScore) <- queryRequestWithScoreLs
      parentEdges <- prevStepEdges.get(queryRequest.vertex.id)
    } yield fetch(queryRequest, prevStepScore, isInnerCall = false, parentEdges)

    val grouped: Deferred[util.ArrayList[QueryRequestWithResult]] = Deferred.group(defers)
    grouped withCallback {
      queryResults: util.ArrayList[QueryRequestWithResult] =>
        queryResults.toIndexedSeq
    } toFuture
  }


  def fetchVertexKeyValues(request: AnyRef): Future[Seq[SKeyValue]] = fetchSnapshotEdgeKeyValues(request)


  /**
   * when withWait is given, we use client with flushInterval set to 0.
   * if we are not using this, then we are adding extra wait time as much as flushInterval in worst case.
   *
   * @param edges
   * @param withWait
   * @return
   */
  override def incrementCounts(edges: Seq[Edge], withWait: Boolean): Future[Seq[(Boolean, Long)]] = {
    val _client = client(withWait)
    val defers: Seq[Deferred[(Boolean, Long)]] = for {
      edge <- edges
    } yield {
        val edgeWithIndex = edge.edgesWithIndex.head
        val countWithTs = edge.propsWithTs(LabelMeta.countSeq)
        val countVal = countWithTs.innerVal.toString().toLong
        val incr = buildIncrementsCountAsync(edgeWithIndex, countVal).head
        val request = incr.asInstanceOf[AtomicIncrementRequest]
        _client.bufferAtomicIncrement(request) withCallback { resultCount: java.lang.Long =>
          (true, resultCount.longValue())
        } recoverWith { ex =>
          logger.error(s"mutation failed. $request", ex)
          (false, -1L)
        }
      }

    val grouped: Deferred[util.ArrayList[(Boolean, Long)]] = Deferred.groupInOrder(defers)
    grouped.toFuture.map(_.toSeq)
  }


  override def flush(): Unit = clients.foreach { client =>
    val timeout = Duration((clientFlushInterval + 10) * 20, duration.MILLISECONDS)
    Await.result(client.flush().toFuture, timeout)
  }


  override def createTable(zkAddr: String,
                           tableName: String,
                           cfs: List[String],
                           regionMultiplier: Int,
                           ttl: Option[Int],
                           compressionAlgorithm: String): Unit = {
    logger.info(s"create table: $tableName on $zkAddr, $cfs, $regionMultiplier, $compressionAlgorithm")
    val admin = getAdmin(zkAddr)
    val regionCount = admin.getClusterStatus.getServersSize * regionMultiplier
    if (!admin.tableExists(TableName.valueOf(tableName))) {
      try {
        val desc = new HTableDescriptor(TableName.valueOf(tableName))
        desc.setDurability(Durability.ASYNC_WAL)
        for (cf <- cfs) {
          val columnDesc = new HColumnDescriptor(cf)
            .setCompressionType(Algorithm.valueOf(compressionAlgorithm.toUpperCase))
            .setBloomFilterType(BloomType.ROW)
            .setDataBlockEncoding(DataBlockEncoding.FAST_DIFF)
            .setMaxVersions(1)
            .setTimeToLive(2147483647)
            .setMinVersions(0)
            .setBlocksize(32768)
            .setBlockCacheEnabled(true)
          if (ttl.isDefined) columnDesc.setTimeToLive(ttl.get)
          desc.addFamily(columnDesc)
        }

        if (regionCount <= 1) admin.createTable(desc)
        else admin.createTable(desc, getStartKey(regionCount), getEndKey(regionCount), regionCount)
      } catch {
        case e: Throwable =>
          logger.error(s"$zkAddr, $tableName failed with $e", e)
          throw e
      }
    } else {
      logger.info(s"$zkAddr, $tableName, $cfs already exist.")
    }
  }

  private def getSecureClusterAdmin(zkAddr: String) = {
    val jaas = config.getString("java.security.auth.login.config")
    val krb5Conf = config.getString("java.security.krb5.conf")
    val realm = config.getString("realm")
    val principal = config.getString("principal")
    val keytab = config.getString("keytab")

<<<<<<< HEAD
=======
  /** Asynchbase implementation override default getVertices to use future Cache */
  override def getVertices(vertices: Seq[Vertex]): Future[Seq[Vertex]] = {
    def fromResult(queryParam: QueryParam,
                   kvs: Seq[SKeyValue],
                   version: String): Option[Vertex] = {

      if (kvs.isEmpty) None
      else vertexDeserializer.fromKeyValues(queryParam, kvs, version, None)
    }

    val futures = vertices.map { vertex =>
      val kvs = vertexSerializer(vertex).toKeyValues
      val get = new GetRequest(vertex.hbaseTableName.getBytes, kvs.head.row, Serializable.vertexCf)
      //      get.setTimeout(this.singleGetTimeout.toShort)
      get.setFailfast(true)
      get.maxVersions(1)

      val cacheKey = MurmurHash3.stringHash(get.toString)
      vertexCache.getOrElseUpdate(cacheKey, cacheTTL = 10000)(fetchVertexKeyValues(get)).map { kvs =>
        fromResult(QueryParam.Empty, kvs, vertex.serviceColumn.schemaVersion)
      }
    }

    Future.sequence(futures).map { result => result.toList.flatten }
  }





  /**
   * Private Methods which is specific to Asynchbase implementation.
   */
  private def fetchKeyValuesInner(rpc: AnyRef): Deferred[util.ArrayList[KeyValue]] = {
    rpc match {
      case getRequest: GetRequest => client.get(getRequest)
      case scanner: Scanner =>
        scanner.nextRows().withCallback { kvsLs =>
          val ls = new util.ArrayList[KeyValue]
          if (kvsLs == null) {

          } else {
            kvsLs.foreach { kvs =>
              if (kvs != null) kvs.foreach { kv => ls.add(kv) }
              else {

              }
            }
          }
          scanner.close()
          ls
        }.recoverWith { ex =>
          logger.error(s"fetchKeyValuesInner failed.", ex)
          scanner.close()
          emptyKeyValues
        }
      case _ => Deferred.fromError(new RuntimeException(s"fetchKeyValues failed. $rpc"))
    }
  }

  private def toCacheKeyBytes(hbaseRpc: AnyRef): Array[Byte] = {
    hbaseRpc match {
      case getRequest: GetRequest => getRequest.key()
      case scanner: Scanner => scanner.getCurrentKey()
      case _ =>
        logger.error(s"toCacheKeyBytes failed. not supported class type. $hbaseRpc")
        Array.empty[Byte]
    }
  }

  private def getSecureClusterAdmin(zkAddr: String) = {
    val jaas = config.getString("java.security.auth.login.config")
    val krb5Conf = config.getString("java.security.krb5.conf")
    val realm = config.getString("realm")
    val principal = config.getString("principal")
    val keytab = config.getString("keytab")


>>>>>>> 58d52452

    System.setProperty("java.security.auth.login.config", jaas)
    System.setProperty("java.security.krb5.conf", krb5Conf)
    // System.setProperty("sun.security.krb5.debug", "true")
    // System.setProperty("sun.security.spnego.debug", "true")
    val conf = new Configuration(true)
    val hConf = HBaseConfiguration.create(conf)

    hConf.set("hbase.zookeeper.quorum", zkAddr)

    hConf.set("hadoop.security.authentication", "Kerberos")
    hConf.set("hbase.security.authentication", "Kerberos")
    hConf.set("hbase.master.kerberos.principal", "hbase/_HOST@" + realm)
    hConf.set("hbase.regionserver.kerberos.principal", "hbase/_HOST@" + realm)

    System.out.println("Connecting secure cluster, using keytab\n")
    UserGroupInformation.setConfiguration(hConf)
    UserGroupInformation.loginUserFromKeytab(principal, keytab)
    val currentUser = UserGroupInformation.getCurrentUser()
    System.out.println("current user : " + currentUser + "\n")

    // get table list
    val conn = ConnectionFactory.createConnection(hConf)
    conn.getAdmin
  }

  /**
   * following configuration need to come together to use secured hbase cluster.
   * 1. set hbase.security.auth.enable = true
   * 2. set file path to jaas file java.security.auth.login.config
   * 3. set file path to kerberos file java.security.krb5.conf
   * 4. set realm
   * 5. set principal
   * 6. set file path to keytab
   * @param zkAddr
   * @return
   */
  private def getAdmin(zkAddr: String) = {
    if (config.hasPath("hbase.security.auth.enable") && config.getBoolean("hbase.security.auth.enable")) {
      getSecureClusterAdmin(zkAddr)
    } else {
      val conf = HBaseConfiguration.create()
      conf.set("hbase.zookeeper.quorum", zkAddr)
      val conn = ConnectionFactory.createConnection(conf)
      conn.getAdmin
    }
  }

  private def enableTable(zkAddr: String, tableName: String) = {
    getAdmin(zkAddr).enableTable(TableName.valueOf(tableName))
  }

  private def disableTable(zkAddr: String, tableName: String) = {
    getAdmin(zkAddr).disableTable(TableName.valueOf(tableName))
  }

  private def dropTable(zkAddr: String, tableName: String) = {
    getAdmin(zkAddr).disableTable(TableName.valueOf(tableName))
    getAdmin(zkAddr).deleteTable(TableName.valueOf(tableName))
  }

  private def getStartKey(regionCount: Int): Array[Byte] = {
    Bytes.toBytes((Int.MaxValue / regionCount))
  }

  private def getEndKey(regionCount: Int): Array[Byte] = {
    Bytes.toBytes((Int.MaxValue / regionCount * (regionCount - 1)))
  }
}<|MERGE_RESOLUTION|>--- conflicted
+++ resolved
@@ -7,11 +7,7 @@
 import com.kakao.s2graph.core.types._
 import com.kakao.s2graph.core.utils.{FutureCache, DeferCache, Extensions, logger}
 import com.stumbleupon.async.Deferred
-<<<<<<< HEAD
-import com.typesafe.config.Config
-=======
 import com.typesafe.config.{ConfigFactory, Config}
->>>>>>> 58d52452
 import org.apache.hadoop.conf.Configuration
 import org.apache.hadoop.hbase.client.{ConnectionFactory, Durability}
 import org.apache.hadoop.hbase.io.compress.Compression.Algorithm
@@ -19,10 +15,6 @@
 import org.apache.hadoop.hbase.regionserver.BloomType
 import org.apache.hadoop.hbase.util.Bytes
 import org.apache.hadoop.hbase.{HBaseConfiguration, HColumnDescriptor, HTableDescriptor, TableName}
-<<<<<<< HEAD
-import org.apache.kafka.clients.producer.ProducerRecord
-=======
->>>>>>> 58d52452
 import org.apache.hadoop.security.UserGroupInformation
 import org.hbase.async._
 import scala.collection.JavaConversions._
@@ -221,12 +213,12 @@
           sample(queryRequest, edgeWithScores, queryRequest.queryParam.sample)
         } else edgeWithScores
         QueryResult(resultEdgesWithScores)
-//        QueryRequestWithResult(queryRequest, QueryResult(resultEdgesWithScores, tailCursor = kvs.lastOption.map(_.key).getOrElse(Array.empty)))
+        //        QueryRequestWithResult(queryRequest, QueryResult(resultEdgesWithScores, tailCursor = kvs.lastOption.map(_.key).getOrElse(Array.empty)))
 
       } recoverWith { ex =>
         logger.error(s"fetchInner failed. fallback return. $hbaseRpc}", ex)
         QueryResult(isFailure = true)
-//        QueryRequestWithResult(queryRequest, QueryResult(isFailure = true))
+        //        QueryRequestWithResult(queryRequest, QueryResult(isFailure = true))
       }
     }
 
@@ -240,7 +232,7 @@
         val cacheKeyBytes = Bytes.add(queryRequest.query.cacheKeyBytes, toCacheKeyBytes(request))
         val cacheKey = queryParam.toCacheKey(cacheKeyBytes)
         futureCache.getOrElseUpdate(cacheKey, cacheTTL)(fetchInner(request))
-    }
+      }
     defer withCallback { queryResult => QueryRequestWithResult(queryRequest, queryResult)}
   }
 
@@ -339,15 +331,7 @@
     }
   }
 
-  private def getSecureClusterAdmin(zkAddr: String) = {
-    val jaas = config.getString("java.security.auth.login.config")
-    val krb5Conf = config.getString("java.security.krb5.conf")
-    val realm = config.getString("realm")
-    val principal = config.getString("principal")
-    val keytab = config.getString("keytab")
-
-<<<<<<< HEAD
-=======
+
   /** Asynchbase implementation override default getVertices to use future Cache */
   override def getVertices(vertices: Seq[Vertex]): Future[Seq[Vertex]] = {
     def fromResult(queryParam: QueryParam,
@@ -426,7 +410,6 @@
     val keytab = config.getString("keytab")
 
 
->>>>>>> 58d52452
 
     System.setProperty("java.security.auth.login.config", jaas)
     System.setProperty("java.security.krb5.conf", krb5Conf)
