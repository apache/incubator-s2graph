--- conflicted
+++ resolved
@@ -19,11 +19,8 @@
 import org.apache.hadoop.hbase.regionserver.BloomType
 import org.apache.hadoop.hbase.util.Bytes
 import org.apache.hadoop.hbase.{HBaseConfiguration, HColumnDescriptor, HTableDescriptor, TableName}
-<<<<<<< HEAD
+import org.apache.kafka.clients.producer.ProducerRecord
 import org.apache.hadoop.security.UserGroupInformation
-=======
-import org.apache.kafka.clients.producer.ProducerRecord
->>>>>>> 51e6ea34
 import org.hbase.async._
 import scala.collection.JavaConversions._
 import scala.collection.Seq
@@ -883,7 +880,6 @@
     conn.getAdmin
   }
 
-<<<<<<< HEAD
   /**
    * following configuration need to come together to use secured hbase cluster.
    * 1. set hbase.security.auth.enable = true
@@ -905,8 +901,7 @@
       conn.getAdmin
     }
   }
-=======
->>>>>>> 51e6ea34
+
   private def enableTable(zkAddr: String, tableName: String) = {
     getAdmin(zkAddr).enableTable(TableName.valueOf(tableName))
   }
