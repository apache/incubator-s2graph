--- conflicted
+++ resolved
@@ -9,11 +9,11 @@
 import play.api.libs.json._
 
 import scala.concurrent.{ExecutionContext, Future}
+import scala.util.Try
+
 
 object RestHandler {
-
   case class HandlerResult(body: Future[JsValue], headers: (String, String)*)
-
 }
 
 /**
@@ -173,14 +173,11 @@
               resultWithExcludeLs <- Future.sequence(futures)
             } yield {
               PostProcess.toSimpleVertexArrJsonMulti(multiQuery.queryOption, resultWithExcludeLs, filterOut)
-<<<<<<< HEAD
-=======
               //              val initial = (ListBuffer.empty[QueryRequestWithResult], ListBuffer.empty[QueryRequestWithResult])
               //              val (results, excludes) = resultWithExcludeLs.foldLeft(initial) { case ((prevResults, prevExcludes), (results, excludes)) =>
               //                (prevResults ++= results, prevExcludes ++= excludes)
               //              }
               //              PostProcess.toSimpleVertexArrJson(multiQuery.queryOption, results, excludes ++ filterOut)
->>>>>>> cc63d16c
             }
         }
       case _ => throw BadQueryException("Cannot support")
