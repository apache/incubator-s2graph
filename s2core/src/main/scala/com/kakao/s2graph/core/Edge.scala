package com.kakao.s2graph.core

import java.util

import com.kakao.s2graph.core.mysqls._
import com.kakao.s2graph.core.types._
import com.kakao.s2graph.logger
import com.stumbleupon.async.Deferred
import org.apache.hadoop.hbase.client.{Delete, Put}
import org.apache.hadoop.hbase.util.Bytes
import org.hbase.async._
import play.api.libs.json.Json

import scala.collection.JavaConversions._
import scala.concurrent.Future
import scala.util.hashing.MurmurHash3
import scala.util.{Failure, Random, Success, Try}


case class EdgeWithIndexInverted(srcVertex: Vertex,
                                 tgtVertex: Vertex,
                                 labelWithDir: LabelWithDirection,
                                 op: Byte,
                                 version: Long,
                                 props: Map[Byte, InnerValLikeWithTs],
                                 pendingEdgeOpt: Option[Edge] = None) {

  import Graph.edgeCf
  import HBaseSerializable._

  //  logger.error(s"EdgeWithIndexInverted${this.toString}")
  val schemaVer = label.schemaVersion
  lazy val rowKey = EdgeRowKey(VertexId.toSourceVertexId(srcVertex.id), labelWithDir, LabelIndex.defaultSeq, isInverted = true)(version = schemaVer)
  lazy val qualifier = EdgeQualifierInverted(VertexId.toTargetVertexId(tgtVertex.id))(version = schemaVer)
  lazy val value = EdgeValueInverted(op, props.toList)(version = schemaVer)
  lazy val valueBytes = pendingEdgeOpt match {
    case None => value.bytes
    case Some(pendingEdge) =>

      val opBytes = Array.fill(1)(op)
      val versionBytes = Bytes.toBytes(version)
      val propsBytes = propsToKeyValuesWithTs(pendingEdge.propsWithTs.toSeq)

      Bytes.add(Bytes.add(EdgeValueInverted(op, props.toList)(version = schemaVer).bytes, opBytes), versionBytes, propsBytes)
  }

  // only for toString.
  lazy val label = Label.findById(labelWithDir.labelId)
  lazy val propsWithoutTs = props.mapValues(_.innerVal)

  def buildPut() = {
    val put = new Put(rowKey.bytes)
    put.addColumn(edgeCf, qualifier.bytes, version, value.bytes)
  }

  def buildPutAsync() = {
    new PutRequest(label.hbaseTableName.getBytes, rowKey.bytes, edgeCf, qualifier.bytes, valueBytes, version)
  }

  def buildDeleteAsync() = {
    val ret = new DeleteRequest(label.hbaseTableName.getBytes, rowKey.bytes, edgeCf, qualifier.bytes, version)
    //    logger.debug(s"$ret, $version")
    ret
  }

  //  def buildDeleteRowAsync() = {
  //    val ret = new DeleteRequest(label.hbaseTableName.getBytes, rowKey.bytes, edgeCf, version)
  //    //    logger.debug(s"$ret, $version")
  //    ret
  //  }

  def withNoPendingEdge() = copy(pendingEdgeOpt = None)

  def withPendingEdge(pendingEdgeOpt: Option[Edge]) = copy(pendingEdgeOpt = pendingEdgeOpt)
}

case class EdgeWithIndex(srcVertex: Vertex,
                         tgtVertex: Vertex,
                         labelWithDir: LabelWithDirection,
                         op: Byte,
                         ts: Long,
                         labelIndexSeq: Byte,
                         props: Map[Byte, InnerValLike]) extends JSONParser {

  //  assert(props.get(LabelMeta.timeStampSeq).isDefined)

  //  lazy val ts = props(LabelMeta.timeStampSeq).value.asInstanceOf[BigDecimal].toLong

  import Graph.edgeCf

  lazy val label = Label.findById(labelWithDir.labelId)
  val schemaVer = label.schemaVersion
  lazy val labelIndex = LabelIndex.findByLabelIdAndSeq(labelWithDir.labelId, labelIndexSeq).get
  lazy val defaultIndexMetas = labelIndex.sortKeyTypes.map { meta =>
    val innerVal = toInnerVal(meta.defaultValue, meta.dataType, schemaVer)
    meta.seq -> innerVal
  }.toMap

  lazy val labelIndexMetaSeqs = labelIndex.metaSeqs

  /** TODO: make sure call of this class fill props as this assumes */
  lazy val orders = for (k <- labelIndexMetaSeqs) yield {
    props.get(k) match {
      case None =>

        /**
         * TODO: agly hack
         * now we double store target vertex.innerId/srcVertex.innerId for easy development. later fix this to only store id once
         */
        val v = k match {
          case LabelMeta.timeStampSeq => InnerVal.withLong(ts, schemaVer)
          case LabelMeta.toSeq => tgtVertex.innerId
          case LabelMeta.fromSeq => //srcVertex.innerId
            // for now, it does not make sense to build index on srcVertex.innerId since all edges have same data.
            throw new RuntimeException("_from on indexProps is not supported")
          case _ => defaultIndexMetas(k)
        }
        //        val v = if (k == LabelMeta.timeStampSeq) InnerVal.withLong(ts) else defaultIndexMetas(k)
        k -> v
      case Some(v) => k -> v
    }
  }

  lazy val ordersKeyMap = orders.map { case (byte, _) => byte }.toSet
  lazy val metas = for ((k, v) <- props if !ordersKeyMap.contains(k)) yield k -> v

  lazy val rowKey = EdgeRowKey(VertexId.toSourceVertexId(srcVertex.id), labelWithDir, labelIndexSeq, isInverted = false)(schemaVer)

  lazy val qualifier = EdgeQualifier(orders, VertexId.toTargetVertexId(tgtVertex.id), op)(label.schemaVersion)
  lazy val value = EdgeValue(metas.toList)(label.schemaVersion)

  lazy val hasAllPropsForIndex = orders.length == labelIndexMetaSeqs.length

  def buildPuts(): List[Put] = {
    if (!hasAllPropsForIndex) {
      logger.error(s"$this dont have all props for index")
      List.empty[Put]
    } else {
      val put = new Put(rowKey.bytes)
      //    logger.debug(s"$this")
      //      logger.debug(s"EdgeWithIndex.buildPut: $rowKey, $qualifier, $value")
      put.addColumn(edgeCf, qualifier.bytes, ts, value.bytes)
      List(put)
    }
  }

  def buildPutsAsync(): List[HBaseRpc] = {
    if (!hasAllPropsForIndex) {
      logger.error(s"$this dont have all props for index")
      List.empty[PutRequest]
    } else {
      val put = new PutRequest(label.hbaseTableName.getBytes, rowKey.bytes, edgeCf, qualifier.bytes, value.bytes, ts)
      //      logger.debug(s"$put")
      List(put)
    }
  }

  def buildIncrementsBulk(amount: Long = 1L): List[Put] = {
    val put = new Put(rowKey.bytes)
    put.addColumn(edgeCf, Array.empty[Byte], Bytes.toBytes(amount))
    List(put)
  }

  def buildIncrementsAsync(amount: Long = 1L): List[HBaseRpc] = {
    if (!hasAllPropsForIndex) {
      logger.error(s"$this dont have all props for index")
      List.empty[AtomicIncrementRequest]
    } else {
      val incr = new AtomicIncrementRequest(label.hbaseTableName.getBytes, rowKey.bytes, edgeCf, Array.empty[Byte], amount)
      List(incr)
    }
  }

  def buildIncrementsCountAsync(amount: Long = 1L): List[HBaseRpc] = {
    if (!hasAllPropsForIndex) {
      logger.error(s"$this dont have all props for index")
      List.empty[AtomicIncrementRequest]
    } else {
      val incr = new AtomicIncrementRequest(label.hbaseTableName.getBytes, rowKey.bytes, edgeCf, qualifier.bytes, amount)
      //      logger.debug(s"$incr")
      List(incr)
    }
  }

  def buildDeletes(): List[Delete] = {
    if (!hasAllPropsForIndex) List.empty[Delete]
    else {
      val delete = new Delete(rowKey.bytes)
      delete.addColumns(edgeCf, qualifier.bytes, ts)
      List(delete)
    }
  }

  def buildDeletesAsync(): List[HBaseRpc] = {
    if (!hasAllPropsForIndex) List.empty[DeleteRequest]
    else {
      val deleteRequest = new DeleteRequest(label.hbaseTableName.getBytes, rowKey.bytes, edgeCf, qualifier.bytes, ts)
      //      logger.error(s"$deleteRequest, $ts")
      List(deleteRequest)
    }
  }

  def buildDeleteRowAsync(): List[HBaseRpc] = {
    if (!hasAllPropsForIndex) List.empty[DeleteRequest]
    else {
      val deleteRequest = new DeleteRequest(label.hbaseTableName.getBytes, rowKey.bytes, ts)
      //            logger.error(s"DeleteRow: ${rowKey}, $deleteRequest, $ts")
      List(deleteRequest)
    }
  }

  def buildDegreeDeletesAsync(): List[HBaseRpc] = {
    if (!hasAllPropsForIndex) List.empty[DeleteRequest]
    else {
      List(new DeleteRequest(label.hbaseTableName.getBytes, rowKey.bytes, edgeCf, Array.empty[Byte], ts))
    }
  }
}

/**
 *
 */
case class Edge(srcVertex: Vertex,
                tgtVertex: Vertex,
                labelWithDir: LabelWithDirection,
                op: Byte = GraphUtil.defaultOpByte,
                ts: Long = System.currentTimeMillis(),
                version: Long = System.currentTimeMillis(),
                propsWithTs: Map[Byte, InnerValLikeWithTs] = Map.empty[Byte, InnerValLikeWithTs],
                pendingEdgeOpt: Option[Edge] = None,
                parentEdges: Seq[EdgeWithScore] = Nil,
<<<<<<< HEAD
                originalEdgeOpt: Option[Edge] = None) extends GraphElement with JSONParser {
=======
                originalEdgeOpt: Option[Edge] = None)

  extends GraphElement with JSONParser {
>>>>>>> eda4c869

  import Edge._

  implicit val ex = Graph.executionContext

  val schemaVer = label.schemaVersion

<<<<<<< HEAD
  val props = propsWithTs.mapValues(_.innerVal)
=======
  def props = propsWithTs.mapValues(_.innerVal)
>>>>>>> eda4c869

  //    if (op == GraphUtil.operations("delete")) Map(LabelMeta.timeStampSeq -> InnerVal.withLong(ts, schemaVer))
  //    else for ((k, v) <- propsWithTs) yield (k -> v.innerVal)

  def relatedEdges = {
    if (labelWithDir.isDirected) List(this, duplicateEdge)
    else {
      val outDir = labelWithDir.copy(dir = GraphUtil.directions("out"))
      val base = copy(labelWithDir = outDir)
      List(base, base.reverseSrcTgtEdge)
    }
  }

  //  assert(srcVertex.isInstanceOf[SourceVertexId] && tgtVertex.isInstanceOf[TargetVertexId])

  def srcForVertex = {
    val belongLabelIds = Seq(labelWithDir.labelId)
    if (labelWithDir.dir == GraphUtil.directions("in")) {
      Vertex(VertexId(label.tgtColumn.id.get, tgtVertex.innerId), tgtVertex.ts, tgtVertex.props, belongLabelIds = belongLabelIds)
    } else {
      Vertex(VertexId(label.srcColumn.id.get, srcVertex.innerId), srcVertex.ts, srcVertex.props, belongLabelIds = belongLabelIds)
    }
  }

  def tgtForVertex = {
    val belongLabelIds = Seq(labelWithDir.labelId)
    if (labelWithDir.dir == GraphUtil.directions("in")) {
      Vertex(VertexId(label.srcColumn.id.get, srcVertex.innerId), srcVertex.ts, srcVertex.props, belongLabelIds = belongLabelIds)
    } else {
      Vertex(VertexId(label.tgtColumn.id.get, tgtVertex.innerId), tgtVertex.ts, tgtVertex.props, belongLabelIds = belongLabelIds)
    }
  }


  def duplicateEdge = reverseSrcTgtEdge.reverseDirEdge

  def reverseDirEdge = copy(labelWithDir = labelWithDir.dirToggled)

  def reverseSrcTgtEdge = copy(srcVertex = tgtVertex, tgtVertex = srcVertex)

  def label = Label.findById(labelWithDir.labelId)

  def labelOrders = LabelIndex.findByLabelIdAll(labelWithDir.labelId)

  override def serviceName = label.serviceName

  override def queueKey = Seq(ts.toString, tgtVertex.serviceName).mkString("|")

  override def queuePartitionKey = Seq(srcVertex.innerId, tgtVertex.innerId).mkString("|")

  override def isAsync = label.isAsync

  def propsPlusTs = propsWithTs.get(LabelMeta.timeStampSeq) match {
    case Some(_) => props
    case None => props ++ Map(LabelMeta.timeStampSeq -> InnerVal.withLong(ts, schemaVer))
  }

  def propsPlusTsValid = propsPlusTs.filter(kv => kv._1 >= 0)

  def edgesWithIndex = {
    for (labelOrder <- labelOrders) yield {
      EdgeWithIndex(srcVertex, tgtVertex, labelWithDir, op, version, labelOrder.seq, propsPlusTs)
    }
  }

  def edgesWithIndexValid = {
    for (labelOrder <- labelOrders) yield {
      EdgeWithIndex(srcVertex, tgtVertex, labelWithDir, op, version, labelOrder.seq, propsPlusTsValid)
    }
  }

  def edgesWithIndexValid(newOp: Byte) = {
    for (labelOrder <- labelOrders) yield {
      EdgeWithIndex(srcVertex, tgtVertex, labelWithDir, newOp, version, labelOrder.seq, propsPlusTsValid)
    }
  }

  def edgesWithInvertedIndex = this.toInvertedEdgeHashLike

  def toInvertedEdgeHashLike: EdgeWithIndexInverted = {
    val (smaller, larger) = (srcForVertex, tgtForVertex)
    /** force direction as out on invertedEdge */
    val newLabelWithDir = LabelWithDirection(labelWithDir.labelId, GraphUtil.directions("out"))

    val ret = EdgeWithIndexInverted(smaller, larger, newLabelWithDir, op, version, propsWithTs ++
      Map(LabelMeta.timeStampSeq -> InnerValLikeWithTs(InnerVal.withLong(ts, schemaVer), ts)), pendingEdgeOpt)
    ret
  }

  override def hashCode(): Int = {
    //    logger.debug(s"Edge.hashCode: $this")
    MurmurHash3.stringHash(srcVertex.innerId + "," + labelWithDir + "," + tgtVertex.innerId)
  }

  override def equals(other: Any): Boolean = {
    other match {
      case e: Edge =>
        srcVertex.innerId == e.srcVertex.innerId &&
          tgtVertex.innerId == e.tgtVertex.innerId && labelWithDir == e.labelWithDir
      case _ => false
    }
  }

  def propsWithName = for {
    (seq, v) <- props
    meta <- label.metaPropsMap.get(seq) if seq > 0
    jsValue <- innerValToJsValue(v, meta.dataType)
  } yield meta.name -> jsValue

  def updateTgtVertex(id: InnerValLike) = {
    val newId = TargetVertexId(tgtVertex.id.colId, id)
    val newTgtVertex = Vertex(newId, tgtVertex.ts, tgtVertex.props)
    Edge(srcVertex, newTgtVertex, labelWithDir, op, ts, version, propsWithTs)
  }

  /**
   * methods for build mutations.
   */
  def buildVertexPuts(): List[Put] = srcForVertex.buildPuts ++ tgtForVertex.buildPuts

  def buildVertexPutsAsync(): List[PutRequest] = srcForVertex.buildPutsAsync() ++ tgtForVertex.buildPutsAsync()

  def buildPutsAll(): List[HBaseRpc] = {
    val edgePuts = {
      if (op == GraphUtil.operations("insert")) {
        if (label.consistencyLevel == "strong") {
          upsert
          List.empty[PutRequest]
        } else {
          insert(createRelEdges = true)
        }
      } else if (op == GraphUtil.operations("delete")) {
        if (label.consistencyLevel == "strong") delete
        else deleteBulk()
        List.empty[PutRequest]
      } else if (op == GraphUtil.operations("update")) {
        update()
        List.empty[PutRequest]
      } else if (op == GraphUtil.operations("increment")) {
        increment()
        List.empty[PutRequest]
      } else if (op == GraphUtil.operations("insertBulk")) {
        insert(createRelEdges = true)
      } else {
        throw new Exception(s"operation[${op}] is not supported on edge.")
      }

    }
    val ret = edgePuts ++ buildVertexPutsAsync
    //    logger.debug(s"$this, $ret")
    ret
  }

  def insertBulk(createRelEdges: Boolean = true) = {
    val vertexPuts = buildVertexPuts()
    val snapshotPuts =
      if (createRelEdges && labelWithDir.dir != GraphUtil.directions("in")) List(toInvertedEdgeHashLike.buildPut())
      else Nil

    val relEdges = if (createRelEdges) relatedEdges else List(this)
    val relatedEdgePuts = relEdges.flatMap { relEdge =>
      relEdge.edgesWithIndex.flatMap(e => e.buildPuts())
    }

    vertexPuts ++ snapshotPuts ++ relatedEdgePuts
  }

  def insert(createRelEdges: Boolean = true) = {
    val relEdges = if (createRelEdges) relatedEdges else List(this)
    val puts = edgesWithInvertedIndex.buildPutAsync() :: relEdges.flatMap { relEdge =>
      relEdge.edgesWithIndex.flatMap(e => e.buildPutsAsync)
    }

    val incrs = relEdges.flatMap { relEdge =>
      relEdge.edgesWithIndex.flatMap(e => e.buildIncrementsAsync())
    }

    val rets = puts ++ incrs
    //    logger.debug(s"Edge.insert(): $rets")
    rets
  }


  def buildDeleteBulk() = {
    toInvertedEdgeHashLike.buildDeleteAsync() :: edgesWithIndex.flatMap { e => e.buildDeletesAsync() ++
      e.buildDegreeDeletesAsync()
    }
  }

  def deleteBulkEdgeUpdate(invertedEdgeOpt: Option[Edge], requestEdge: Edge): EdgeUpdate = {
    val oldPropsWithTs = invertedEdgeOpt.map(_.propsWithTs).getOrElse(Map.empty)
    val newPropsWithTs = Map(LabelMeta.lastDeletedAt ->
      InnerValLikeWithTs.withLong(requestEdge.ts, requestEdge.ts, requestEdge.label.schemaVersion))
    val requestTs = requestEdge.ts
    val schemaVersion = requestEdge.label.schemaVersion

    val (mergedPropsWithTs, _) = Edge.buildDelete((oldPropsWithTs, newPropsWithTs, requestTs, schemaVersion))

    val newVersion = invertedEdgeOpt.map(_.version + Edge.incrementVersion).getOrElse(requestEdge.ts)

    val newInvertedEdgeOpt = invertedEdgeOpt.map { e =>
      e.copy(op = GraphUtil.operations("delete"), propsWithTs = mergedPropsWithTs, version = newVersion).toInvertedEdgeHashLike
    }


    val indexedEdgeMutations = for {
      relEdge <- requestEdge.relatedEdges
      edgeWithIndex <- relEdge.edgesWithIndex
      //      edgeWithIndex <- relEdge.copy(version = relEdge.version + Edge.incrementVersion).edgesWithIndex
      rpc <- edgeWithIndex.buildDeletesAsync() ++ edgeWithIndex.buildIncrementsAsync(-1L)
    } yield {
        //        logger.debug(s"$rpc")
        rpc
      }

    val invertedEdgeMutations =
    //      if (!shouldReplace) Nil else
      newInvertedEdgeOpt.map(e => List(e.buildPutAsync)).getOrElse(Nil)

    EdgeUpdate(indexedEdgeMutations, invertedEdgeMutations, newInvertedEdge = newInvertedEdgeOpt)
  }

  def deleteBulk(): Unit = {
    /** delete all edges related to this
      * snapshot edge is not consistent with weak consistencyLevel. */
    val deletes = relatedEdges.map { relEdge =>
      val snapshotEdgeDelete = relEdge.edgesWithInvertedIndex.buildDeleteAsync()
      //      logger.error(s"SnapshotEdgeDelete: $snapshotEdgeDelete")

      val indexedEdgesDelete = relEdge.edgesWithIndex.flatMap { e =>
        val indexedEdge = e.copy(op = GraphUtil.defaultOpByte)
        val d = indexedEdge.buildDeletesAsync() ++ indexedEdge.buildIncrementsAsync(-1L)
        //        logger.error(s"IndexedEdgesDelete: $d")
        d
      }

      snapshotEdgeDelete :: indexedEdgesDelete
    }

    /** not wait for flush interval */
    for {
      rets <- Graph.writeAsync(label.hbaseZkAddr, deletes)
    } yield {
      val ret = rets.forall(identity)
      if (!ret) {
        logger.error(s"DeleteBulk failed. $this")
        ExceptionHandler.enqueue(ExceptionHandler.toKafkaMessage(element = this))
      }
    }
    //    for {
    //      (queryParam, invertedEdgeOpt) <- fetchInvertedAsync()
    //      edgeUpdate = deleteBulkEdgeUpdate(invertedEdgeOpt, this)
    //      rets <- Graph.writeAsyncWithWait(label.hbaseZkAddr, Seq(edgeUpdate.indexedEdgeMutations ++ edgeUpdate.invertedEdgeMutations))
    //    } yield {
    //      val ret = rets.forall(identity)
    //      if (!ret) {
    //        logger.error(s"DeleteBulk failed. $this")
    //        ExceptionHandler.enqueue(ExceptionHandler.toKafkaMessage(element = this))
    //      }
    //    }

  }

  /**
   * write must be synchronous to keep consistencyLevel
   */
  //  def fetchInverted() = {
  //    Graph.getEdgeSync(srcVertex, tgtVertex, label, labelWithDir.dir)
  //  }
  def fetchInvertedAsync(): Future[(QueryParam, Option[Edge])] = {
    val queryParam = QueryParam(labelWithDir)
    Graph.getEdge(srcVertex, tgtVertex, queryParam, isInnerCall = true).map { case queryResult =>
      (queryParam, queryResult.edgeWithScoreLs.headOption.map { edgeWithScore => edgeWithScore._1 })
    }
  }


  //  def commitPending(snapshotEdge: Option[Edge], edgeUpdate: EdgeUpdate): Future[Boolean] = {
  //    // extract pengindWrites
  //    val pendingEdge = snapshotEdge.flatMap { sn => sn.pendingEdgeOpt }
  //
  //  }
  /**
   *
   */
  def commitPending(snapshotEdgeOpt: Option[Edge]): Future[Boolean] = {
    val pendingEdges =
      if (snapshotEdgeOpt.isEmpty || snapshotEdgeOpt.get.pendingEdgeOpt.isEmpty) Nil
      else Seq(snapshotEdgeOpt.get.pendingEdgeOpt.get)

    if (pendingEdges == Nil) Future.successful(true)
    else {
      val snapshotEdge = snapshotEdgeOpt.get
      // 1. commitPendingEdges
      // after: state without pending edges
      // before: state with pending edges

      val after = snapshotEdge.edgesWithInvertedIndex.withNoPendingEdge().buildPutAsync()
      val before = snapshotEdge.edgesWithInvertedIndex.valueBytes
      val client = Graph.getClient(label.hbaseZkAddr)

      for {
        pendingEdgesLock: Seq[Boolean] <- Graph.writeAsyncWithWait(label.hbaseZkAddr, pendingEdges.map { edge => edge.buildPutsAll })
        ret <- if (pendingEdgesLock.forall(identity)) Graph.deferredToFutureWithoutFallback(client.compareAndSet(after, before)).map(_.booleanValue())
        else Future.successful(false)
      } yield ret
    }
  }

  def commitUpdate(snapshotEdgeOpt: Option[Edge], edgeUpdate: EdgeUpdate): Future[Boolean] = {
    val client = Graph.getClient(label.hbaseZkAddr)
    if (edgeUpdate.newInvertedEdge.isEmpty) Future.successful(true)
    else {
      val lock = edgeUpdate.newInvertedEdge.get.withPendingEdge(Option(this)).buildPutAsync()
      val before = snapshotEdgeOpt.map(old => old.edgesWithInvertedIndex.valueBytes).getOrElse(Array.empty[Byte])
      val after = edgeUpdate.newInvertedEdge.get.withNoPendingEdge().buildPutAsync()

      for {
        locked <- Graph.deferredToFutureWithoutFallback(client.compareAndSet(lock, before))
        indexedRets <- if (!locked) Future.successful(Seq(false)) else Graph.writeAsyncWithWait(label.hbaseZkAddr, Seq(edgeUpdate.indexedEdgeMutations))
        releaseLock <- if (indexedRets.forall(identity)) Graph.deferredToFutureWithoutFallback(client.compareAndSet(after, lock.value()))
        else Future.successful[java.lang.Boolean](false)
      } yield releaseLock
    }
  }

  def mutate(f: (Option[Edge], Edge) => EdgeUpdate, tryNum: Int = 0): Unit = {
    //             exponentialBackOff: ExponentialBackOff = ExponentialBackOff()): Unit = {
    if (tryNum >= maxTryNum) {
      logger.error(s"mutate failed after $tryNum retry")
      ExceptionHandler.enqueue(ExceptionHandler.toKafkaMessage(element = this))
      //      throw new RuntimeException(s"mutate failed after $tryNum")
    } else {
      val waitTime = Random.nextInt(2) + 1

      for {
        (queryParam, edges) <- fetchInvertedAsync()
        invertedEdgeOpt = edges.headOption
        edgeUpdate = f(invertedEdgeOpt, this) if edgeUpdate.newInvertedEdge.isDefined
      } {
        //        break basic crud spec
        //        Graph.writeAsync(queryParam.label.hbaseZkAddr, Seq(edgeUpdate.indexedEdgeMutations ++ edgeUpdate.invertedEdgeMutations))
        for (pendingResult <- commitPending(invertedEdgeOpt)) {
          if (!pendingResult) {
            Thread.sleep(waitTime)
            mutate(f, tryNum + 1)
          } else {
            for (updateResult <- commitUpdate(invertedEdgeOpt, edgeUpdate)) {
              if (!updateResult) {
                Thread.sleep(waitTime)
                logger.info(s"mutate failed. retry $this")
                mutate(f, tryNum + 1)
              } else {
                logger.debug(s"mutate success: ${edgeUpdate.toLogString}\n$this")
              }
            }
          }
        }
      }
    }
  }

  def upsert() = mutate(Edge.buildUpsert)

  def delete() = mutate(Edge.buildDelete)

  def update() = mutate(Edge.buildUpdate)

  def increment() = mutate(Edge.buildIncrement)

  def toJson = {}

  def rank(r: RankParam): Double = {

    if (r.keySeqAndWeights.size <= 0) 1.0f
    else {
      //      logger.warn(s"orderMapping : ${orderByKeyValues} keyIdAndWeights : ${r.keyIdAndWeights}")
      var sum: Double = 0

      for ((seq, w) <- r.keySeqAndWeights) {
        seq match {
          case LabelMeta.countSeq => sum += 1
          case _ => {
            propsWithTs.get(seq) match {
              case None =>
              //                logger.error(s"Not Found SortKeyType : ${seq} for rank in Label(${labelWithDir.labelId}})'s OrderByKeys(${orderByKey.typeIds}})")
              case Some(innerValWithTs) => {
                val cost = try innerValWithTs.innerVal.toString.toDouble catch {
                  case e: Exception =>
                    logger.error("toInnerval failed in rank", e)
                    1.0
                }
                sum += w * cost
              }
            }
          }
        }
      }
      sum
    }
  }

  def toLogString: String = {
    val ls = List(ts, GraphUtil.fromOp(op), "e", srcVertex.innerId, tgtVertex.innerId, label.label)

    val ret =
      if (propsWithName.nonEmpty) Json.toJson(propsWithName) :: ls
      else ls

    ret.mkString("\t")
  }
}

case class EdgeUpdate(indexedEdgeMutations: List[HBaseRpc] = List.empty[HBaseRpc],
                      invertedEdgeMutations: List[PutRequest] = List.empty[PutRequest],
                      edgesToDelete: List[EdgeWithIndex] = List.empty[EdgeWithIndex],
                      edgesToInsert: List[EdgeWithIndex] = List.empty[EdgeWithIndex],
                      newInvertedEdge: Option[EdgeWithIndexInverted] = None) {

  def toLogString: String = {
    val indexedEdgeSize = s"indexedEdgeMutationSize: ${indexedEdgeMutations.size}"
    val invertedEdgeSize = s"invertedEdgeMutationSize: ${invertedEdgeMutations.size}"
    val deletes = s"deletes: ${edgesToDelete.map(e => e.toString).mkString("\n")}"
    val inserts = s"inserts: ${edgesToInsert.map(e => e.toString).mkString("\n")}"
    val updates = s"snapshot: $newInvertedEdge"

    List(indexedEdgeSize, invertedEdgeSize, deletes, inserts, updates).mkString("\n")
  }
}

object Edge extends JSONParser {

  import HBaseDeserializable._
  import HBaseSerializable._


  //  val initialVersion = 2L
  val incrementVersion = 1L
  val minTsVal = 0L
  // FIXME:

  val maxTryNum = 10
  /** now version information is required also **/
  type PropsPairWithTs = (Map[Byte, InnerValLikeWithTs], Map[Byte, InnerValLikeWithTs], Long, String)

  def buildUpsert(invertedEdge: Option[Edge], requestEdge: Edge): EdgeUpdate = {
    assert(requestEdge.op == GraphUtil.operations("insert"))
    buildOperation(invertedEdge, requestEdge)(buildUpsert)
  }

  def buildUpdate(invertedEdge: Option[Edge], requestEdge: Edge): EdgeUpdate = {
    assert(requestEdge.op == GraphUtil.operations("update"))
    buildOperation(invertedEdge, requestEdge)(buildUpdate)
  }

  def buildDelete(invertedEdge: Option[Edge], requestEdge: Edge): EdgeUpdate = {
    assert(requestEdge.op == GraphUtil.operations("delete"))
    buildOperation(invertedEdge, requestEdge)(buildDelete)
  }

  def buildIncrement(invertedEdge: Option[Edge], requestEdge: Edge): EdgeUpdate = {
    assert(requestEdge.op == GraphUtil.operations("increment"))
    buildOperation(invertedEdge, requestEdge)(buildIncrement)
  }

  def buildOperation(invertedEdge: Option[Edge], requestEdge: Edge)(f: PropsPairWithTs => (Map[Byte, InnerValLikeWithTs], Boolean)) = {
    //            logger.debug(s"oldEdge: ${invertedEdge.map(_.toStringRaw)}")
    //            logger.debug(s"requestEdge: ${requestEdge.toStringRaw}")

    val oldPropsWithTs = if (invertedEdge.isEmpty) Map.empty[Byte, InnerValLikeWithTs] else invertedEdge.get.propsWithTs

    val oldTs = invertedEdge.map(e => e.ts).getOrElse(minTsVal)

    if (oldTs == requestEdge.ts) {
      logger.info(s"duplicate timestamp on same edge. $requestEdge")
      EdgeUpdate()
    } else {
      val (newPropsWithTs, shouldReplace) =
        f(oldPropsWithTs, requestEdge.propsWithTs, requestEdge.ts, requestEdge.schemaVer)

      if (!shouldReplace) {
        logger.info(s"drop request $requestEdge becaseu shouldReplace is $shouldReplace")
        EdgeUpdate()
      } else {

        val maxTsInNewProps = newPropsWithTs.map(kv => kv._2.ts).max
        val newOp = if (maxTsInNewProps > requestEdge.ts) {
          invertedEdge match {
            case None => requestEdge.op
            case Some(old) => old.op
          }
        } else {
          requestEdge.op
        }

        val newEdgeVersion = invertedEdge.map(e => e.version + incrementVersion).getOrElse(requestEdge.ts)

        val maxTs = if (oldTs > requestEdge.ts) oldTs else requestEdge.ts
        val newEdge = Edge(requestEdge.srcVertex, requestEdge.tgtVertex, requestEdge.labelWithDir,
          newOp, maxTs, newEdgeVersion, newPropsWithTs)

        buildReplace(invertedEdge, newEdge, newPropsWithTs)
      }
    }

  }

  /**
   * delete invertedEdge.edgesWithIndex
   * insert requestEdge.edgesWithIndex
   * update requestEdge.edgesWithIndexInverted
   */
  def buildReplace(invertedEdge: Option[Edge], requestEdge: Edge, newPropsWithTs: Map[Byte, InnerValLikeWithTs]): EdgeUpdate = {

    val edgesToDelete = invertedEdge match {
      case Some(e) if e.op != GraphUtil.operations("delete") =>
        e.relatedEdges.flatMap { relEdge => relEdge.edgesWithIndexValid }
      //      case Some(e) => e.edgesWithIndexValid
      case _ =>
        // nothing to remove on indexed.
        List.empty[EdgeWithIndex]
    }

    val edgesToInsert = {
      if (newPropsWithTs.isEmpty) List.empty[EdgeWithIndex]
      else {
        if (allPropsDeleted(newPropsWithTs)) {
          // all props is older than lastDeletedAt so nothing to insert on indexed.
          List.empty[EdgeWithIndex]
        } else {
          /** force operation on edge as insert */
          requestEdge.relatedEdges.flatMap { relEdge =>
            relEdge.edgesWithIndexValid(GraphUtil.defaultOpByte)
          }
        }
      }
    }

    val edgeInverted = if (newPropsWithTs.isEmpty) None else Some(requestEdge.edgesWithInvertedIndex)

    val deleteMutations = edgesToDelete.flatMap(edge => edge.buildDeletesAsync())
    val insertMutations = edgesToInsert.flatMap(edge => edge.buildPutsAsync())
    val invertMutations = edgeInverted.map(e => List(e.buildPutAsync())).getOrElse(List.empty[PutRequest])
    val indexedEdgeMutations = deleteMutations ++ insertMutations
    val invertedEdgeMutations = invertMutations

    val incrs =
      (edgesToDelete.isEmpty, edgesToInsert.isEmpty) match {
        case (true, true) =>
          /** when there is no need to update. shouldUpdate == false */
          List.empty[AtomicIncrementRequest]
        case (true, false) =>
          /** no edges to delete but there is new edges to insert so increase degree by 1 */
          requestEdge.relatedEdges.flatMap { relEdge =>
            relEdge.edgesWithIndexValid.flatMap(e => e.buildIncrementsAsync())
          }
        case (false, true) =>
          /** no edges to insert but there is old edges to delete so decrease degree by 1 */
          requestEdge.relatedEdges.flatMap { relEdge =>
            relEdge.edgesWithIndexValid.flatMap(e => e.buildIncrementsAsync(-1L))
          }
        case (false, false) =>
          /** update on existing edges so no change on degree */
          List.empty[AtomicIncrementRequest]
      }

    val update = EdgeUpdate(indexedEdgeMutations ++ incrs, invertedEdgeMutations, edgesToDelete, edgesToInsert, edgeInverted)

    //        logger.debug(s"UpdatedProps: ${newPropsWithTs}\n")
    //        logger.debug(s"EdgeUpdate: $update\n")
    //    logger.debug(s"$update")
    update
  }

  def buildUpsert(propsPairWithTs: PropsPairWithTs) = {
    var shouldReplace = false
    val (oldPropsWithTs, propsWithTs, requestTs, version) = propsPairWithTs
    val lastDeletedAt = oldPropsWithTs.get(LabelMeta.lastDeletedAt).map(v => v.ts).getOrElse(minTsVal)
    val existInOld = for ((k, oldValWithTs) <- oldPropsWithTs) yield {
      propsWithTs.get(k) match {
        case Some(newValWithTs) =>
          assert(oldValWithTs.ts >= lastDeletedAt)
          val v = if (oldValWithTs.ts >= newValWithTs.ts) oldValWithTs
          else {
            shouldReplace = true
            newValWithTs
          }
          Some(k -> v)

        case None =>
          assert(oldValWithTs.ts >= lastDeletedAt)
          if (oldValWithTs.ts >= requestTs || k < 0) Some(k -> oldValWithTs)
          else {
            shouldReplace = true
            None
          }
      }
    }
    val existInNew =
      for {
        (k, newValWithTs) <- propsWithTs if !oldPropsWithTs.contains(k) && newValWithTs.ts > lastDeletedAt
      } yield {
        shouldReplace = true
        Some(k -> newValWithTs)
      }

    ((existInOld.flatten ++ existInNew.flatten).toMap, shouldReplace)
  }

  def buildUpdate(propsPairWithTs: PropsPairWithTs) = {
    var shouldReplace = false
    val (oldPropsWithTs, propsWithTs, requestTs, version) = propsPairWithTs
    val lastDeletedAt = oldPropsWithTs.get(LabelMeta.lastDeletedAt).map(v => v.ts).getOrElse(minTsVal)
    val existInOld = for ((k, oldValWithTs) <- oldPropsWithTs) yield {
      propsWithTs.get(k) match {
        case Some(newValWithTs) =>
          assert(oldValWithTs.ts >= lastDeletedAt)
          val v = if (oldValWithTs.ts >= newValWithTs.ts) oldValWithTs
          else {
            shouldReplace = true
            newValWithTs
          }
          Some(k -> v)
        case None =>
          // important: update need to merge previous valid values.
          assert(oldValWithTs.ts >= lastDeletedAt)
          Some(k -> oldValWithTs)
      }
    }
    val existInNew = for {
      (k, newValWithTs) <- propsWithTs if !oldPropsWithTs.contains(k) && newValWithTs.ts > lastDeletedAt
    } yield {
        shouldReplace = true
        Some(k -> newValWithTs)
      }

    ((existInOld.flatten ++ existInNew.flatten).toMap, shouldReplace)
  }

  def buildIncrement(propsPairWithTs: PropsPairWithTs) = {
    var shouldReplace = false
    val (oldPropsWithTs, propsWithTs, requestTs, version) = propsPairWithTs
    val lastDeletedAt = oldPropsWithTs.get(LabelMeta.lastDeletedAt).map(v => v.ts).getOrElse(minTsVal)
    val existInOld = for ((k, oldValWithTs) <- oldPropsWithTs) yield {
      propsWithTs.get(k) match {
        case Some(newValWithTs) =>
          if (k == LabelMeta.timeStampSeq) {
            val v = if (oldValWithTs.ts >= newValWithTs.ts) oldValWithTs
            else {
              shouldReplace = true
              newValWithTs
            }
            Some(k -> v)
          } else {
            if (oldValWithTs.ts >= newValWithTs.ts) {
              Some(k -> oldValWithTs)
            } else {
              assert(oldValWithTs.ts < newValWithTs.ts && oldValWithTs.ts >= lastDeletedAt)
              shouldReplace = true
              // incr(t0), incr(t2), d(t1) => deleted
              Some(k -> InnerValLikeWithTs(oldValWithTs.innerVal + newValWithTs.innerVal, oldValWithTs.ts))
            }
          }

        case None =>
          assert(oldValWithTs.ts >= lastDeletedAt)
          Some(k -> oldValWithTs)
        //          if (oldValWithTs.ts >= lastDeletedAt) Some(k -> oldValWithTs) else None
      }
    }
    val existInNew = for {
      (k, newValWithTs) <- propsWithTs if !oldPropsWithTs.contains(k) && newValWithTs.ts > lastDeletedAt
    } yield {
        shouldReplace = true
        Some(k -> newValWithTs)
      }

    ((existInOld.flatten ++ existInNew.flatten).toMap, shouldReplace)
  }

  def buildDelete(propsPairWithTs: PropsPairWithTs) = {
    var shouldReplace = false
    val (oldPropsWithTs, propsWithTs, requestTs, version) = propsPairWithTs
    val lastDeletedAt = oldPropsWithTs.get(LabelMeta.lastDeletedAt) match {
      case Some(prevDeletedAt) =>
        if (prevDeletedAt.ts >= requestTs) prevDeletedAt.ts
        else {
          shouldReplace = true
          requestTs
        }
      case None => {
        shouldReplace = true
        requestTs
      }
    }
    val existInOld = for ((k, oldValWithTs) <- oldPropsWithTs) yield {
      if (k == LabelMeta.timeStampSeq) {
        if (oldValWithTs.ts >= requestTs) Some(k -> oldValWithTs)
        else {
          shouldReplace = true
          Some(k -> InnerValLikeWithTs.withLong(requestTs, requestTs, version))
        }
      } else {
        if (oldValWithTs.ts >= lastDeletedAt) Some(k -> oldValWithTs)
        else {
          shouldReplace = true
          None
        }
      }
    }
    val mustExistInNew = Map(LabelMeta.lastDeletedAt -> InnerValLikeWithTs.withLong(lastDeletedAt, lastDeletedAt, version))
    ((existInOld.flatten ++ mustExistInNew).toMap, shouldReplace)
  }

  def allPropsDeleted(props: Map[Byte, InnerValLikeWithTs]): Boolean = {
    if (!props.containsKey(LabelMeta.lastDeletedAt)) false
    else {
      val lastDeletedAt = props.get(LabelMeta.lastDeletedAt).get.ts
      for {
        (k, v) <- props if k != LabelMeta.lastDeletedAt
      } {
        if (v.ts > lastDeletedAt) return false
      }
      true
    }
  }


  def fromString(s: String): Option[Edge] = Graph.toEdge(s)

  //  def elapsed[T](prefix: String)(f: => T) = {
  //    val ts = System.nanoTime()
  //    val ret = f
  //    val duration = System.nanoTime() - ts
  //    logger.info(s"[ELAPSED]\t$prefix\t$duration")
  //    ret
  //  }

  def toEdges(kvs: Seq[KeyValue], queryParam: QueryParam,
              prevScore: Double = 1.0,
              isInnerCall: Boolean,
              parentEdges: Seq[EdgeWithScore]): Seq[(Edge, Double)] = {
    if (kvs.isEmpty) Seq.empty
    else {
      val first = kvs.head
      val firstKeyBytes = first.key()
      val edgeRowKeyLike = Option(EdgeRowKey.fromBytes(firstKeyBytes, 0, firstKeyBytes.length, queryParam.label.schemaVersion)._1)
      for {
        kv <- kvs
        edge <-
        if (queryParam.isSnapshotEdge) toSnapshotEdge(kv, queryParam, edgeRowKeyLike, isInnerCall, parentEdges)
        else toEdge(kv, queryParam, edgeRowKeyLike, parentEdges)
      } yield {
        //TODO: Refactor this.
        val currentScore =
          queryParam.scorePropagateOp match {
            case "plus" => edge.rank(queryParam.rank) + prevScore
            case _ => edge.rank(queryParam.rank) * prevScore
          }
        (edge, currentScore)
      }
    }
  }

  def toSnapshotEdge(kv: KeyValue, param: QueryParam, edgeRowKeyLike: Option[EdgeRowKeyLike] = None,
                     isInnerCall: Boolean,
                     parentEdges: Seq[EdgeWithScore]): Option[Edge] = {
    val version = kv.timestamp()
    val keyBytes = kv.key()
    val rowKey = edgeRowKeyLike.getOrElse {
      EdgeRowKey.fromBytes(keyBytes, 0, keyBytes.length, param.label.schemaVersion)._1
    }
    val srcVertexId = rowKey.srcVertexId
    val (tgtVertexId, props, op, ts, pendingEdgeOpt) = {

      val qBytes = kv.qualifier()
      val vBytes = kv.value()
      val vBytesLen = vBytes.length
      val (qualifier, _) = EdgeQualifierInverted.fromBytes(qBytes, 0, qBytes.length, param.label.schemaVersion)

      val (value, _) = EdgeValueInverted.fromBytes(vBytes, 0, vBytes.length, param.label.schemaVersion)
      val kvsMap = value.props.toMap
      val ts = kvsMap.get(LabelMeta.timeStampSeq) match {
        case None => version
        case Some(v) => BigDecimal(v.innerVal.toString).toLong
      }


      val pendingEdgePropsOffset = propsToKeyValuesWithTs(value.props).length + 1
      val pendingEdgeOpt = if (pendingEdgePropsOffset == vBytesLen) {
        None
      } else {
        var pos = pendingEdgePropsOffset
        val opByte = vBytes(pos)
        pos += 1
        val versionNum = Bytes.toLong(vBytes, pos, 8)
        pos += 8
        val (pendingEdgeProps, _) = bytesToKeyValuesWithTs(vBytes, pos, param.label.schemaVersion)
        Option(Edge(Vertex(srcVertexId, versionNum),
          Vertex(qualifier.tgtVertexId, versionNum), rowKey.labelWithDir, opByte, ts, versionNum, pendingEdgeProps.toMap))
      }
      (qualifier.tgtVertexId, kvsMap, value.op, ts, pendingEdgeOpt)
    }

    if (isInnerCall) {
      val edge =
        Edge(Vertex(srcVertexId, ts), Vertex(tgtVertexId, ts), rowKey.labelWithDir, op, ts, version, props, pendingEdgeOpt, parentEdges)
      val ret = if (param.where.map(_.filter(edge)).getOrElse(true)) {
        Some(edge)
      } else {
        None
      }

      ret
    } else {
      if (allPropsDeleted(props)) None
      else {
        val edge =
          Edge(Vertex(srcVertexId, ts), Vertex(tgtVertexId, ts), rowKey.labelWithDir, op, ts, version, props, pendingEdgeOpt, parentEdges)

        val ret = if (param.where.map(_.filter(edge)).getOrElse(true)) {
          logger.debug(s"fetchedEdge: $edge")
          Some(edge)
        } else {
          None
        }
        ret
      }
    }
  }

  def toEdge(kv: KeyValue, param: QueryParam, edgeRowKeyLike: Option[EdgeRowKeyLike] = None,
             parentEdges: Seq[EdgeWithScore]): Option[Edge] = {
    logger.debug(s"$param -> $kv")

    val version = kv.timestamp()
    val keyBytes = kv.key()
    val rowKey = edgeRowKeyLike.getOrElse {
      EdgeRowKey.fromBytes(keyBytes, 0, keyBytes.length, param.label.schemaVersion)._1
    }
    val srcVertexId = rowKey.srcVertexId
    var isDegree = false
    val (tgtVertexId, props, op, ts, pendingEdgeOpt) = {
      val kvQual = kv.qualifier()
      val vBytes = kv.value()
      if (kvQual.isEmpty) {
        /** degree */
        isDegree = true
        val degree = Bytes.toLong(kv.value())
        //FIXME: dirty hack. dummy target vertexId
        val ts = kv.timestamp()
        val dummyProps = Map(LabelMeta.degreeSeq -> InnerValLikeWithTs.withLong(degree, ts, param.label.schemaVersion))
        val tgtVertexId = VertexId(HBaseType.DEFAULT_COL_ID, InnerVal.withStr("0", param.label.schemaVersion))
        (tgtVertexId, dummyProps, GraphUtil.operations("insert"), ts, None)
      } else {
        /** edge */
        val (qualifier, _) = EdgeQualifier.fromBytes(kvQual, 0, kvQual.length, param.label.schemaVersion)

        val (value, _) = if (qualifier.op == GraphUtil.operations("incrementCount")) {
          val countVal = Bytes.toLong(vBytes)
          val dummyProps = Seq(LabelMeta.countSeq -> InnerVal.withLong(countVal, param.label.schemaVersion))
          (EdgeValue(dummyProps)(param.label.schemaVersion), 8)
        } else {
          EdgeValue.fromBytes(vBytes, 0, vBytes.length, param.label.schemaVersion)
        }

        val index = param.label.indicesMap.getOrElse(rowKey.labelOrderSeq, throw new RuntimeException(s"can`t find index sequence for $rowKey ${param.label}"))
        var kvsMap = Map.empty[Byte, InnerValLike]

        qualifier.propsKVs(index.metaSeqs).foreach { case (k, v) =>
          kvsMap += (k -> v)
        }

        value.props.foreach { case (k, v) =>
          kvsMap += (k -> v)
        }
        //          val kvs = qualifier.propsKVs(index.metaSeqs) ++ value.props
        //          val kvsMap = kvs.toMap
        val tgtVertexId = if (qualifier.tgtVertexId == null) {
          kvsMap.get(LabelMeta.toSeq) match {
            case None => qualifier.tgtVertexId
            case Some(vId) => TargetVertexId(HBaseType.DEFAULT_COL_ID, vId)
          }
        } else {
          qualifier.tgtVertexId
        }

        val ts = kvsMap.get(LabelMeta.timeStampSeq).map { v => BigDecimal(v.value.toString).toLong }.getOrElse(version)
        val mergedProps = kvsMap.map { case (k, innerVal) => k -> InnerValLikeWithTs(innerVal, ts) }
        (tgtVertexId, mergedProps, qualifier.op, ts, None)
        //            val ts = kv.timestamp()
        //            (srcVertexId, Map(LabelMeta.timeStampSeq -> InnerValLikeWithTs.withLong(ts, ts, param.label.schemaVersion)), 0.toByte, ts, None)
      }
    }
    if (!param.includeDegree && isDegree) {
      None
    } else {
      val edge =
      //        if (!param.label.isDirected && param.labelWithDir.dir == GraphUtil.directions("in")) {
      //          Edge(Vertex(srcVertexId, ts), Vertex(tgtVertexId, ts), rowKey.labelWithDir.updateDir(0), op, ts, version, props)
      //        } else {
        Edge(Vertex(srcVertexId, ts), Vertex(tgtVertexId, ts), rowKey.labelWithDir, op, ts, version, props, pendingEdgeOpt, parentEdges)
      Option(edge)
      //        }

      //          logger.debug(s"toEdge: $srcVertexId, $tgtVertexId, $props, $op, $ts")
      //        val labelMetas = LabelMeta.findAllByLabelId(rowKey.labelWithDir.labelId)
      //        val propsWithDefault = (for (meta <- param.label.metaProps) yield {
      //          props.get(meta.seq) match {
      //            case Some(v) => (meta.seq -> v)
      //            case None =>
      //              val defaultInnerVal = toInnerVal(meta.defaultValue, meta.dataType, param.label.schemaVersion)
      //              (meta.seq -> InnerValLikeWithTs(defaultInnerVal, minTsVal))
      //          }
      //        }).toMap
      //        /**
      //         * TODO: backward compatability only. deprecate has field
      //         */
      //        val matches =
      //          for {
      //            (k, v) <- param.hasFilters
      //            edgeVal <- propsWithDefault.get(k) if edgeVal.innerVal == v
      //          } yield (k -> v)
      //        val ret = if (matches.size == param.hasFilters.size && param.where.map(_.filter(edge)).getOrElse(true)) {
      // val ret = if (param.where.map(_.filter(edge)).getOrElse(true)) {

      //        //      val edge = Edge(Vertex(srcVertexId, ts), Vertex(tgtVertexId, ts), rowKey.labelWithDir, op, ts, version, props)
      //        //        logger.debug(s"fetchedEdge: ${edge.toLogString()}")
      //        //        for {
      //        //          parent <- edge.parentEdges
      //        //          (parentEdge, parentScore) = (parent.edge, parent.score)
      //        //        } {
      //        //          logger.debug(s"parent: ${parentEdge.toLogString}, ${parentScore}")
      //        //        }
      //
      //        Some(edge)
      //      } else {
      //        None
      //      }
      //      //      logger.error(s"fetchedEdge: $ret, $kv")
      //      //        val ret = Option(edge)
      //      //      logger.debug(s"$param, $kv, $ret")
      //      //    logger.debug(s"${cell.getQualifier().toList}, ${ret.map(x => x.toStringRaw)}")
      //      ret
    }
  }

  //FIXME
  def buildIncrementDegreeBulk(srcVertexId: String, labelName: String, direction: String, degreeVal: Long) = {
    for {
      label <- Label.findByName(labelName)
      dir <- GraphUtil.toDir(direction)
      jsValue = Json.toJson(srcVertexId)
      innerVal <- jsValueToInnerVal(jsValue, label.srcColumnWithDir(dir).columnType, label.schemaVersion)
      vertexId = SourceVertexId(label.srcColumn.id.get, innerVal)
      vertex = Vertex(vertexId)
      labelWithDir = LabelWithDirection(label.id.get, GraphUtil.toDirection(direction))
      edge = Edge(vertex, vertex, labelWithDir)
    } yield {
      for {
        edgeWithIndex <- edge.edgesWithIndex
        incr <- edgeWithIndex.buildIncrementsBulk(degreeVal)
      } yield incr
    }
  }


  def incrementCounts(edges: Seq[Edge]): Future[Seq[(Boolean, Long)]] = {
    implicit val ex = Graph.executionContext

    val defers: Seq[Deferred[(Boolean, Long)]] = for {
      edge <- edges
    } yield {
        Try {
          val edgeWithIndex = edge.edgesWithIndex.head
          val countWithTs = edge.propsWithTs(LabelMeta.countSeq)
          val countVal = countWithTs.innerVal.toString().toLong
          val incr = edgeWithIndex.buildIncrementsCountAsync(countVal).head
          val request = incr.asInstanceOf[AtomicIncrementRequest]
          val client = Graph.getClient(edge.label.hbaseZkAddr)
          val defered = Graph.deferredCallbackWithFallback[java.lang.Long, (Boolean, Long)](client.bufferAtomicIncrement(request))({
            (resultCount: java.lang.Long) => (true, resultCount)
          }, (false, -1L))
          defered
        } match {
          case Success(r) => r
          case Failure(ex) => Deferred.fromResult((false, -1L))
        }
      }

    val grouped: Deferred[util.ArrayList[(Boolean, Long)]] = Deferred.groupInOrder(defers)
    Graph.deferredToFutureWithoutFallback(grouped).map(_.toSeq)
  }
}<|MERGE_RESOLUTION|>--- conflicted
+++ resolved
@@ -229,13 +229,7 @@
                 propsWithTs: Map[Byte, InnerValLikeWithTs] = Map.empty[Byte, InnerValLikeWithTs],
                 pendingEdgeOpt: Option[Edge] = None,
                 parentEdges: Seq[EdgeWithScore] = Nil,
-<<<<<<< HEAD
                 originalEdgeOpt: Option[Edge] = None) extends GraphElement with JSONParser {
-=======
-                originalEdgeOpt: Option[Edge] = None)
-
-  extends GraphElement with JSONParser {
->>>>>>> eda4c869
 
   import Edge._
 
@@ -243,11 +237,7 @@
 
   val schemaVer = label.schemaVersion
 
-<<<<<<< HEAD
-  val props = propsWithTs.mapValues(_.innerVal)
-=======
   def props = propsWithTs.mapValues(_.innerVal)
->>>>>>> eda4c869
 
   //    if (op == GraphUtil.operations("delete")) Map(LabelMeta.timeStampSeq -> InnerVal.withLong(ts, schemaVer))
   //    else for ((k, v) <- propsWithTs) yield (k -> v.innerVal)
@@ -418,7 +408,7 @@
   def insert(createRelEdges: Boolean = true) = {
     val relEdges = if (createRelEdges) relatedEdges else List(this)
     val puts = edgesWithInvertedIndex.buildPutAsync() :: relEdges.flatMap { relEdge =>
-      relEdge.edgesWithIndex.flatMap(e => e.buildPutsAsync)
+      relEdge.edgesWithIndex.flatMap(e => e.buildPutsAsync())
     }
 
     val incrs = relEdges.flatMap { relEdge =>
