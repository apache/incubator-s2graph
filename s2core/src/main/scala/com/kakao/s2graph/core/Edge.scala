--- conflicted
+++ resolved
@@ -32,12 +32,8 @@
   def toEdge: Edge = {
     val ts = props.get(LabelMeta.timeStampSeq).map(v => v.ts).getOrElse(version)
     Edge(srcVertex, tgtVertex, labelWithDir, op,
-<<<<<<< HEAD
       version, props, pendingEdgeOpt = pendingEdgeOpt,
       statusCode = statusCode, lockTs = lockTs)
-=======
-      ts, version, props, statusCode = statusCode, pendingEdgeOpt = pendingEdgeOpt, lockTs = lockTs)
->>>>>>> 029cf56b
   }
 
   def propsWithName = (for {
@@ -133,12 +129,8 @@
                 pendingEdgeOpt: Option[Edge] = None,
                 statusCode: Byte = 0,
                 lockTs: Option[Long] = None) extends GraphElement with JSONParser {
-<<<<<<< HEAD
   if (!props.containsKey(LabelMeta.timeStampSeq)) throw new Exception("Timestamp is required.")
 //  assert(propsWithTs.containsKey(LabelMeta.timeStampSeq))
-=======
-
->>>>>>> 029cf56b
   val schemaVer = label.schemaVersion
   val ts = propsWithTs(LabelMeta.timeStampSeq).innerVal.toString.toLong
 
@@ -370,8 +362,7 @@
           case "strong" => Edge.mergeUpsert _
           case _ => Edge.mergeInsertBulk _
         }
-      }
-      else if (edge.op == GraphUtil.operations("insertBulk")) {
+      } else if (edge.op == GraphUtil.operations("insertBulk")) {
         edge.label.consistencyLevel match {
           case "weak" => Edge.mergeInsertBulk _
           case _ => throw new RuntimeException("not supported")
