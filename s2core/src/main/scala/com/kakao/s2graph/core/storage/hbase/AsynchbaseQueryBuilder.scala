--- conflicted
+++ resolved
@@ -122,11 +122,8 @@
           if (randoms.contains(idx)) samples = e :: samples
           idx += 1
         }
-        samples.toSeq
-      }
-<<<<<<< HEAD
-
-      samples
+        samples
+      }
     }
 
     def normalize(edgeWithScores: Seq[EdgeWithScore]): Seq[EdgeWithScore] = {
@@ -134,14 +131,13 @@
       edgeWithScores.map { edgeWithScore =>
         edgeWithScore.copy(score = edgeWithScore.score / sum)
       }
-=======
->>>>>>> 320c36cf
+
     }
 
     def fetchInner(request: GetRequest) = {
+
       storage.client.get(request) withCallback { kvs =>
         val edgeWithScores = storage.toEdges(kvs.toSeq, queryRequest.queryParam, prevStepScore, isInnerCall, parentEdges)
-<<<<<<< HEAD
         val normalized =
           if (queryRequest.queryParam.shouldNormalize) normalize(edgeWithScores)
           else edgeWithScores
@@ -150,11 +146,6 @@
           if (queryRequest.queryParam.sample >= 0) sample(normalized, queryRequest.queryParam.sample)
           else normalized
 
-=======
-        val resultEdgesWithScores = if (queryRequest.queryParam.sample >= 0) {
-          sample(edgeWithScores, queryRequest.queryParam.sample)
-        } else edgeWithScores
->>>>>>> 320c36cf
         QueryRequestWithResult(queryRequest, QueryResult(resultEdgesWithScores))
       } recoverWith { ex =>
         logger.error(s"fetchQueryParam failed. fallback return.", ex)
