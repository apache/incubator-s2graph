--- conflicted
+++ resolved
@@ -1,14 +1,4 @@
 package com.kakao.s2graph.core.storage
-
-<<<<<<< HEAD
-=======
-import com.google.common.cache.Cache
-import com.kakao.s2graph.core._
-import com.kakao.s2graph.core.mysqls.{Service, Label}
-import com.kakao.s2graph.core.utils.logger
-import com.typesafe.config.Config
->>>>>>> d9a7860b
-
 
 import com.kakao.s2graph.core.ExceptionHandler.{Key, Val, KafkaMessage}
 import com.kakao.s2graph.core.GraphExceptions.FetchTimeoutException
@@ -19,12 +9,10 @@
 import com.typesafe.config.Config
 import org.apache.hadoop.hbase.util.Bytes
 import org.apache.kafka.clients.producer.ProducerRecord
-
 import scala.annotation.tailrec
 import scala.collection.Seq
 import scala.collection.mutable.ArrayBuffer
 import scala.concurrent.{ExecutionContext, Future}
-<<<<<<< HEAD
 import scala.util.{Random, Try}
 
 abstract class Storage[R](val config: Config)(implicit ec: ExecutionContext) {
@@ -129,11 +117,6 @@
    * @return
    */
   def writeLock(requestKeyValue: SKeyValue, expectedOpt: Option[SKeyValue]): Future[Boolean]
-=======
-import scala.util.Try
-
-abstract class Storage(val config: Config)(implicit ec: ExecutionContext) {
->>>>>>> d9a7860b
 
   /**
    * build proper request which is specific into storage to call fetchIndexEdgeKeyValues or fetchSnapshotEdgeKeyValues.
@@ -263,7 +246,6 @@
     graphFuture
   }
 
-<<<<<<< HEAD
   def mutateEdges(edges: Seq[Edge], withWait: Boolean): Future[Seq[Boolean]] = {
     val (strongEdges, weakEdges) =
       (edges.partition(e => e.label.consistencyLevel == "strong" || e.op == GraphUtil.operations("insertBulk")))
@@ -297,18 +279,6 @@
       val deleteAllFutures = deleteAllEdges.map { edge =>
         deleteAllAdjacentEdges(Seq(edge.srcVertex), Seq(edge.label), edge.labelWithDir.dir, edge.ts)
       }
-=======
-
-  def mutateEdge(edge: Edge, withWait: Boolean): Future[Boolean]
-
-  def mutateEdges(edges: Seq[Edge], withWait: Boolean = false): Future[Seq[Boolean]]
-
-//  def mutateEdges(edges: Seq[Edge],
-//                  withWait: Boolean = false): Future[Seq[Boolean]] = {
-//    val futures = edges.map { edge => mutateEdge(edge, withWait) }
-//    Future.sequence(futures)
-//  }
->>>>>>> d9a7860b
 
       // After deleteAll, process others
       lazy val mutateEdgeFutures = edges.toList match {
@@ -356,7 +326,6 @@
     Future.sequence(futures)
   }
 
-<<<<<<< HEAD
 
   def mutateEdgesInner(edges: Seq[Edge],
                        checkConsistency: Boolean,
@@ -374,11 +343,6 @@
       Future.sequence(futures).map { rets => rets.forall(identity) }
     } else {
       def commit(_edges: Seq[Edge], statusCode: Byte): Future[Boolean] = {
-=======
-  def deleteAllAdjacentEdges(srcVertices: Seq[Vertex], labels: Seq[Label], dir: Int, ts: Long): Future[Boolean]
-
-  def incrementCounts(edges: Seq[Edge], withWait: Boolean): Future[Seq[(Boolean, Long)]]
->>>>>>> d9a7860b
 
         fetchSnapshotEdge(_edges.head) flatMap { case (queryParam, snapshotEdgeOpt, kvOpt) =>
 
@@ -502,7 +466,6 @@
       edgeToDelete
     }
 
-<<<<<<< HEAD
     queryResult.copy(edgeWithScoreLs = edgeWithScoreLs)
   }
 
@@ -618,15 +581,6 @@
 
 
   /** Parsing Logic: parse from kv from Storage into Edge */
-=======
-  def createTable(zkAddr: String,
-                  tableName: String,
-                  cfs: List[String],
-                  regionMultiplier: Int,
-                  ttl: Option[Int],
-                  compressionAlgorithm: String): Unit
->>>>>>> d9a7860b
-
   def toEdge[K: CanSKeyValue](kv: K,
                               queryParam: QueryParam,
                               cacheElementOpt: Option[IndexEdge],
@@ -698,7 +652,6 @@
     }
   }
 
-<<<<<<< HEAD
   /** End Of Parse Logic */
 
 //  /** methods for consistency */
@@ -1221,8 +1174,4 @@
       case _ => vertexSerializer(vertex).toKeyValues.map(_.copy(operation = SKeyValue.Put))
     }
   }
-}
-=======
-
-}
->>>>>>> d9a7860b
+}