name := """s2core"""

scalacOptions ++= Seq("-deprecation")

libraryDependencies ++= Seq(
  ws,
  filters,
  "org.apache.hbase" % "hbase-client" % Common.hbaseVersion excludeAll ExclusionRule(organization = "org.slf4j"),
  "org.apache.hbase" % "hbase-common" % Common.hbaseVersion excludeAll ExclusionRule(organization = "org.slf4j"),
  "org.apache.hbase" % "hbase-server" % Common.hbaseVersion excludeAll(ExclusionRule(organization = "org.slf4j"), ExclusionRule(organization = "com.google.protobuf")),
  "org.apache.hadoop" % "hadoop-common" % Common.hadoopVersion excludeAll ExclusionRule(organization = "org.slf4j"),
  "commons-pool" % "commons-pool" % "1.6",
  "org.scalatest" %% "scalatest" % "2.2.4" % "test",
<<<<<<< HEAD
  "org.scalikejdbc" %% "scalikejdbc"        % "2.1.+",
=======
  "org.scalikejdbc" %% "scalikejdbc" % "2.1.+",
>>>>>>> 6358b0ab
  "mysql" % "mysql-connector-java" % "5.1.28",
  "org.apache.kafka" % "kafka-clients" % "0.8.2.0" excludeAll(ExclusionRule(organization = "org.slf4j"), ExclusionRule(organization = "com.sun.jdmk"), ExclusionRule(organization = "com.sun.jmx"), ExclusionRule(organization = "javax.jms"))
)

libraryDependencies := {
  CrossVersion.partialVersion(scalaVersion.value) match {
    // if scala 2.11+ is used, add dependency on scala-xml module
    case Some((2, scalaMajor)) if scalaMajor >= 11 =>
      libraryDependencies.value ++ Seq(
        "org.scala-lang.modules" %% "scala-parser-combinators" % "1.0.4"
      )
    case _ =>
      libraryDependencies.value
  }
}

parallelExecution in Test := false

testOptions in Test += Tests.Argument("-oDF")

javaOptions ++= collection.JavaConversions.propertiesAsScalaMap(System.getProperties).map{ case (key, value) => "-D" + key + "=" + value }.toSeq
<|MERGE_RESOLUTION|>--- conflicted
+++ resolved
@@ -11,11 +11,7 @@
   "org.apache.hadoop" % "hadoop-common" % Common.hadoopVersion excludeAll ExclusionRule(organization = "org.slf4j"),
   "commons-pool" % "commons-pool" % "1.6",
   "org.scalatest" %% "scalatest" % "2.2.4" % "test",
-<<<<<<< HEAD
-  "org.scalikejdbc" %% "scalikejdbc"        % "2.1.+",
-=======
   "org.scalikejdbc" %% "scalikejdbc" % "2.1.+",
->>>>>>> 6358b0ab
   "mysql" % "mysql-connector-java" % "5.1.28",
   "org.apache.kafka" % "kafka-clients" % "0.8.2.0" excludeAll(ExclusionRule(organization = "org.slf4j"), ExclusionRule(organization = "com.sun.jdmk"), ExclusionRule(organization = "com.sun.jmx"), ExclusionRule(organization = "javax.jms"))
 )
